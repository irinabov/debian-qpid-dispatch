--- conflicted
+++ resolved
@@ -26,11 +26,6 @@
 ARG DEBIAN_FRONTEND=noninteractive
 # Install all the required packages. Some in this list were picked off from proton's INSTALL.md (https://github.com/apache/qpid-proton/blob/master/INSTALL.md) and the rest are from dispatch (https://github.com/apache/qpid-dispatch/blob/master/README)
 RUN apt-get update && \
-<<<<<<< HEAD
-    apt-get install -y gcc g++ automake libwebsockets-dev libtool zlib1g-dev cmake libsasl2-dev libssl-dev python python-dev libuv1-dev sasl2-bin swig maven git && \
-    apt-get -y clean
-
-=======
     apt-get install -y curl gcc g++ automake libwebsockets-dev libtool zlib1g-dev cmake libsasl2-dev libssl-dev libnghttp2-dev python3-dev libuv1-dev sasl2-bin swig maven git && \
     apt-get -y clean
 
@@ -41,7 +36,6 @@
 RUN pip3 install grpcio protobuf
 
 
->>>>>>> f50bfc90
 RUN git clone https://gitbox.apache.org/repos/asf/qpid-dispatch.git && cd /qpid-dispatch && git submodule add https://gitbox.apache.org/repos/asf/qpid-proton.git && git submodule update --init
 
 WORKDIR /qpid-dispatch
