--- conflicted
+++ resolved
@@ -51,26 +51,6 @@
     - DISPATCH_CMAKE_ARGS='-DRUNTIME_CHECK=asan'
   - name: "qdrouterd:Coverage"
     os: linux
-<<<<<<< HEAD
-    env:
-    - PATH="/usr/bin:$PATH" PROTON_VERSION=0.31.0 BUILD_TYPE=Coverage
-  - name: "qdrouterd:RelWithDebInfo+MemoryDebug (gcc on xenial)"
-    os: linux
-    env:
-    - PATH="/usr/bin:$PATH" PROTON_VERSION=0.31.0 BUILD_TYPE=RelWithDebInfo
-    - DISPATCH_CMAKE_ARGS='-DRUNTIME_CHECK=asan -DCMAKE_C_FLAGS=-DQD_MEMORY_DEBUG'
-  - name: "qdrouterd:RelWithDebInfo+MemoryDebug (clang on focal)"
-    os: linux
-    dist: focal
-    compiler: clang
-    before_install:
-    - sudo apt-get install clang-10 llvm-10-dev
-    # https://github.com/pypa/virtualenv/issues/1740
-    # https://github.com/pypa/virtualenv/issues/1873
-    - python -m pip install --user --upgrade pip
-    - python -m pip install --user --upgrade tox virtualenv==20.0.23
-    env:
-=======
     env:
     - PATH="/usr/bin:$PATH" PROTON_VERSION=0.33.0 BUILD_TYPE=Coverage
   - name: "qdrouterd:RelWithDebInfo+MemoryDebug (gcc on xenial)"
@@ -95,7 +75,6 @@
     # Install grpcio and protobuf to run the grpc tests.
     - python -m pip install --user grpcio protobuf
     env:
->>>>>>> f50bfc90
     - CC=clang-10
     - CXX=clang++-10
     - PATH="/usr/bin:$PATH" PROTON_VERSION=master BUILD_TYPE=RelWithDebInfo
@@ -103,9 +82,6 @@
   - name: "qdrouterd:Default Build"
     os: linux
     env:
-<<<<<<< HEAD
-    - PATH="/usr/bin:$PATH" PROTON_VERSION=0.31.0
-=======
     - PATH="/usr/bin:$PATH" PROTON_VERSION=0.33.0
   - name: "qdrouterd:TSAN"
     os: linux
@@ -124,7 +100,6 @@
     env:
     - PATH="/usr/bin:$PATH" PROTON_VERSION=0.33.0
     - DISPATCH_CMAKE_ARGS='-DRUNTIME_CHECK=tsan'
->>>>>>> f50bfc90
   - os: osx
     osx_image: xcode11
     env:
