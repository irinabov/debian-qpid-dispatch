#ifndef __dispatch_ctools_h__
#define __dispatch_ctools_h__ 1
/*
 * Licensed to the Apache Software Foundation (ASF) under one
 * or more contributor license agreements.  See the NOTICE file
 * distributed with this work for additional information
 * regarding copyright ownership.  The ASF licenses this file
 * to you under the Apache License, Version 2.0 (the
 * "License"); you may not use this file except in compliance
 * with the License.  You may obtain a copy of the License at
 * 
 *   http://www.apache.org/licenses/LICENSE-2.0
 * 
 * Unless required by applicable law or agreed to in writing,
 * software distributed under the License is distributed on an
 * "AS IS" BASIS, WITHOUT WARRANTIES OR CONDITIONS OF ANY
 * KIND, either express or implied.  See the License for the
 * specific language governing permissions and limitations
 * under the License.
 */

/**@file
 * Double-ended queues and other useful macros.
 */

#include <stdlib.h>
#include <assert.h>
#include <memory.h>
#include <string.h>
#include <stdio.h>

#define CT_ASSERT(exp) { assert(exp); }

#define NEW(t)             (t*)  qd_malloc(sizeof(t))
#define NEW_ARRAY(t,n)     (t*)  qd_malloc(sizeof(t)*(n))
#define NEW_PTR_ARRAY(t,n) (t**) qd_malloc(sizeof(t*)*(n))

//
// If available, use aligned_alloc for cache-line-aligned allocations.  Otherwise
// fall back to plain malloc.
//

#ifdef __sun
#define NEW_CACHE_ALIGNED(t,p)                  \
do { \
    p = memalign(64, sizeof(t) + (sizeof(t) % 64 ? 64 - (sizeof(t) % 64) : 0)); \
} while (0)

#define ALLOC_CACHE_ALIGNED(s,p) \
do { \
    p = memalign(64, s + (s % 64 ? 64 - (s % 64) : 0)); \
} while (0)


#else
#define NEW_CACHE_ALIGNED(t,p) \
do { \
    if (posix_memalign((void*) &(p), 64, (sizeof(t) + (sizeof(t) % 64 ? 64 - (sizeof(t) % 64) : 0))) != 0) (p) = 0; \
} while (0)

#define ALLOC_CACHE_ALIGNED(s,p) \
do { \
    if (posix_memalign((void*) &(p), 64, (s + (s % 64 ? 64 - (s % 64) : 0))) != 0) (p) = 0; \
} while (0)
#endif

#define ZERO(p) memset(p, 0, sizeof(*p))

#define DEQ_DECLARE(i,d) typedef struct { \
    i      *head;       \
    i      *tail;       \
    i      *scratch;    \
    size_t  size;       \
    } d

#define DEQ_LINKS_N(n,t) t *prev##n; t *next##n
#define DEQ_LINKS(t) DEQ_LINKS_N(,t)
#define DEQ_EMPTY {0,0,0,0}

#define DEQ_INIT(d) do { (d).head = 0; (d).tail = 0; (d).scratch = 0; (d).size = 0; } while (0)
#define DEQ_IS_EMPTY(d) ((d).head == 0)
#define DEQ_ITEM_INIT_N(n,i) do { (i)->next##n = 0; (i)->prev##n = 0; } while(0)
#define DEQ_ITEM_INIT(i) DEQ_ITEM_INIT_N(,i)
#define DEQ_HEAD(d) ((d).head)
#define DEQ_TAIL(d) ((d).tail)
#define DEQ_SIZE(d) ((d).size)
#define DEQ_NEXT_N(n,i) (i)->next##n
#define DEQ_NEXT(i) DEQ_NEXT_N(,i)
#define DEQ_PREV_N(n,i) (i)->prev##n
#define DEQ_PREV(i) DEQ_PREV_N(,i)
#define DEQ_MOVE(d1,d2) do {d2 = d1; DEQ_INIT(d1);} while (0)
/**
 *@pre ptr points to first element of deq
 *@post ptr points to first element of deq that passes test, or 0. Test should involve ptr.
 */
#define DEQ_FIND_N(n,ptr,test) while((ptr) && !(test)) ptr = DEQ_NEXT_N(n,ptr);
#define DEQ_FIND(ptr,test) DEQ_FIND_N(,ptr,test)

#define DEQ_INSERT_HEAD_N(n,d,i)  \
do {                              \
    CT_ASSERT((i)->next##n == 0); \
    CT_ASSERT((i)->prev##n == 0); \
    if ((d).head) {               \
        (i)->next##n = (d).head;  \
        (d).head->prev##n = i;    \
    } else {                      \
        (d).tail = i;             \
        (i)->next##n = 0;         \
        CT_ASSERT((d).size == 0); \
    }                             \
    (i)->prev##n = 0;             \
    (d).head = i;                 \
    (d).size++;                   \
} while (0)
#define DEQ_INSERT_HEAD(d,i) DEQ_INSERT_HEAD_N(,d,i)

#define DEQ_INSERT_TAIL_N(n,d,i)  \
do {                              \
    CT_ASSERT((i)->next##n == 0); \
    CT_ASSERT((i)->prev##n == 0); \
    if ((d).tail) {               \
        (i)->prev##n = (d).tail;  \
        (d).tail->next##n = i;    \
    } else {                      \
        (d).head = i;             \
        (i)->prev##n = 0;         \
        CT_ASSERT((d).size == 0); \
    }                             \
    (i)->next##n = 0;             \
    (d).tail = i;                 \
    (d).size++;                   \
} while (0)
#define DEQ_INSERT_TAIL(d,i) DEQ_INSERT_TAIL_N(,d,i)

#define DEQ_REMOVE_HEAD_N(n,d)    \
do {                              \
    CT_ASSERT((d).head);          \
    if ((d).head) {               \
        (d).scratch = (d).head;   \
        (d).head = (d).head->next##n;  \
        if ((d).head == 0) {      \
            (d).tail = 0;         \
            CT_ASSERT((d).size == 1); \
        } else                     \
            (d).head->prev##n = 0; \
        (d).size--;                \
        (d).scratch->next##n = 0;  \
        (d).scratch->prev##n = 0;  \
    }                              \
} while (0)
#define DEQ_REMOVE_HEAD(d)  DEQ_REMOVE_HEAD_N(,d)

#define DEQ_REMOVE_TAIL_N(n,d)  \
do {                            \
    CT_ASSERT((d).tail);        \
    if ((d).tail) {             \
        (d).scratch = (d).tail; \
        (d).tail = (d).tail->prev##n;  \
        if ((d).tail == 0) {    \
            (d).head = 0;       \
            CT_ASSERT((d).size == 1); \
        } else                  \
            (d).tail->next##n = 0; \
        (d).size--;             \
        (d).scratch->next##n = 0;  \
        (d).scratch->prev##n = 0;  \
    }                           \
} while (0)
#define DEQ_REMOVE_TAIL(d) DEQ_REMOVE_TAIL_N(,d)

#define DEQ_INSERT_AFTER_N(n,d,i,a) \
do {                                \
    CT_ASSERT((i)->next##n == 0);   \
    CT_ASSERT((i)->prev##n == 0);   \
    CT_ASSERT(a);                   \
    if ((a)->next##n)               \
        (a)->next##n->prev##n = (i);  \
    else                            \
        (d).tail = (i);             \
    (i)->next##n = (a)->next##n;    \
    (i)->prev##n = (a);             \
    (a)->next##n = (i);             \
    (d).size++;                     \
} while (0)
#define DEQ_INSERT_AFTER(d,i,a) DEQ_INSERT_AFTER_N(,d,i,a)

#define DEQ_REMOVE_N(n,d,i)                    \
do {                                           \
    if ((i)->next##n)                          \
        (i)->next##n->prev##n = (i)->prev##n;  \
    else                                       \
        (d).tail = (i)->prev##n;               \
    if ((i)->prev##n)                          \
        (i)->prev##n->next##n = (i)->next##n;  \
    else                                       \
        (d).head = (i)->next##n;               \
    CT_ASSERT((d).size > 0);                   \
    (d).size--;                                \
    (i)->next##n = 0;                          \
    (i)->prev##n = 0;                          \
    CT_ASSERT((d).size || (!(d).head && !(d).tail)); \
} while (0)
#define DEQ_REMOVE(d,i) DEQ_REMOVE_N(,d,i)

#define DEQ_APPEND_N(n,d1,d2)           \
do {                                    \
    if (!(d1).head)                     \
        (d1) = (d2);                    \
    else if ((d2).head) {               \
        (d1).tail->next##n = (d2).head; \
        (d2).head->prev##n = (d1).tail; \
        (d1).tail = (d2).tail;          \
        (d1).size += (d2).size;         \
    }                                   \
    DEQ_INIT(d2);                       \
} while (0)
#define DEQ_APPEND(d1,d2) DEQ_APPEND_N(,d1,d2)

#define MIN(a,b) (((a)<(b))?(a):(b))
#define MAX(a,b) (((a)>(b))?(a):(b))

//
// Heap allocation with abort() on failure
//

static inline void *qd_malloc(size_t size)
{
    assert(size);
    void *ptr = malloc(size);
    if (!ptr) {
        perror("qd_malloc");
        abort();
    }
    return ptr;
}

static inline void *qd_calloc(size_t nmemb, size_t size)
{
<<<<<<< HEAD
    assert(nmemb && size);
    void *ptr = calloc(nmemb, size);
    if (!ptr) {
=======
    void *ptr = calloc(nmemb, size);
    if (!ptr && nmemb && size) {
>>>>>>> f50bfc90
        perror("qd_calloc");
        abort();
    }
    return ptr;
}

static inline void *qd_realloc(void *buf, size_t size)
{
    assert(buf && size);
    void *ptr = realloc(buf, size);
    if (!ptr) {
        perror("qd_realloc");
        abort();
    }
    return ptr;
}

static inline char *qd_strdup(const char *s)
{
    assert(s);
    char *ptr = strdup(s);
    if (!ptr) {
        perror("qd_strdup");
        abort();
    }
    return ptr;
}


#endif<|MERGE_RESOLUTION|>--- conflicted
+++ resolved
@@ -236,14 +236,8 @@
 
 static inline void *qd_calloc(size_t nmemb, size_t size)
 {
-<<<<<<< HEAD
-    assert(nmemb && size);
-    void *ptr = calloc(nmemb, size);
-    if (!ptr) {
-=======
     void *ptr = calloc(nmemb, size);
     if (!ptr && nmemb && size) {
->>>>>>> f50bfc90
         perror("qd_calloc");
         abort();
     }
