--- conflicted
+++ resolved
@@ -11,13 +11,8 @@
                dblatex,
                libqpid-proton10-dev (>= 0.17.0),
                python-qpid-proton (>= 0.17.0),
-<<<<<<< HEAD
-               openssl-dev,
-               libwebsockets-dev (>= 2.1.0)
-=======
                libssl-dev,
                libwebsockets-dev
->>>>>>> 2714899f
 Standards-Version: 3.9.7
 Homepage: http://qpid.apache.org/components/dispatch-router
 
