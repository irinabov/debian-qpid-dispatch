Source: qpid-dispatch
Maintainer: Debian Middleware Maintainers <pkg-middleware-maintainers@lists.alioth.debian.org>
Uploaders: Darryl L. Pierce <dpierce@redhat.com>
Section: misc
Priority: optional
Build-Depends: debhelper (>= 9),
               cmake,
               python-dev,
               dh-python,
               asciidoc (>= 8.6.8),
               dblatex,
<<<<<<< HEAD
               libqpid-proton10-dev (>= 0.17.0),
               python-qpid-proton (>= 0.17.0),
               libssl-dev
Standards-Version: 3.9.5
=======
               libqpid-proton-core10-dev (>= 0.20.0),
               libqpid-proton-proactor1-dev (>= 0.20.0),
               python-qpid-proton (>= 0.20.0),
               libssl-dev,
               libwebsockets-dev
Standards-Version: 3.9.7
>>>>>>> 36626923
Homepage: http://qpid.apache.org/components/dispatch-router

Package: qdrouterd
Architecture: any
Depends: libqpid-proton-core10,
         adduser,
         ${shlibs:Depends}, ${misc:Depends}
Pre-Depends: ${misc:Pre-Depends}
Replaces:    libqpid-dispatch1, libqpid-dispatch1-dev
Multi-Arch:  same
Description: Qpid Dispatch Router executable
 The Dispatch router is an AMQP router that provides advanced interconnect
 for AMQP. It is not a broker. It will never assume ownership of a message.
 It will, however, propagate settlement and disposition across a network
 such that delivery guarantees are met.
 .
 The router is meant to be deployed in topologies of multiple routers,
 preferably with redundant paths. It uses link-state routing protocols and
 algorithms (similar to OSPF or IS-IS from the networking world) to
 calculate the best path from every point to every other point and to
 recover quickly from failures. It does not need to use clustering for
 high availability; rather, it relies on redundant paths to provide
 continued connectivity in the face of system or network failure.
 .
 A messaging client can make a single AMQP connection into a messaging
 bus built of Dispatch routers and, over that connection, exchange
 messages with one or more message brokers, and at the same time exchange
 messages directly with other endpoints without involving a broker at all.

Package: qdstat
Architecture: all
Depends: python-qpid-proton (>= 0.20.0),
         python,
         qdrouterd (>= ${binary:Version}),
         ${misc:Depends}
Description: Qpid Dispatch stat tool
 The Dispatch router is an AMQP router that provides advanced interconnect
 for AMQP. It is not a broker. It will never assume ownership of a message.
 It will, however, propagate settlement and disposition across a network
 such that delivery guarantees are met.
 .
 The router is meant to be deployed in topologies of multiple routers,
 preferably with redundant paths. It uses link-state routing protocols and
 algorithms (similar to OSPF or IS-IS from the networking world) to
 calculate the best path from every point to every other point and to
 recover quickly from failures. It does not need to use clustering for
 high availability; rather, it relies on redundant paths to provide
 continued connectivity in the face of system or network failure.
 .
 A messaging client can make a single AMQP connection into a messaging
 bus built of Dispatch routers and, over that connection, exchange
 messages with one or more message brokers, and at the same time exchange
 messages directly with other endpoints without involving a broker at all.

Package: qdmanage
Architecture: all
Depends: python-qpid-proton (>= 0.20.0),
         python,
         qdrouterd (>= ${binary:Version}),
         ${misc:Depends}
Description: Qpid Dispatch manage tool
 The Dispatch router is an AMQP router that provides advanced interconnect
 for AMQP. It is not a broker. It will never assume ownership of a message.
 It will, however, propagate settlement and disposition across a network
 such that delivery guarantees are met.
 .
 The router is meant to be deployed in topologies of multiple routers,
 preferably with redundant paths. It uses link-state routing protocols and
 algorithms (similar to OSPF or IS-IS from the networking world) to
 calculate the best path from every point to every other point and to
 recover quickly from failures. It does not need to use clustering for
 high availability; rather, it relies on redundant paths to provide
 continued connectivity in the face of system or network failure.
 .
 A messaging client can make a single AMQP connection into a messaging
 bus built of Dispatch routers and, over that connection, exchange
 messages with one or more message brokers, and at the same time exchange
 messages directly with other endpoints without involving a broker at all.<|MERGE_RESOLUTION|>--- conflicted
+++ resolved
@@ -9,19 +9,12 @@
                dh-python,
                asciidoc (>= 8.6.8),
                dblatex,
-<<<<<<< HEAD
-               libqpid-proton10-dev (>= 0.17.0),
-               python-qpid-proton (>= 0.17.0),
-               libssl-dev
-Standards-Version: 3.9.5
-=======
                libqpid-proton-core10-dev (>= 0.20.0),
                libqpid-proton-proactor1-dev (>= 0.20.0),
                python-qpid-proton (>= 0.20.0),
                libssl-dev,
                libwebsockets-dev
 Standards-Version: 3.9.7
->>>>>>> 36626923
 Homepage: http://qpid.apache.org/components/dispatch-router
 
 Package: qdrouterd
