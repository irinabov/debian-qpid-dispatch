--- conflicted
+++ resolved
@@ -1646,11 +1646,8 @@
 
 /* Expose event handling for HTTP connections */
 bool qd_connection_handle(qd_connection_t *c, pn_event_t *e) {
-<<<<<<< HEAD
-=======
     if (!c)
         return false;
->>>>>>> 9c21d552
     pn_connection_t *pn_conn = pn_event_connection(e);
     qd_connection_t *qd_conn = !!pn_conn ? (qd_connection_t*) pn_connection_get_context(pn_conn) : 0;
     handle(c->server, e, pn_conn, qd_conn);
@@ -1669,11 +1666,8 @@
 sys_mutex_t *qd_server_get_activation_lock(qd_server_t * server)
 {
     return server->conn_activation_lock;
-<<<<<<< HEAD
-=======
 }
 
 int qd_connection_max_message_size(const qd_connection_t *c) {
     return (c && c->policy_settings) ? c->policy_settings->maxMessageSize : 0;
->>>>>>> 9c21d552
 }