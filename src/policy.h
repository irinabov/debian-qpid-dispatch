#ifndef __policy_h__
#define __policy_h__
/*
 * Licensed to the Apache Software Foundation (ASF) under one
 * or more contributor license agreements.  See the NOTICE file
 * distributed with this work for additional information
 * regarding copyright ownership.  The ASF licenses this file
 * to you under the Apache License, Version 2.0 (the
 * "License"); you may not use this file except in compliance
 * with the License.  You may obtain a copy of the License at
 *
 *   http://www.apache.org/licenses/LICENSE-2.0
 *
 * Unless required by applicable law or agreed to in writing,
 * software distributed under the License is distributed on an
 * "AS IS" BASIS, WITHOUT WARRANTIES OR CONDITIONS OF ANY
 * KIND, either express or implied.  See the License for the
 * specific language governing permissions and limitations
 * under the License.
 */

#include "qpid/dispatch.h"
#include "qpid/dispatch/server.h"
#include "qpid/dispatch/ctools.h"
#include "qpid/dispatch/static_assert.h"
#include "qpid/dispatch/alloc.h"
#include "qpid/dispatch/alloc_pool.h"
#include "qpid/dispatch/policy_spec.h"

#include "config.h"
#include "entity.h"
#include "entity_cache.h"
#include "parse_tree.h"
#include <dlfcn.h>

typedef struct qd_policy_denial_counts_s qd_policy_denial_counts_t;

// TODO: Provide locking
struct qd_policy_denial_counts_s {
    uint64_t sessionDenied;
    uint64_t senderDenied;
    uint64_t receiverDenied;
    uint64_t maxSizeMessagesDenied;
};

typedef struct qd_policy_t qd_policy_t;

//
// Policy settings are defined in include/qpid/dispatch/policy_settings.h
//

struct qd_policy__settings_s {
<<<<<<< HEAD
    int  maxFrameSize;
    int  maxSessionWindow;
    int  maxSessions;
    int  maxSenders;
    int  maxReceivers;
    uint64_t  maxMessageSize;
    bool allowDynamicSource;
    bool allowAnonymousSender;
    bool allowUserIdProxy;
    bool allowWaypointLinks;
    bool allowFallbackLinks;
    bool allowDynamicLinkRoutes;
    bool allowAdminStatusUpdate;
    bool outgoingConnection;
=======
    qd_policy_spec_t spec;
>>>>>>> f50bfc90
    char *sources;
    char *targets;
    char *sourcePattern;
    char *targetPattern;
    qd_parse_tree_t *sourceParseTree;
    qd_parse_tree_t *targetParseTree;
    qd_policy_denial_counts_t *denialCounts;
    char *vhost_name;
};

typedef struct qd_policy__settings_s qd_policy_settings_t;

ALLOC_DECLARE(qd_policy_settings_t);

/** Configure the C policy entity from the settings in qdrouterd.conf["policy"]
 * Called python-to-C during config processing.
 * @param[in] policy pointer to the policy
 * @param[in] entity pointer to the managed entity
 * @return error or not. If error then the policy is freed.
 **/
qd_error_t qd_entity_configure_policy(qd_policy_t *policy, qd_entity_t *entity);

/** Memorize the address of python policy_manager object.
 * This python object gets called by C to execute user lookups 
 * @param[in] policy pointer to the policy
 * @param[in] policy_manager the address of the policy_manager object
 **/
qd_error_t qd_register_policy_manager(qd_policy_t *policy, void *policy_manager);


/** Allocate counts statistics block.
 * Called from Python
 */
long qd_policy_c_counts_alloc();

/** Free counts statistics block.
 * Called from Python
 */
void qd_policy_c_counts_free(long ccounts);

/** Refresh a counts statistics block
 * Called from Python
 */
qd_error_t qd_policy_c_counts_refresh(long ccounts, qd_entity_t*entity);


/** Allow or deny an incoming connection based on connection count(s).
 * A server listener has just accepted a socket.
 * Allow or deny this connection based on the absolute number
 *  of allowed connections.
 * The identity of the connecting user has not been negotiated yet.
 * @param[in] context the current policy
 * @param[in] name the connector name
 * @return the connection is allowed or not
 **/
bool qd_policy_socket_accept(qd_policy_t *context, const char *hostname);


/** Record a closing connection.
 * A server listener is closing a socket.
 * Release the counted connection against provisioned limits
 * 
 * @param[in] context the current policy
 * @param[in] conn qd_connection
 **/
void qd_policy_socket_close(qd_policy_t *context, const qd_connection_t *conn);


/** Look up vhost in python vhost aliases database
 *  * Return false if the mechanics of calling python fails or if returned name buf is blank.
 *  * Return true if a name was returned.
 * @param[in]  policy pointer to policy
 * @param[in]  vhost vhost name received in remote AMQP Open.hostname
 * @param[out] name_buf pointer to result name buffer
 * @param[in]  name_buf_size size of name_buf
 **/
bool qd_policy_lookup_vhost_alias(
    qd_policy_t *policy,
    const char *vhost,
    char       *name_buf,
    int         name_buf_size);

/** Approve a new session based on connection's policy.
 * Sessions denied are closed and counted.
 *
 * @param[in] ssn proton session being approved
 * @param[in] qd_conn dispatch connection with policy settings and counts
 **/
bool qd_policy_approve_amqp_session(pn_session_t *ssn, qd_connection_t *qd_conn);


/** Apply policy or default settings for a new session.
 *
 * @param[in] ssn proton session being set
 * @param[in] qd_conn dispatch connection with policy settings and counts
 **/
void qd_policy_apply_session_settings(pn_session_t *ssn, qd_connection_t *qd_conn);


/** Approve a new sender link based on connection's policy.
 * Links denied are closed and counted.
 *
 * @param[in] pn_link proton link being approved
 * @param[in] qd_conn dispatch connection with policy settings and counts
 **/
bool qd_policy_approve_amqp_sender_link(pn_link_t *pn_link, qd_connection_t *qd_conn);


/** Approve a new receiver link based on connection's policy.
 * Links denied are closed and counted.
 *
 * @param[in] pn_link proton link being approved
 * @param[in] qd_conn dispatch connection with policy settings and counts
 **/
bool qd_policy_approve_amqp_receiver_link(pn_link_t *pn_link, qd_connection_t *qd_conn);


/** Allow or deny an incoming connection.
 * An Open performative was received over a new connection.
 * Consult local policy to determine if this host/user is
 *  allowed to make this connection.
 * Denied pn_connections are closed with a condition.
 * Allowed connections are signaled through qd_connection_manager.
 **/
void qd_policy_amqp_open(qd_connection_t *conn);


/** Allow or deny an outgoing connector connection.
 * An Open performative was received over a new connection.
 * Consult local policy to determine if this host/user is
 *  allowed to make this connection.
 * Denied pn_connections are closed with a condition.
 **/
void qd_policy_amqp_open_connector(qd_connection_t *conn);


/** Dispose of policy settings
 * 
 * @param settings the settings to be destroyed
 */
void qd_policy_settings_free(qd_policy_settings_t *settings);

/** Approve link by source/target name.
 * @param[in] username authenticated user name
 * @param[in] settings policy settings
 * @param[in] proposed the link target name to be approved
 * @param[in] isReceiver indication to check using receiver settings
 */
bool qd_policy_approve_link_name(const char *username,
                                 const qd_policy_settings_t *settings,
                                 const char *proposed,
                                 bool isReceiver
                                 );

/** Add a hostname to the lookup parse_tree
 * Note that the parse_tree may store an 'optimised' pattern for a given
 * pattern. Thus the patterns a user puts in may collide with existing
 * patterns even though the text of the host patterns is different.
 * This function does not allow new patterns with thier optimizations 
 * to overwrite existing patterns that may have been optimised.
 * @param[in] policy qd_policy_t
 * @param[in] hostPattern the hostname pattern with possible parse_tree wildcards
 * @return True if the possibly optimised pattern was added to the lookup parse tree
 */
bool qd_policy_host_pattern_add(qd_policy_t *policy, const char *hostPattern);

/** Remove a hostname from the lookup parse_tree
 * @param[in] policy qd_policy_t
 * @param[in] hostPattern the hostname pattern with possible parse_tree wildcards
 */
void qd_policy_host_pattern_remove(qd_policy_t *policy, const char *hostPattern);

/** Look up a hostname in the lookup parse_tree
 * @param[in] policy qd_policy_t
 * @param[in] hostname a concrete vhost name
 * @return the name of the ruleset whose hostname pattern matched this actual hostname
 */
char * qd_policy_host_pattern_lookup(qd_policy_t *policy, const char *hostPattern);

/**
 * Compile raw CSV spec of allowed sources/targets and return
 * the string of tuples used by policy runtime.
 * The returned string is allocated here and freed by the caller.
 * This function does no error checking or logging.
 *
 * @param[in] csv the CSV allowed list
 * @return the ruleset string to be used in policy settings.
 */
char * qd_policy_compile_allowed_csv(char * csv);

/**
 * Approve sending of message on anonymous link based on connection's policy.
 *
 * @param[in] address the address from the message 'to' field
 * @param[in] qd_conn dispatch connection with policy settings
 */
bool qd_policy_approve_message_target(qd_iterator_t *address, qd_connection_t *qd_conn);

/**
 * Increment counters for a link when policy maxMessageSize limit is exceeded.
 *
 * @param[in] pn_link proton link being with delivery/transfer being rejected
 * @param[in] qd_conn dispatch connection with policy settings and counts
 **/
void qd_policy_count_max_size_event(pn_link_t *link, qd_connection_t *qd_conn);

/**
 * Return POLICY log_source to log policy 
 */
qd_log_source_t* qd_policy_log_source();
#endif<|MERGE_RESOLUTION|>--- conflicted
+++ resolved
@@ -50,24 +50,7 @@
 //
 
 struct qd_policy__settings_s {
-<<<<<<< HEAD
-    int  maxFrameSize;
-    int  maxSessionWindow;
-    int  maxSessions;
-    int  maxSenders;
-    int  maxReceivers;
-    uint64_t  maxMessageSize;
-    bool allowDynamicSource;
-    bool allowAnonymousSender;
-    bool allowUserIdProxy;
-    bool allowWaypointLinks;
-    bool allowFallbackLinks;
-    bool allowDynamicLinkRoutes;
-    bool allowAdminStatusUpdate;
-    bool outgoingConnection;
-=======
     qd_policy_spec_t spec;
->>>>>>> f50bfc90
     char *sources;
     char *targets;
     char *sourcePattern;
