/*
 * Licensed to the Apache Software Foundation (ASF) under one
 * or more contributor license agreements.  See the NOTICE file
 * distributed with this work for additional information
 * regarding copyright ownership.  The ASF licenses this file
 * to you under the Apache License, Version 2.0 (the
 * "License"); you may not use this file except in compliance
 * with the License.  You may obtain a copy of the License at
 *
 *   http://www.apache.org/licenses/LICENSE-2.0
 *
 * Unless required by applicable law or agreed to in writing,
 * software distributed under the License is distributed on an
 * "AS IS" BASIS, WITHOUT WARRANTIES OR CONDITIONS OF ANY
 * KIND, either express or implied.  See the License for the
 * specific language governing permissions and limitations
 * under the License.
 */

#include <qpid/dispatch/atomic.h>
#include <qpid/dispatch/amqp.h>
#include <qpid/dispatch/protocol_adaptor.h>
#include <qpid/dispatch/threading.h>
#include <qpid/dispatch/timer.h>

#include <proton/connection_driver.h>

#include <libwebsockets.h>

#include <assert.h>
#include <ctype.h>
#include <errno.h>
#include <inttypes.h>

#include "http.h"
#include "server_private.h"
#include "config.h"

static const char *CIPHER_LIST = "ALL:aNULL:!eNULL:@STRENGTH"; /* Default */
static const char *IGNORED = "ignore-this-log-message";

/* Log for LWS messages. For dispatch server messages use qd_http_server_t::log */
static qd_log_source_t* http_log;

static qd_log_level_t qd_level(int lll) {
    switch (lll) {
    case LLL_ERR: return QD_LOG_ERROR;
    case LLL_WARN: return QD_LOG_WARNING;
    /* LWS is noisy compared to dispatch on the informative levels, downgrade */
    case LLL_NOTICE: return QD_LOG_DEBUG;
    default: return QD_LOG_TRACE; /* Everything else to trace  */
    }
}

static void logger(int lll, const char *line)  {
    if (strstr(line, IGNORED)) return;
    size_t  len = strlen(line);
    while (len > 1 && isspace(line[len-1])) { /* Strip trailing newline */
        --len;
    }
    qd_log(http_log, qd_level(lll), "%.*s", (int)len, line);
}

static void log_init() {
    http_log = qd_log_source("HTTP");
    int levels = 0;
    for (int i = 0; i < LLL_COUNT; ++i) {
        int lll = 1<<i;
        levels |= qd_log_enabled(http_log, qd_level(lll)) ? lll : 0;
    }
    lws_set_log_level(levels, logger);
}

/* Intermediate write buffer: LWS needs extra header space on write.  */
typedef struct buffer_t {
    char *start;
    size_t size, cap;
} buffer_t;

/* Ensure size bytes in buffer, make buf empty if alloc fails */
static void buffer_set_size(buffer_t *buf, size_t size) {
    if (size > buf->cap) {
        buf->cap = (size > buf->cap * 2) ? size : buf->cap * 2;
        buf->start = realloc(buf->start, buf->cap);
    }
    if (buf->start) {
        buf->size = size;
    } else {
        buf->size = buf->cap = 0;
    }
}

/* AMQPWS connection: set as lws user data and qd_conn->context */
typedef struct connection_t {
    pn_connection_driver_t driver;
    qd_connection_t* qd_conn;
    buffer_t wbuf;   /* LWS requires allocated header space at start of buffer */
    struct lws *wsi;
} connection_t;

typedef struct stats_request_state_t {
    bool callback_completed;
    bool wsi_deleted;
    qdr_global_stats_t stats;
    qd_http_server_t *server;
    struct lws *wsi;
} stats_request_state_t;

typedef struct stats_t {
    size_t current;
    bool headers_sent;
    stats_request_state_t *context;
} stats_t;

/* Navigating from WSI pointer to qd objects */
static qd_http_server_t *wsi_server(struct lws *wsi);
static qd_lws_listener_t *wsi_listener(struct lws *wsi);
static qd_log_source_t *wsi_log(struct lws *wsi);


/* Declare LWS callbacks and protocol list */
static int callback_http(struct lws *wsi, enum lws_callback_reasons reason,
                         void *user, void *in, size_t len);
static int callback_amqpws(struct lws *wsi, enum lws_callback_reasons reason,
                           void *user, void *in, size_t len);
static int callback_metrics(struct lws *wsi, enum lws_callback_reasons reason,
                               void *user, void *in, size_t len);
static int callback_healthz(struct lws *wsi, enum lws_callback_reasons reason,
                               void *user, void *in, size_t len);

static struct lws_protocols protocols[] = {
    /* HTTP only protocol comes first */
    {
        "http-only",
        callback_http,
        0,
    },
    /* "amqp" is the official oasis AMQP over WebSocket protocol name */
    {
        "amqp",
        callback_amqpws,
        sizeof(connection_t),
    },
    /* "binary" is an alias for "amqp", for compatibility with clients designed
     * to work with a WebSocket proxy
     */
    {
        "binary",
        callback_amqpws,
        sizeof(connection_t),
    },
    {
        "http",
        callback_metrics,
        sizeof(stats_t),
    },
    {
        "healthz",
        callback_healthz,
        sizeof(stats_t),
    },
    { NULL, NULL, 0, 0 } /* terminator */
};


static inline int unexpected_close(struct lws *wsi, const char *msg) {
    lws_close_reason(wsi, LWS_CLOSE_STATUS_UNEXPECTED_CONDITION,
                     (unsigned char*)msg, strlen(msg));
    char peer[64];
    lws_get_peer_simple(wsi, peer, sizeof(peer));
    qd_log(wsi_log(wsi), QD_LOG_ERROR, "Error on HTTP connection from %s: %s", peer, msg);
    return -1;
}

static int handle_events(connection_t* c) {
    if (!c->qd_conn) {
        return unexpected_close(c->wsi, "not-established");
    }
    pn_event_t *e;
    while ((e = pn_connection_driver_next_event(&c->driver))) {
        if (c->qd_conn && e) {
            if (!qd_connection_handle(c->qd_conn, e)) {
                c->qd_conn = 0;  // connection closed
            }
        }
    }
    if (pn_connection_driver_write_buffer(&c->driver).size) {
        lws_callback_on_writable(c->wsi);
    }
    if (pn_connection_driver_write_closed(&c->driver)) {
        lws_close_reason(c->wsi, LWS_CLOSE_STATUS_NORMAL, NULL, 0);
        return -1;
    }
    return 0;
}

/* The server has a bounded, thread-safe queue for external work */
typedef struct work_t {
    enum { W_NONE, W_LISTEN, W_CLOSE, W_WAKE, W_STOP, W_HANDLE_STATS } type;
    void *value;
} work_t;

#define WORK_MAX 8              /* Just decouple threads, not a big buffer */

typedef struct work_queue_t {
    sys_mutex_t *lock;
    sys_cond_t *cond;
    work_t work[WORK_MAX];
    size_t head, len;          /* Ring buffer */
} work_queue_t;

/* HTTP Server runs in a single thread, communication from other threads via work_queue */
struct qd_http_server_t {
    qd_server_t *server;
    qdr_core_t *core;
    sys_thread_t *thread;
    work_queue_t work;
    qd_log_source_t *log;
    struct lws_context *context;
    qd_timestamp_t now;         /* Cache current time in thread_run */
    qd_timestamp_t next_tick;   /* Next requested tick service */
};

static void work_queue_destroy(work_queue_t *wq) {
    if (wq->lock) sys_mutex_free(wq->lock);
    if (wq->cond) sys_cond_free(wq->cond);
}

static void work_queue_init(work_queue_t *wq) {
    wq->lock = sys_mutex();
    wq->cond = sys_cond();
}

 /* Block till there is space */
static void work_push(qd_http_server_t *hs, work_t w) {
    work_queue_t *wq = &hs->work;
    sys_mutex_lock(wq->lock);
    while (wq->len == WORK_MAX) {
        lws_cancel_service(hs->context); /* Wake up the run thread to clear space */
        sys_cond_wait(wq->cond, wq->lock);
    }
    wq->work[(wq->head + wq->len) % WORK_MAX] = w;
    ++wq->len;
    sys_mutex_unlock(wq->lock);
    lws_cancel_service(hs->context); /* Wake up the run thread to handle my work */
}

/* Non-blocking, return { W_NONE, NULL } if empty */
static work_t work_pop(qd_http_server_t *hs) {
    work_t w = { W_NONE, NULL };
    work_queue_t *wq = &hs->work;
    sys_mutex_lock(wq->lock);
    if (wq->len > 0) {
        w = wq->work[wq->head];
        wq->head = (wq->head + 1) % WORK_MAX;
        --wq->len;
        sys_cond_signal(wq->cond);
    }
    sys_mutex_unlock(wq->lock);
    return w;
}

/* Each qd_lws_listener_t is associated with an lws_vhost */
struct qd_lws_listener_t {
    qd_listener_t *listener;
    qd_http_server_t *server;
    struct lws_vhost *vhost;
    struct lws_http_mount mount;
    struct lws_http_mount metrics;
    struct lws_http_mount healthz;
};

void qd_lws_listener_free(qd_lws_listener_t *hl) {
    if (!hl) return;
    if (hl->listener) {
        hl->listener->http = NULL;
        qd_listener_decref(hl->listener);
    }
    free(hl);
}

static qd_lws_listener_t *qd_lws_listener(qd_http_server_t *hs, qd_listener_t *li) {
    qd_lws_listener_t *hl = calloc(1, sizeof(*hl));
    if (hl) {
        hl->server = hs;
        hl->listener = li;
        li->http = hl;
        sys_atomic_inc(&li->ref_count); /* Keep it around till qd_http_server_free() */
    } else {
        qd_log(hs->log, QD_LOG_CRITICAL, "No memory for HTTP listen on %s",
               li->config.host_port);
    }
    return hl;
}

/* Linked list: first entry on each line should point to next, last line should be the 
 * octet-stream default.
 */
static const struct lws_protocol_vhost_options mime_types[] = {
    { &mime_types[1], NULL, ".json", "application/json" },
    { &mime_types[2], NULL, ".woff2", "font/woff2" },
    { NULL, NULL, "*", "application/octet-stream" }
};

static void listener_start(qd_lws_listener_t *hl, qd_http_server_t *hs) {
    log_init();                 /* Update log flags at each listener */

    qd_server_config_t *config = &hl->listener->config;

    int port = qd_port_int(config->port);
    if (port < 0) {
        qd_log(hs->log, QD_LOG_ERROR, "HTTP listener %s has invalid port %s",
               config->host_port, config->port);
        goto error;
    }
    struct lws_http_mount *m = &hl->mount;
    m->mountpoint = "/";    /* URL mount point */
    m->mountpoint_len = strlen(m->mountpoint); /* length of the mountpoint */
    m->origin = (config->http_root_dir && *config->http_root_dir) ? /* File system root */
        config->http_root_dir : QPID_CONSOLE_STAND_ALONE_INSTALL_DIR;
    m->def = "index.html";  /* Default file name */
    m->origin_protocol = LWSMPRO_FILE; /* mount type is a directory in a filesystem */
    m->extra_mimetypes = mime_types;
    struct lws_http_mount *tail = m;
    if (config->metrics) {
        struct lws_http_mount *metrics = &hl->metrics;
        tail->mount_next = metrics;
        tail = metrics;
        metrics->mountpoint = "/metrics";
        metrics->mountpoint_len = strlen(metrics->mountpoint);
        metrics->origin_protocol = LWSMPRO_CALLBACK;
        metrics->protocol = "http";
        metrics->origin = IGNORED;
    }
    if (config->healthz) {
        struct lws_http_mount *healthz = &hl->healthz;
        tail->mount_next = healthz;
        healthz->mountpoint = "/healthz";
        healthz->mountpoint_len = strlen(healthz->mountpoint);
        healthz->origin_protocol = LWSMPRO_CALLBACK;
        healthz->protocol = "healthz";
        healthz->origin = IGNORED;
    }

    struct lws_context_creation_info info = {0};
    info.mounts = m;
    info.port = port;
    info.protocols = protocols;
    info.keepalive_timeout = 1;
    info.ssl_cipher_list = CIPHER_LIST;
    info.options |= LWS_SERVER_OPTION_VALIDATE_UTF8;
    if (config->ssl_profile) {
        info.ssl_cert_filepath = config->ssl_certificate_file;
        info.ssl_private_key_filepath = config->ssl_private_key_file;
        info.ssl_private_key_password = config->ssl_password;
        info.ssl_ca_filepath = config->ssl_trusted_certificate_db;
        info.ssl_cipher_list = config->ssl_ciphers;

        info.options |=
            LWS_SERVER_OPTION_DO_SSL_GLOBAL_INIT |
#if LWS_LIBRARY_VERSION_MAJOR > 3 || (LWS_LIBRARY_VERSION_MAJOR == 3 && LWS_LIBRARY_VERSION_MINOR >= 2)
            (config->ssl_required ? 0 : LWS_SERVER_OPTION_ALLOW_NON_SSL_ON_SSL_PORT | LWS_SERVER_OPTION_ALLOW_HTTP_ON_HTTPS_LISTENER) |
#else
            (config->ssl_required ? 0 : LWS_SERVER_OPTION_ALLOW_NON_SSL_ON_SSL_PORT) |
#endif
            ((config->requireAuthentication && info.ssl_ca_filepath) ? LWS_SERVER_OPTION_REQUIRE_VALID_OPENSSL_CLIENT_CERT : 0);
    }
    info.vhost_name = hl->listener->config.host_port;
    hl->vhost = lws_create_vhost(hs->context, &info);
    if (hl->vhost) {
        /* Store hl pointer in vhost */
        void *vp = lws_protocol_vh_priv_zalloc(hl->vhost, &protocols[0], sizeof(hl));
        memcpy(vp, &hl, sizeof(hl));
        qd_log(hs->log, QD_LOG_NOTICE, "Listening for HTTP on %s", config->host_port);
        return;
    } else {
        qd_log(hs->log, QD_LOG_NOTICE, "Error listening for HTTP on %s", config->host_port);
        goto error;
    }
    return;

  error:
    if (hl->listener->exit_on_error) {
        qd_log(hs->log, QD_LOG_CRITICAL, "Shutting down, required listener failed %s",
               config->host_port);
        exit(1);
    }
    qd_lws_listener_free(hl);
}

<<<<<<< HEAD
static void listener_close(qd_http_listener_t *hl, qd_http_server_t *hs) {
=======
static void listener_close(qd_lws_listener_t *hl, qd_http_server_t *hs) {
>>>>>>> f50bfc90
    qd_server_config_t *config = &hl->listener->config;
    qd_log(hs->log, QD_LOG_NOTICE, "Stopped listening for HTTP on %s", config->host_port);
    lws_vhost_destroy(hl->vhost);
}

/*
 * LWS callback for un-promoted HTTP connections.
 * Note main HTTP file serving is handled by the "mount" struct below.
 */
static int callback_http(struct lws *wsi, enum lws_callback_reasons reason,
                         void *user, void *in, size_t len)
{
    switch (reason) {
    case LWS_CALLBACK_PROTOCOL_DESTROY:
        qd_lws_listener_free(wsi_listener(wsi));
        break;
      default:
        break;
    }
    /* Do default HTTP handling for all the cases we don't care about. */
    return lws_callback_http_dummy(wsi, reason, user, in, len);
}

/* Wake up a connection managed by the http server thread */
static void connection_wake(qd_connection_t *qd_conn)
{
    connection_t *c = qd_conn->context;
    if (c && qd_conn->listener->http) {
        qd_http_server_t *hs = qd_conn->listener->http->server;
        work_t w = { W_WAKE, c };
        work_push(hs, w);
    }
}

/**
 * Called on router worker thread
 */
static void handle_stats_results(void *context)
{
    stats_request_state_t* state = (stats_request_state_t*) context;
    if (state->wsi_deleted) {
        free(state);
    } else {
        qd_http_server_t *hs = state->server;
        if (hs) {
            work_t w = { W_HANDLE_STATS, state };
            work_push(hs, w);
        }
    }
}

/**
 * Called on http thread
 */
static void handle_stats_result_HT(stats_request_state_t* state)
{
    if (state->wsi_deleted) {
        free(state);
    } else {
        state->callback_completed = true;
        lws_callback_on_writable(state->wsi);
    }
}

typedef int (*int_metric) (qdr_global_stats_t *stats);
typedef struct metric_definition {
    const char* name;
    const char* type;
    int_metric value;
} metric_definition;

static int stats_get_connections(qdr_global_stats_t *stats) { return stats->connections; }
static int stats_get_links(qdr_global_stats_t *stats) { return stats->links; }
static int stats_get_addrs(qdr_global_stats_t *stats) { return stats->addrs; }
static int stats_get_routers(qdr_global_stats_t *stats) { return stats->routers; }
static int stats_get_link_routes(qdr_global_stats_t *stats) { return stats->link_routes; }
static int stats_get_auto_links(qdr_global_stats_t *stats) { return stats->auto_links; }
static int stats_get_presettled_deliveries(qdr_global_stats_t *stats) { return stats->presettled_deliveries; }
static int stats_get_dropped_presettled_deliveries(qdr_global_stats_t *stats) { return stats->dropped_presettled_deliveries; }
static int stats_get_accepted_deliveries(qdr_global_stats_t *stats) { return stats->accepted_deliveries; }
static int stats_get_released_deliveries(qdr_global_stats_t *stats) { return stats->released_deliveries; }
static int stats_get_rejected_deliveries(qdr_global_stats_t *stats) { return stats->rejected_deliveries; }
static int stats_get_modified_deliveries(qdr_global_stats_t *stats) { return stats->modified_deliveries; }
static int stats_get_deliveries_ingress(qdr_global_stats_t *stats) { return stats->deliveries_ingress; }
static int stats_get_deliveries_egress(qdr_global_stats_t *stats) { return stats->deliveries_egress; }
static int stats_get_deliveries_transit(qdr_global_stats_t *stats) { return stats->deliveries_transit; }
static int stats_get_deliveries_ingress_route_container(qdr_global_stats_t *stats) { return stats->deliveries_ingress_route_container; }
static int stats_get_deliveries_egress_route_container(qdr_global_stats_t *stats) { return stats->deliveries_egress_route_container; }
static int stats_get_deliveries_delayed_1sec(qdr_global_stats_t *stats) { return stats->deliveries_delayed_1sec; }
static int stats_get_deliveries_delayed_10sec(qdr_global_stats_t *stats) { return stats->deliveries_delayed_10sec; }
static int stats_get_deliveries_stuck(qdr_global_stats_t *stats) { return stats->deliveries_stuck; }
static int stats_get_links_blocked(qdr_global_stats_t *stats) { return stats->links_blocked; }
static int stats_get_deliveries_redirected_to_fallback(qdr_global_stats_t *stats) { return stats->deliveries_redirected_to_fallback; }

static struct metric_definition metrics[] = {
    {"qdr_connections_total", "gauge", stats_get_connections},
    {"qdr_links_total", "gauge", stats_get_links},
    {"qdr_addresses_total", "gauge", stats_get_addrs},
    {"qdr_routers_total", "gauge", stats_get_routers},
    {"qdr_link_routes_total", "gauge", stats_get_link_routes},
    {"qdr_auto_links_total", "gauge", stats_get_auto_links},
    {"qdr_presettled_deliveries_total", "counter", stats_get_presettled_deliveries},
    {"qdr_dropped_presettled_deliveries_total", "counter", stats_get_dropped_presettled_deliveries},
    {"qdr_accepted_deliveries_total", "counter", stats_get_accepted_deliveries},
    {"qdr_released_deliveries_total", "counter", stats_get_released_deliveries},
    {"qdr_rejected_deliveries_total", "counter", stats_get_rejected_deliveries},
    {"qdr_modified_deliveries_total", "counter", stats_get_modified_deliveries},
    {"qdr_deliveries_ingress_total", "counter", stats_get_deliveries_ingress},
    {"qdr_deliveries_egress_total", "counter", stats_get_deliveries_egress},
    {"qdr_deliveries_transit_total", "counter", stats_get_deliveries_transit},
    {"qdr_deliveries_ingress_route_container_total", "counter", stats_get_deliveries_ingress_route_container},
    {"qdr_deliveries_egress_route_container_total", "counter", stats_get_deliveries_egress_route_container},
    {"qdr_deliveries_delayed_1sec_total", "counter", stats_get_deliveries_delayed_1sec},
    {"qdr_deliveries_delayed_10sec_total", "counter", stats_get_deliveries_delayed_10sec},
    {"qdr_deliveries_stuck_total", "gauge", stats_get_deliveries_stuck},
    {"qdr_links_blocked_total", "gauge", stats_get_links_blocked},
    {"qdr_deliveries_redirected_to_fallback_total", "counter", stats_get_deliveries_redirected_to_fallback}
};
static size_t metrics_length = sizeof(metrics)/sizeof(metrics[0]);

static bool write_stats(uint8_t **position, const uint8_t * const end, const char* name, const char* type, int value)
{
    //11 chars + type + 2*name + 20 chars for int
    size_t length = 11 + strlen(type) + strlen(name)*2 + 20;
    if (end - *position >= length) {
        *position += lws_snprintf((char*) *position, end - *position, "# TYPE %s %s\n", name, type);
        *position += lws_snprintf((char*) *position, end - *position, "%s %i\n", name, value);
        return true;
    } else {
        return false;
    }
}

static bool write_metric(uint8_t **position, const uint8_t * const end, metric_definition* definition, qdr_global_stats_t* stats)
{
    return write_stats(position, end, definition->name, definition->type, definition->value(stats));
}

static int add_header_by_name(struct lws *wsi, const char* name, const char* value, uint8_t** position, uint8_t* end)
{
    return lws_add_http_header_by_name(wsi, (unsigned char*) name, (unsigned char*) value, strlen(value), position, end);
}

static int callback_metrics(struct lws *wsi, enum lws_callback_reasons reason,
                               void *user, void *in, size_t len)
{
    qd_http_server_t *hs = wsi_server(wsi);
    stats_t *stats = (stats_t*) user;
    uint8_t buffer[LWS_PRE + 2048];
    uint8_t *start = &buffer[LWS_PRE], *position = start, *end = &buffer[sizeof(buffer) - LWS_PRE - 1];

    switch (reason) {

    case LWS_CALLBACK_HTTP: {
        stats->context = NEW(stats_request_state_t);
        ZERO(stats->context);
        stats->context->wsi = wsi;
        stats->context->server = hs;
        //request stats from core thread
        qdr_request_global_stats(hs->core, &stats->context->stats, handle_stats_results, (void*) stats->context);
        return 0;
    }

    case LWS_CALLBACK_HTTP_WRITEABLE: {
        //encode stats into buffer
        if (!stats->headers_sent) {
            if (lws_add_http_header_status(wsi, HTTP_STATUS_OK, &position, end)
                || add_header_by_name(wsi, "content-type:", "text/plain", &position, end)
                || add_header_by_name(wsi, "connection:", "close", &position, end))
                return 1;
            if (lws_finalize_http_header(wsi, &position, end))
                return 1;
            stats->headers_sent = true;
        }

        while (stats->current < metrics_length) {
            if (write_metric(&position, end, &metrics[stats->current], &stats->context->stats)) {
                stats->current++;
                qd_log(hs->log, QD_LOG_DEBUG, "wrote metric %lu of %lu", stats->current, metrics_length);
            } else {
                qd_log(hs->log, QD_LOG_DEBUG, "insufficient space in buffer");
                break;
            }
        }
        int n = stats->current < metrics_length ? LWS_WRITE_HTTP : LWS_WRITE_HTTP_FINAL;

        //write buffer
        size_t available = position - start;
	if (lws_write(wsi, (unsigned char*) start, available, n) != available)
            return 1;
        if (n == LWS_WRITE_HTTP_FINAL) {
            if (lws_http_transaction_completed(wsi)) return -1;
        } else {
            lws_callback_on_writable(wsi);
        }
        return 0;
    }

    case LWS_CALLBACK_CLOSED: {
        stats->context->wsi_deleted = true;
        if (stats->context->callback_completed) {
            free(stats->context);
        }
    }

    default:
        return 0;
    }
}

static int callback_healthz(struct lws *wsi, enum lws_callback_reasons reason,
                               void *user, void *in, size_t len)
{
    qd_http_server_t *hs = wsi_server(wsi);
    stats_t *stats = (stats_t*) user;
    uint8_t buffer[LWS_PRE + 2048];
    uint8_t *start = &buffer[LWS_PRE], *position = start, *end = &buffer[sizeof(buffer) - LWS_PRE - 1];

    switch (reason) {

    case LWS_CALLBACK_HTTP: {
        stats->context = NEW(stats_request_state_t);
        ZERO(stats->context);
        stats->context->wsi = wsi;
        stats->context->server = hs;
        //make dummy request for stats (pass in null ptr); this still excercises the
        //path through core thread and back through callback on io thread which is
        //a resonable initial liveness check
        qdr_request_global_stats(hs->core, 0, handle_stats_results, (void*) stats->context);
        return 0;
    }

    case LWS_CALLBACK_HTTP_WRITEABLE: {
        //encode stats into buffer
        if (!stats->headers_sent) {
            if (lws_add_http_header_status(wsi, HTTP_STATUS_OK, &position, end)
                || add_header_by_name(wsi, "content-type:", "text/plain", &position, end)
                || lws_add_http_header_content_length(wsi, 3, &position, end))
                return 1;
            if (lws_finalize_http_header(wsi, &position, end))
                return 1;
            stats->headers_sent = true;
        }
        position += lws_snprintf((char*) position, end - position, "OK\n");

        int n = LWS_WRITE_HTTP_FINAL;
        //write buffer
        size_t available = position - start;
	if (lws_write(wsi, (unsigned char*) start, available, n) != available)
            return 1;
        else if (lws_http_transaction_completed(wsi))
            return -1;
        else return 0;
    }

    case LWS_CALLBACK_CLOSED: {
        stats->context->wsi_deleted = true;
        if (stats->context->callback_completed) {
            free(stats->context);
        }
    }

    default:
        return 0;
    }
}

/* Callbacks for promoted AMQP over WS connections. */
static int callback_amqpws(struct lws *wsi, enum lws_callback_reasons reason,
                           void *user, void *in, size_t len)
{
    qd_http_server_t *hs = wsi_server(wsi);
    connection_t *c = (connection_t*)user;

    switch (reason) {

    case LWS_CALLBACK_ESTABLISHED: {
        /* Upgrade accepted HTTP connection to AMQPWS */
        memset(c, 0, sizeof(*c));
        c->wsi = wsi;
        qd_lws_listener_t *hl = wsi_listener(wsi);
        if (hl == NULL || !hl->listener->config.websockets) {
            return unexpected_close(c->wsi, "cannot-upgrade");
        }
        c->qd_conn = qd_server_connection(hs->server, &hl->listener->config);
        if (c->qd_conn == NULL) {
            return unexpected_close(c->wsi, "out-of-memory");
        }
        c->qd_conn->context = c;
        c->qd_conn->wake = connection_wake;
        c->qd_conn->listener = hl->listener;
        lws_get_peer_simple(wsi, c->qd_conn->rhost, sizeof(c->qd_conn->rhost));
        int err = pn_connection_driver_init(&c->driver, c->qd_conn->pn_conn, NULL);
        if (err) {
            return unexpected_close(c->wsi, pn_code(err));
        }
        strncpy(c->qd_conn->rhost_port, c->qd_conn->rhost, sizeof(c->qd_conn->rhost_port));
        qd_log(hs->log, QD_LOG_DEBUG,
               "[%"PRIu64"] upgraded HTTP connection from %s to AMQPWS",
               qd_connection_connection_id(c->qd_conn), qd_connection_name(c->qd_conn));
        return handle_events(c);
    }

    case LWS_CALLBACK_SERVER_WRITEABLE: {
        if (handle_events(c)) return -1;
        pn_bytes_t dbuf = pn_connection_driver_write_buffer(&c->driver);
        if (dbuf.size) {
            /* lws_write() demands LWS_PRE bytes of free space before the data,
             * so we must copy from the driver's buffer to larger temporary wbuf
             */
            buffer_set_size(&c->wbuf, LWS_PRE + dbuf.size);
            if (c->wbuf.start == NULL) {
                return unexpected_close(c->wsi, "out-of-memory");
            }
            unsigned char* buf = (unsigned char*)c->wbuf.start + LWS_PRE;
            memcpy(buf, dbuf.start, dbuf.size);
            ssize_t wrote = lws_write(wsi, buf, dbuf.size, LWS_WRITE_BINARY);
            if (wrote < 0) {
                pn_connection_driver_write_close(&c->driver);
                return unexpected_close(c->wsi, "write-error");
            } else {
                pn_connection_driver_write_done(&c->driver, wrote);
            }
        }
        return handle_events(c);
    }

    case LWS_CALLBACK_RECEIVE: {
        while (len > 0) {
            if (handle_events(c)) return -1;
            pn_rwbytes_t dbuf = pn_connection_driver_read_buffer(&c->driver);
            if (dbuf.size == 0) {
                return unexpected_close(c->wsi, "unexpected-data");
            }
            size_t copy = (len < dbuf.size) ? len : dbuf.size;
            memcpy(dbuf.start, in, copy);
            pn_connection_driver_read_done(&c->driver, copy);
            len -= copy;
            in = (char*)in + copy;
        }
        return handle_events(c);
    }

    case LWS_CALLBACK_USER: {
        pn_timestamp_t next_tick = pn_transport_tick(c->driver.transport, hs->now);
        if (next_tick && next_tick > hs->now && next_tick < hs->next_tick) {
            hs->next_tick = next_tick;
        }
        return handle_events(c);
    }

    case LWS_CALLBACK_WS_PEER_INITIATED_CLOSE: {
        pn_connection_driver_read_close(&c->driver);
        return handle_events(c);
    }

    case LWS_CALLBACK_CLOSED: {
        if (c->driver.transport) {
            pn_connection_driver_close(&c->driver);
            handle_events(c);
        }
        pn_connection_driver_destroy(&c->driver);
        free(c->wbuf.start);
        return -1;
    }

    default:
        return 0;
    }
}

#define DEFAULT_TICK 1000

static void* http_thread_run(void* v) {
    qd_http_server_t *hs = v;
    qd_log(hs->log, QD_LOG_INFO, "HTTP server thread running");
    int result = 0;
    while(result >= 0) {
        /* Send a USER event to run transport ticks, may decrease hs->next_tick. */
        hs->now = qd_timer_now();
        hs->next_tick = hs->now + DEFAULT_TICK;
        lws_callback_all_protocol(hs->context, &protocols[1], LWS_CALLBACK_USER);
        lws_callback_all_protocol(hs->context, &protocols[2], LWS_CALLBACK_USER);
        pn_millis_t timeout = (hs->next_tick > hs->now) ? hs->next_tick - hs->now : 1;
        result = lws_service(hs->context, timeout);

        /* Process any work items on the queue */
        for (work_t w = work_pop(hs); w.type != W_NONE; w = work_pop(hs)) {
            switch (w.type) {
            case W_NONE:
                break;
            case W_STOP:
                result = -1;
                break;
            case W_LISTEN:
                listener_start((qd_lws_listener_t*)w.value, hs);
                break;
            case W_CLOSE:
                listener_close((qd_lws_listener_t*)w.value, hs);
                break;
            case W_HANDLE_STATS:
                handle_stats_result_HT((stats_request_state_t*) w.value);
                break;
            case W_WAKE: {
                connection_t *c = w.value;
                pn_collector_put(c->driver.collector, PN_OBJECT, c->driver.connection,
                                 PN_CONNECTION_WAKE);
                handle_events(c);
                break;
            }
            }
        }
    }
    qd_log(hs->log, QD_LOG_INFO, "HTTP server thread exit");
    return NULL;
}

void qd_http_server_stop(qd_http_server_t *hs) {
    if (!hs) return;
    if (hs->thread) {
        /* Thread safe, stop via work queue then clean up */
        work_t work = { W_STOP, NULL };
        work_push(hs, work);
        sys_thread_join(hs->thread);
        sys_thread_free(hs->thread);
        hs->thread = NULL;
    }
}

void qd_http_server_free(qd_http_server_t *hs) {
    if (!hs) return;
    qd_http_server_stop(hs);
    work_queue_destroy(&hs->work);
    if (hs->context) lws_context_destroy(hs->context);
    free(hs);
}

qd_http_server_t *qd_http_server(qd_server_t *s, qd_log_source_t *log) {
    log_init();
    qd_http_server_t *hs = calloc(1, sizeof(*hs));
    if (hs) {
        work_queue_init(&hs->work);
        struct lws_context_creation_info info = {0};
        info.gid = info.uid = -1;
        info.user = hs;
        info.server_string = QD_CONNECTION_PROPERTY_PRODUCT_VALUE;
        info.options = LWS_SERVER_OPTION_EXPLICIT_VHOSTS |
            LWS_SERVER_OPTION_SKIP_SERVER_CANONICAL_NAME |
            LWS_SERVER_OPTION_DO_SSL_GLOBAL_INIT;
        info.max_http_header_pool = 32;
        info.timeout_secs = 1;

        hs->context = lws_create_context(&info);
        hs->server = s;
        hs->log = log;              /* For messages from this file */
        hs->core = 0; // not yet available
        if (!hs->context) {
            qd_log(hs->log, QD_LOG_CRITICAL, "No memory starting HTTP server");
            qd_http_server_free(hs);
            hs = NULL;
        }
    }
    return hs;
}

/* Thread safe calls that put items on work queue */

qd_lws_listener_t *qd_http_server_listen(qd_http_server_t *hs, qd_listener_t *li)
{
    hs->core = qd_dispatch_router_core(qd_server_dispatch(hs->server));
    sys_mutex_lock(hs->work.lock);
    if (!hs->thread) {
        hs->thread = sys_thread(http_thread_run, hs);
    }
    bool ok = hs->thread;
    sys_mutex_unlock(hs->work.lock);
    if (!ok) return NULL;

    qd_lws_listener_t *hl = qd_lws_listener(hs, li);
    if (hl) {
        work_t w = { W_LISTEN, hl };
        work_push(hs, w);
    }
    return hl;
}

void qd_lws_listener_close(qd_lws_listener_t *hl)
{
    work_t w = { W_CLOSE, hl };
    work_push(hl->server, w);
}

static qd_http_server_t *wsi_server(struct lws *wsi) {
    return (qd_http_server_t*)lws_context_user(lws_get_context(wsi));
}

static qd_lws_listener_t *wsi_listener(struct lws *wsi) {
    qd_lws_listener_t *hl = NULL;
    struct lws_vhost *vhost = lws_get_vhost(wsi);
    if (vhost) {                /* Get qd_lws_listener from vhost data */
        void *vp = lws_protocol_vh_priv_get(vhost, &protocols[0]);
        memcpy(&hl, vp, sizeof(hl));
    }
    return hl;
}

static qd_log_source_t *wsi_log(struct lws *wsi) {
    return wsi_server(wsi)->log;
}<|MERGE_RESOLUTION|>--- conflicted
+++ resolved
@@ -388,11 +388,7 @@
     qd_lws_listener_free(hl);
 }
 
-<<<<<<< HEAD
-static void listener_close(qd_http_listener_t *hl, qd_http_server_t *hs) {
-=======
 static void listener_close(qd_lws_listener_t *hl, qd_http_server_t *hs) {
->>>>>>> f50bfc90
     qd_server_config_t *config = &hl->listener->config;
     qd_log(hs->log, QD_LOG_NOTICE, "Stopped listening for HTTP on %s", config->host_port);
     lws_vhost_destroy(hl->vhost);
