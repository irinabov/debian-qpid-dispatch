/*
 * Licensed to the Apache Software Foundation (ASF) under one
 * or more contributor license agreements.  See the NOTICE file
 * distributed with this work for additional information
 * regarding copyright ownership.  The ASF licenses this file
 * to you under the Apache License, Version 2.0 (the
 * "License"); you may not use this file except in compliance
 * with the License.  You may obtain a copy of the License at
 *
 *   http://www.apache.org/licenses/LICENSE-2.0
 *
 * Unless required by applicable law or agreed to in writing,
 * software distributed under the License is distributed on an
 * "AS IS" BASIS, WITHOUT WARRANTIES OR CONDITIONS OF ANY
 * KIND, either express or implied.  See the License for the
 * specific language governing permissions and limitations
 * under the License.
 */

#include <qpid/dispatch/atomic.h>
#include <qpid/dispatch/amqp.h>
#include <qpid/dispatch/router_core.h>
#include <qpid/dispatch/threading.h>
#include <qpid/dispatch/timer.h>

#include <proton/connection_driver.h>

#include <libwebsockets.h>

#include <assert.h>
#include <ctype.h>
#include <errno.h>
#include <inttypes.h>

#include "http.h"
#include "server_private.h"
#include "config.h"

static const char *CIPHER_LIST = "ALL:aNULL:!eNULL:@STRENGTH"; /* Default */
static const char *IGNORED = "ignore-this-log-message";

/* Log for LWS messages. For dispatch server messages use qd_http_server_t::log */
static qd_log_source_t* http_log;

static qd_log_level_t qd_level(int lll) {
    switch (lll) {
    case LLL_ERR: return QD_LOG_ERROR;
    case LLL_WARN: return QD_LOG_WARNING;
    /* LWS is noisy compared to dispatch on the informative levels, downgrade */
    case LLL_NOTICE: return QD_LOG_DEBUG;
    default: return QD_LOG_TRACE; /* Everything else to trace  */
    }
}

static void logger(int lll, const char *line)  {
    if (strstr(line, IGNORED)) return;
    size_t  len = strlen(line);
    while (len > 1 && isspace(line[len-1])) { /* Strip trailing newline */
        --len;
    }
    qd_log(http_log, qd_level(lll), "%.*s", (int)len, line);
}

static void log_init() {
    http_log = qd_log_source("HTTP");
    int levels = 0;
    for (int i = 0; i < LLL_COUNT; ++i) {
        int lll = 1<<i;
        levels |= qd_log_enabled(http_log, qd_level(lll)) ? lll : 0;
    }
    lws_set_log_level(levels, logger);
}

/* Intermediate write buffer: LWS needs extra header space on write.  */
typedef struct buffer_t {
    char *start;
    size_t size, cap;
} buffer_t;

/* Ensure size bytes in buffer, make buf empty if alloc fails */
static void buffer_set_size(buffer_t *buf, size_t size) {
    if (size > buf->cap) {
        buf->cap = (size > buf->cap * 2) ? size : buf->cap * 2;
        buf->start = realloc(buf->start, buf->cap);
    }
    if (buf->start) {
        buf->size = size;
    } else {
        buf->size = buf->cap = 0;
    }
}

/* AMQPWS connection: set as lws user data and qd_conn->context */
typedef struct connection_t {
    pn_connection_driver_t driver;
    qd_connection_t* qd_conn;
    buffer_t wbuf;   /* LWS requires allocated header space at start of buffer */
    struct lws *wsi;
} connection_t;

typedef struct stats_request_state_t {
    bool callback_completed;
    bool wsi_deleted;
    qdr_global_stats_t stats;
    qd_http_server_t *server;
    struct lws *wsi;
} stats_request_state_t;

typedef struct stats_t {
    size_t current;
    bool headers_sent;
    stats_request_state_t *context;
} stats_t;

/* Navigating from WSI pointer to qd objects */
static qd_http_server_t *wsi_server(struct lws *wsi);
static qd_http_listener_t *wsi_listener(struct lws *wsi);
static qd_log_source_t *wsi_log(struct lws *wsi);


/* Declare LWS callbacks and protocol list */
static int callback_http(struct lws *wsi, enum lws_callback_reasons reason,
                         void *user, void *in, size_t len);
static int callback_amqpws(struct lws *wsi, enum lws_callback_reasons reason,
                           void *user, void *in, size_t len);
static int callback_metrics(struct lws *wsi, enum lws_callback_reasons reason,
                               void *user, void *in, size_t len);
static int callback_healthz(struct lws *wsi, enum lws_callback_reasons reason,
                               void *user, void *in, size_t len);

static struct lws_protocols protocols[] = {
    /* HTTP only protocol comes first */
    {
        "http-only",
        callback_http,
        0,
    },
    /* "amqp" is the official oasis AMQP over WebSocket protocol name */
    {
        "amqp",
        callback_amqpws,
        sizeof(connection_t),
    },
    /* "binary" is an alias for "amqp", for compatibility with clients designed
     * to work with a WebSocket proxy
     */
    {
        "binary",
        callback_amqpws,
        sizeof(connection_t),
    },
    {
        "http",
        callback_metrics,
        sizeof(stats_t),
    },
    {
        "healthz",
        callback_healthz,
        sizeof(stats_t),
    },
    { NULL, NULL, 0, 0 } /* terminator */
};


static inline int unexpected_close(struct lws *wsi, const char *msg) {
    lws_close_reason(wsi, LWS_CLOSE_STATUS_UNEXPECTED_CONDITION,
                     (unsigned char*)msg, strlen(msg));
    char peer[64];
    lws_get_peer_simple(wsi, peer, sizeof(peer));
    qd_log(wsi_log(wsi), QD_LOG_ERROR, "Error on HTTP connection from %s: %s", peer, msg);
    return -1;
}

static int handle_events(connection_t* c) {
    if (!c->qd_conn) {
        return unexpected_close(c->wsi, "not-established");
    }
    pn_event_t *e;
    while ((e = pn_connection_driver_next_event(&c->driver))) {
<<<<<<< HEAD
        if (!qd_connection_handle(c->qd_conn, e)) {
            c->qd_conn = 0;  // connection closed
=======
        if (c->qd_conn && e) {
            if (!qd_connection_handle(c->qd_conn, e)) {
                c->qd_conn = 0;  // connection closed
            }
>>>>>>> 9c21d552
        }
    }
    if (pn_connection_driver_write_buffer(&c->driver).size) {
        lws_callback_on_writable(c->wsi);
    }
    if (pn_connection_driver_write_closed(&c->driver)) {
        lws_close_reason(c->wsi, LWS_CLOSE_STATUS_NORMAL, NULL, 0);
        return -1;
    }
    return 0;
}

/* The server has a bounded, thread-safe queue for external work */
typedef struct work_t {
    enum { W_NONE, W_LISTEN, W_CLOSE, W_WAKE, W_STOP, W_HANDLE_STATS } type;
    void *value;
} work_t;

#define WORK_MAX 8              /* Just decouple threads, not a big buffer */

typedef struct work_queue_t {
    sys_mutex_t *lock;
    sys_cond_t *cond;
    work_t work[WORK_MAX];
    size_t head, len;          /* Ring buffer */
} work_queue_t;

/* HTTP Server runs in a single thread, communication from other threads via work_queue */
struct qd_http_server_t {
    qd_server_t *server;
    qdr_core_t *core;
    sys_thread_t *thread;
    work_queue_t work;
    qd_log_source_t *log;
    struct lws_context *context;
    qd_timestamp_t now;         /* Cache current time in thread_run */
    qd_timestamp_t next_tick;   /* Next requested tick service */
};

static void work_queue_destroy(work_queue_t *wq) {
    if (wq->lock) sys_mutex_free(wq->lock);
    if (wq->cond) sys_cond_free(wq->cond);
}

static void work_queue_init(work_queue_t *wq) {
    wq->lock = sys_mutex();
    wq->cond = sys_cond();
}

 /* Block till there is space */
static void work_push(qd_http_server_t *hs, work_t w) {
    work_queue_t *wq = &hs->work;
    sys_mutex_lock(wq->lock);
    while (wq->len == WORK_MAX) {
        lws_cancel_service(hs->context); /* Wake up the run thread to clear space */
        sys_cond_wait(wq->cond, wq->lock);
    }
    wq->work[(wq->head + wq->len) % WORK_MAX] = w;
    ++wq->len;
    sys_mutex_unlock(wq->lock);
    lws_cancel_service(hs->context); /* Wake up the run thread to handle my work */
}

/* Non-blocking, return { W_NONE, NULL } if empty */
static work_t work_pop(qd_http_server_t *hs) {
    work_t w = { W_NONE, NULL };
    work_queue_t *wq = &hs->work;
    sys_mutex_lock(wq->lock);
    if (wq->len > 0) {
        w = wq->work[wq->head];
        wq->head = (wq->head + 1) % WORK_MAX;
        --wq->len;
        sys_cond_signal(wq->cond);
    }
    sys_mutex_unlock(wq->lock);
    return w;
}

/* Each qd_http_listener_t is associated with an lws_vhost */
struct qd_http_listener_t {
    qd_listener_t *listener;
    qd_http_server_t *server;
    struct lws_vhost *vhost;
    struct lws_http_mount mount;
    struct lws_http_mount metrics;
    struct lws_http_mount healthz;
};

void qd_http_listener_free(qd_http_listener_t *hl) {
    if (!hl) return;
    if (hl->listener) {
        hl->listener->http = NULL;
        qd_listener_decref(hl->listener);
    }
    free(hl);
}

static qd_http_listener_t *qd_http_listener(qd_http_server_t *hs, qd_listener_t *li) {
    qd_http_listener_t *hl = calloc(1, sizeof(*hl));
    if (hl) {
        hl->server = hs;
        hl->listener = li;
        li->http = hl;
        sys_atomic_inc(&li->ref_count); /* Keep it around till qd_http_server_free() */
    } else {
        qd_log(hs->log, QD_LOG_CRITICAL, "No memory for HTTP listen on %s",
               li->config.host_port);
    }
    return hl;
}

/* Linked list: first entry on each line should point to next, last line should be the 
 * octet-stream default.
 */
static const struct lws_protocol_vhost_options mime_types[] = {
    { &mime_types[1], NULL, ".json", "application/json" },
    { &mime_types[2], NULL, ".woff2", "font/woff2" },
    { NULL, NULL, "*", "application/octet-stream" }
};

static void listener_start(qd_http_listener_t *hl, qd_http_server_t *hs) {
    log_init();                 /* Update log flags at each listener */

    qd_server_config_t *config = &hl->listener->config;

    int port = qd_port_int(config->port);
    if (port < 0) {
        qd_log(hs->log, QD_LOG_ERROR, "HTTP listener %s has invalid port %s",
               config->host_port, config->port);
        goto error;
    }
    struct lws_http_mount *m = &hl->mount;
    m->mountpoint = "/";    /* URL mount point */
    m->mountpoint_len = strlen(m->mountpoint); /* length of the mountpoint */
    m->origin = (config->http_root_dir && *config->http_root_dir) ? /* File system root */
        config->http_root_dir : QPID_CONSOLE_STAND_ALONE_INSTALL_DIR;
    m->def = "index.html";  /* Default file name */
    m->origin_protocol = LWSMPRO_FILE; /* mount type is a directory in a filesystem */
    m->extra_mimetypes = mime_types;
    struct lws_http_mount *tail = m;
    if (config->metrics) {
        struct lws_http_mount *metrics = &hl->metrics;
        tail->mount_next = metrics;
        tail = metrics;
        metrics->mountpoint = "/metrics";
        metrics->mountpoint_len = strlen(metrics->mountpoint);
        metrics->origin_protocol = LWSMPRO_CALLBACK;
        metrics->protocol = "http";
        metrics->origin = IGNORED;
    }
    if (config->healthz) {
        struct lws_http_mount *healthz = &hl->healthz;
        tail->mount_next = healthz;
        healthz->mountpoint = "/healthz";
        healthz->mountpoint_len = strlen(healthz->mountpoint);
        healthz->origin_protocol = LWSMPRO_CALLBACK;
        healthz->protocol = "healthz";
        healthz->origin = IGNORED;
    }

    struct lws_context_creation_info info = {0};
    info.mounts = m;
    info.port = port;
    info.protocols = protocols;
    info.keepalive_timeout = 1;
    info.ssl_cipher_list = CIPHER_LIST;
    info.options |= LWS_SERVER_OPTION_VALIDATE_UTF8;
    if (config->ssl_profile) {
        info.ssl_cert_filepath = config->ssl_certificate_file;
        info.ssl_private_key_filepath = config->ssl_private_key_file;
        info.ssl_private_key_password = config->ssl_password;
        info.ssl_ca_filepath = config->ssl_trusted_certificates ? config->ssl_trusted_certificates : config->ssl_trusted_certificate_db;
        info.ssl_cipher_list = config->ssl_ciphers;

        info.options |=
            LWS_SERVER_OPTION_DO_SSL_GLOBAL_INIT |
#if LWS_LIBRARY_VERSION_MAJOR > 3 || (LWS_LIBRARY_VERSION_MAJOR == 3 && LWS_LIBRARY_VERSION_MINOR >= 2)
            (config->ssl_required ? 0 : LWS_SERVER_OPTION_ALLOW_NON_SSL_ON_SSL_PORT | LWS_SERVER_OPTION_ALLOW_HTTP_ON_HTTPS_LISTENER) |
#else
            (config->ssl_required ? 0 : LWS_SERVER_OPTION_ALLOW_NON_SSL_ON_SSL_PORT) |
#endif
            ((config->requireAuthentication && info.ssl_ca_filepath) ? LWS_SERVER_OPTION_REQUIRE_VALID_OPENSSL_CLIENT_CERT : 0);
    }
    info.vhost_name = hl->listener->config.host_port;
    hl->vhost = lws_create_vhost(hs->context, &info);
    if (hl->vhost) {
        /* Store hl pointer in vhost */
        void *vp = lws_protocol_vh_priv_zalloc(hl->vhost, &protocols[0], sizeof(hl));
        memcpy(vp, &hl, sizeof(hl));
        qd_log(hs->log, QD_LOG_NOTICE, "Listening for HTTP on %s", config->host_port);
        return;
    } else {
        qd_log(hs->log, QD_LOG_NOTICE, "Error listening for HTTP on %s", config->host_port);
        goto error;
    }
    return;

  error:
    if (hl->listener->exit_on_error) {
        qd_log(hs->log, QD_LOG_CRITICAL, "Shutting down, required listener failed %s",
               config->host_port);
        exit(1);
    }
    qd_http_listener_free(hl);
}

static void listener_close(qd_http_listener_t *hl, qd_http_server_t *hs) {
    /* TODO aconway 2017-04-13: can't easily stop listeners under libwebsockets */
    qd_log(hs->log, QD_LOG_ERROR, "Cannot close HTTP listener %s",
           hl->listener->config.host_port);
}

/*
 * LWS callback for un-promoted HTTP connections.
 * Note main HTTP file serving is handled by the "mount" struct below.
 */
static int callback_http(struct lws *wsi, enum lws_callback_reasons reason,
                         void *user, void *in, size_t len)
{
    switch (reason) {
    case LWS_CALLBACK_PROTOCOL_DESTROY:
        qd_http_listener_free(wsi_listener(wsi));
        break;
      default:
        break;
    }
    /* Do default HTTP handling for all the cases we don't care about. */
    return lws_callback_http_dummy(wsi, reason, user, in, len);
}

/* Wake up a connection managed by the http server thread */
static void connection_wake(qd_connection_t *qd_conn)
{
    connection_t *c = qd_conn->context;
    if (c && qd_conn->listener->http) {
        qd_http_server_t *hs = qd_conn->listener->http->server;
        work_t w = { W_WAKE, c };
        work_push(hs, w);
    }
}

/**
 * Called on router worker thread
 */
static void handle_stats_results(void *context)
{
    stats_request_state_t* state = (stats_request_state_t*) context;
    if (state->wsi_deleted) {
        free(state);
    } else {
        qd_http_server_t *hs = state->server;
        if (hs) {
            work_t w = { W_HANDLE_STATS, state };
            work_push(hs, w);
        }
    }
}

/**
 * Called on http thread
 */
static void handle_stats_result_HT(stats_request_state_t* state)
{
    if (state->wsi_deleted) {
        free(state);
    } else {
        state->callback_completed = true;
        lws_callback_on_writable(state->wsi);
    }
}

typedef int (*int_metric) (qdr_global_stats_t *stats);
typedef struct metric_definition {
    const char* name;
    const char* type;
    int_metric value;
} metric_definition;

static int stats_get_connections(qdr_global_stats_t *stats) { return stats->connections; }
static int stats_get_links(qdr_global_stats_t *stats) { return stats->links; }
static int stats_get_addrs(qdr_global_stats_t *stats) { return stats->addrs; }
static int stats_get_routers(qdr_global_stats_t *stats) { return stats->routers; }
static int stats_get_link_routes(qdr_global_stats_t *stats) { return stats->link_routes; }
static int stats_get_auto_links(qdr_global_stats_t *stats) { return stats->auto_links; }
static int stats_get_presettled_deliveries(qdr_global_stats_t *stats) { return stats->presettled_deliveries; }
static int stats_get_dropped_presettled_deliveries(qdr_global_stats_t *stats) { return stats->dropped_presettled_deliveries; }
static int stats_get_accepted_deliveries(qdr_global_stats_t *stats) { return stats->accepted_deliveries; }
static int stats_get_released_deliveries(qdr_global_stats_t *stats) { return stats->released_deliveries; }
static int stats_get_rejected_deliveries(qdr_global_stats_t *stats) { return stats->rejected_deliveries; }
static int stats_get_modified_deliveries(qdr_global_stats_t *stats) { return stats->modified_deliveries; }
static int stats_get_deliveries_ingress(qdr_global_stats_t *stats) { return stats->deliveries_ingress; }
static int stats_get_deliveries_egress(qdr_global_stats_t *stats) { return stats->deliveries_egress; }
static int stats_get_deliveries_transit(qdr_global_stats_t *stats) { return stats->deliveries_transit; }
static int stats_get_deliveries_ingress_route_container(qdr_global_stats_t *stats) { return stats->deliveries_ingress_route_container; }
static int stats_get_deliveries_egress_route_container(qdr_global_stats_t *stats) { return stats->deliveries_egress_route_container; }
static int stats_get_deliveries_delayed_1sec(qdr_global_stats_t *stats) { return stats->deliveries_delayed_1sec; }
static int stats_get_deliveries_delayed_10sec(qdr_global_stats_t *stats) { return stats->deliveries_delayed_10sec; }
static int stats_get_deliveries_stuck(qdr_global_stats_t *stats) { return stats->deliveries_stuck; }
static int stats_get_links_blocked(qdr_global_stats_t *stats) { return stats->links_blocked; }
static int stats_get_deliveries_redirected_to_fallback(qdr_global_stats_t *stats) { return stats->deliveries_redirected_to_fallback; }

static struct metric_definition metrics[] = {
    {"qdr_connections_total", "gauge", stats_get_connections},
    {"qdr_links_total", "gauge", stats_get_links},
    {"qdr_addresses_total", "gauge", stats_get_addrs},
    {"qdr_routers_total", "gauge", stats_get_routers},
    {"qdr_link_routes_total", "gauge", stats_get_link_routes},
    {"qdr_auto_links_total", "gauge", stats_get_auto_links},
    {"qdr_presettled_deliveries_total", "counter", stats_get_presettled_deliveries},
    {"qdr_dropped_presettled_deliveries_total", "counter", stats_get_dropped_presettled_deliveries},
    {"qdr_accepted_deliveries_total", "counter", stats_get_accepted_deliveries},
    {"qdr_released_deliveries_total", "counter", stats_get_released_deliveries},
    {"qdr_rejected_deliveries_total", "counter", stats_get_rejected_deliveries},
    {"qdr_modified_deliveries_total", "counter", stats_get_modified_deliveries},
    {"qdr_deliveries_ingress_total", "counter", stats_get_deliveries_ingress},
    {"qdr_deliveries_egress_total", "counter", stats_get_deliveries_egress},
    {"qdr_deliveries_transit_total", "counter", stats_get_deliveries_transit},
    {"qdr_deliveries_ingress_route_container_total", "counter", stats_get_deliveries_ingress_route_container},
    {"qdr_deliveries_egress_route_container_total", "counter", stats_get_deliveries_egress_route_container},
    {"qdr_deliveries_delayed_1sec_total", "counter", stats_get_deliveries_delayed_1sec},
    {"qdr_deliveries_delayed_10sec_total", "counter", stats_get_deliveries_delayed_10sec},
    {"qdr_deliveries_stuck_total", "gauge", stats_get_deliveries_stuck},
    {"qdr_links_blocked_total", "gauge", stats_get_links_blocked},
    {"qdr_deliveries_redirected_to_fallback_total", "counter", stats_get_deliveries_redirected_to_fallback}
};
static size_t metrics_length = sizeof(metrics)/sizeof(metrics[0]);

static bool write_stats(uint8_t **position, const uint8_t * const end, const char* name, const char* type, int value)
{
    //11 chars + type + 2*name + 20 chars for int
    size_t length = 11 + strlen(type) + strlen(name)*2 + 20;
    if (end - *position >= length) {
        *position += lws_snprintf((char*) *position, end - *position, "# TYPE %s %s\n", name, type);
        *position += lws_snprintf((char*) *position, end - *position, "%s %i\n", name, value);
        return true;
    } else {
        return false;
    }
}

static bool write_metric(uint8_t **position, const uint8_t * const end, metric_definition* definition, qdr_global_stats_t* stats)
{
    return write_stats(position, end, definition->name, definition->type, definition->value(stats));
}

static int add_header_by_name(struct lws *wsi, const char* name, const char* value, uint8_t** position, uint8_t* end)
{
    return lws_add_http_header_by_name(wsi, (unsigned char*) name, (unsigned char*) value, strlen(value), position, end);
}

static int callback_metrics(struct lws *wsi, enum lws_callback_reasons reason,
                               void *user, void *in, size_t len)
{
    qd_http_server_t *hs = wsi_server(wsi);
    stats_t *stats = (stats_t*) user;
    uint8_t buffer[LWS_PRE + 2048];
    uint8_t *start = &buffer[LWS_PRE], *position = start, *end = &buffer[sizeof(buffer) - LWS_PRE - 1];

    switch (reason) {

    case LWS_CALLBACK_HTTP: {
        stats->context = NEW(stats_request_state_t);
        ZERO(stats->context);
        stats->context->wsi = wsi;
        stats->context->server = hs;
        //request stats from core thread
        qdr_request_global_stats(hs->core, &stats->context->stats, handle_stats_results, (void*) stats->context);
        return 0;
    }

    case LWS_CALLBACK_HTTP_WRITEABLE: {
        //encode stats into buffer
        if (!stats->headers_sent) {
            if (lws_add_http_header_status(wsi, HTTP_STATUS_OK, &position, end)
                || add_header_by_name(wsi, "content-type:", "text/plain", &position, end)
                || add_header_by_name(wsi, "connection:", "close", &position, end))
                return 1;
            if (lws_finalize_http_header(wsi, &position, end))
                return 1;
            stats->headers_sent = true;
        }

        while (stats->current < metrics_length) {
            if (write_metric(&position, end, &metrics[stats->current], &stats->context->stats)) {
                stats->current++;
                qd_log(hs->log, QD_LOG_DEBUG, "wrote metric %lu of %lu", stats->current, metrics_length);
            } else {
                qd_log(hs->log, QD_LOG_DEBUG, "insufficient space in buffer");
                break;
            }
        }
        int n = stats->current < metrics_length ? LWS_WRITE_HTTP : LWS_WRITE_HTTP_FINAL;

        //write buffer
        size_t available = position - start;
	if (lws_write(wsi, (unsigned char*) start, available, n) != available)
            return 1;
        if (n == LWS_WRITE_HTTP_FINAL) {
            if (lws_http_transaction_completed(wsi)) return -1;
        } else {
            lws_callback_on_writable(wsi);
        }
        return 0;
    }

    case LWS_CALLBACK_CLOSED: {
        stats->context->wsi_deleted = true;
        if (stats->context->callback_completed) {
            free(stats->context);
        }
    }

    default:
        return 0;
    }
}

static int callback_healthz(struct lws *wsi, enum lws_callback_reasons reason,
                               void *user, void *in, size_t len)
{
    qd_http_server_t *hs = wsi_server(wsi);
    stats_t *stats = (stats_t*) user;
    uint8_t buffer[LWS_PRE + 2048];
    uint8_t *start = &buffer[LWS_PRE], *position = start, *end = &buffer[sizeof(buffer) - LWS_PRE - 1];

    switch (reason) {

    case LWS_CALLBACK_HTTP: {
        stats->context = NEW(stats_request_state_t);
        ZERO(stats->context);
        stats->context->wsi = wsi;
        stats->context->server = hs;
        //make dummy request for stats (pass in null ptr); this still excercises the
        //path through core thread and back through callback on io thread which is
        //a resonable initial liveness check
        qdr_request_global_stats(hs->core, 0, handle_stats_results, (void*) stats->context);
        return 0;
    }

    case LWS_CALLBACK_HTTP_WRITEABLE: {
        //encode stats into buffer
        if (!stats->headers_sent) {
            if (lws_add_http_header_status(wsi, HTTP_STATUS_OK, &position, end)
                || add_header_by_name(wsi, "content-type:", "text/plain", &position, end)
                || lws_add_http_header_content_length(wsi, 3, &position, end))
                return 1;
            if (lws_finalize_http_header(wsi, &position, end))
                return 1;
            stats->headers_sent = true;
        }
        position += lws_snprintf((char*) position, end - position, "OK\n");

        int n = LWS_WRITE_HTTP_FINAL;
        //write buffer
        size_t available = position - start;
	if (lws_write(wsi, (unsigned char*) start, available, n) != available)
            return 1;
        else if (lws_http_transaction_completed(wsi))
            return -1;
        else return 0;
    }

    case LWS_CALLBACK_CLOSED: {
        stats->context->wsi_deleted = true;
        if (stats->context->callback_completed) {
            free(stats->context);
        }
    }

    default:
        return 0;
    }
}

/* Callbacks for promoted AMQP over WS connections. */
static int callback_amqpws(struct lws *wsi, enum lws_callback_reasons reason,
                           void *user, void *in, size_t len)
{
    qd_http_server_t *hs = wsi_server(wsi);
    connection_t *c = (connection_t*)user;

    switch (reason) {

    case LWS_CALLBACK_ESTABLISHED: {
        /* Upgrade accepted HTTP connection to AMQPWS */
        memset(c, 0, sizeof(*c));
        c->wsi = wsi;
        qd_http_listener_t *hl = wsi_listener(wsi);
        if (hl == NULL || !hl->listener->config.websockets) {
            return unexpected_close(c->wsi, "cannot-upgrade");
        }
        c->qd_conn = qd_server_connection(hs->server, &hl->listener->config);
        if (c->qd_conn == NULL) {
            return unexpected_close(c->wsi, "out-of-memory");
        }
        c->qd_conn->context = c;
        c->qd_conn->wake = connection_wake;
        c->qd_conn->listener = hl->listener;
        lws_get_peer_simple(wsi, c->qd_conn->rhost, sizeof(c->qd_conn->rhost));
        int err = pn_connection_driver_init(&c->driver, c->qd_conn->pn_conn, NULL);
        if (err) {
            return unexpected_close(c->wsi, pn_code(err));
        }
        strncpy(c->qd_conn->rhost_port, c->qd_conn->rhost, sizeof(c->qd_conn->rhost_port));
        qd_log(hs->log, QD_LOG_DEBUG,
               "[%"PRIu64"] upgraded HTTP connection from %s to AMQPWS",
               qd_connection_connection_id(c->qd_conn), qd_connection_name(c->qd_conn));
        return handle_events(c);
    }

    case LWS_CALLBACK_SERVER_WRITEABLE: {
        if (handle_events(c)) return -1;
        pn_bytes_t dbuf = pn_connection_driver_write_buffer(&c->driver);
        if (dbuf.size) {
            /* lws_write() demands LWS_PRE bytes of free space before the data,
             * so we must copy from the driver's buffer to larger temporary wbuf
             */
            buffer_set_size(&c->wbuf, LWS_PRE + dbuf.size);
            if (c->wbuf.start == NULL) {
                return unexpected_close(c->wsi, "out-of-memory");
            }
            unsigned char* buf = (unsigned char*)c->wbuf.start + LWS_PRE;
            memcpy(buf, dbuf.start, dbuf.size);
            ssize_t wrote = lws_write(wsi, buf, dbuf.size, LWS_WRITE_BINARY);
            if (wrote < 0) {
                pn_connection_driver_write_close(&c->driver);
                return unexpected_close(c->wsi, "write-error");
            } else {
                pn_connection_driver_write_done(&c->driver, wrote);
            }
        }
        return handle_events(c);
    }

    case LWS_CALLBACK_RECEIVE: {
        while (len > 0) {
            if (handle_events(c)) return -1;
            pn_rwbytes_t dbuf = pn_connection_driver_read_buffer(&c->driver);
            if (dbuf.size == 0) {
                return unexpected_close(c->wsi, "unexpected-data");
            }
            size_t copy = (len < dbuf.size) ? len : dbuf.size;
            memcpy(dbuf.start, in, copy);
            pn_connection_driver_read_done(&c->driver, copy);
            len -= copy;
            in = (char*)in + copy;
        }
        return handle_events(c);
    }

    case LWS_CALLBACK_USER: {
        pn_timestamp_t next_tick = pn_transport_tick(c->driver.transport, hs->now);
        if (next_tick && next_tick > hs->now && next_tick < hs->next_tick) {
            hs->next_tick = next_tick;
        }
        return handle_events(c);
    }

    case LWS_CALLBACK_WS_PEER_INITIATED_CLOSE: {
        pn_connection_driver_read_close(&c->driver);
        return handle_events(c);
    }

    case LWS_CALLBACK_CLOSED: {
        if (c->driver.transport) {
            pn_connection_driver_close(&c->driver);
            handle_events(c);
        }
        pn_connection_driver_destroy(&c->driver);
        free(c->wbuf.start);
        return -1;
    }

    default:
        return 0;
    }
}

#define DEFAULT_TICK 1000

static void* http_thread_run(void* v) {
    qd_http_server_t *hs = v;
    qd_log(hs->log, QD_LOG_INFO, "HTTP server thread running");
    int result = 0;
    while(result >= 0) {
        /* Send a USER event to run transport ticks, may decrease hs->next_tick. */
        hs->now = qd_timer_now();
        hs->next_tick = hs->now + DEFAULT_TICK;
        lws_callback_all_protocol(hs->context, &protocols[1], LWS_CALLBACK_USER);
        lws_callback_all_protocol(hs->context, &protocols[2], LWS_CALLBACK_USER);
        pn_millis_t timeout = (hs->next_tick > hs->now) ? hs->next_tick - hs->now : 1;
        result = lws_service(hs->context, timeout);

        /* Process any work items on the queue */
        for (work_t w = work_pop(hs); w.type != W_NONE; w = work_pop(hs)) {
            switch (w.type) {
            case W_NONE:
                break;
            case W_STOP:
                result = -1;
                break;
            case W_LISTEN:
                listener_start((qd_http_listener_t*)w.value, hs);
                break;
            case W_CLOSE:
                listener_close((qd_http_listener_t*)w.value, hs);
                break;
            case W_HANDLE_STATS:
                handle_stats_result_HT((stats_request_state_t*) w.value);
                break;
            case W_WAKE: {
                connection_t *c = w.value;
                pn_collector_put(c->driver.collector, PN_OBJECT, c->driver.connection,
                                 PN_CONNECTION_WAKE);
                handle_events(c);
                break;
            }
            }
        }
    }
    qd_log(hs->log, QD_LOG_INFO, "HTTP server thread exit");
    return NULL;
}

void qd_http_server_stop(qd_http_server_t *hs) {
    if (!hs) return;
    if (hs->thread) {
        /* Thread safe, stop via work queue then clean up */
        work_t work = { W_STOP, NULL };
        work_push(hs, work);
        sys_thread_join(hs->thread);
        sys_thread_free(hs->thread);
        hs->thread = NULL;
    }
}

void qd_http_server_free(qd_http_server_t *hs) {
    if (!hs) return;
    qd_http_server_stop(hs);
    work_queue_destroy(&hs->work);
    if (hs->context) lws_context_destroy(hs->context);
    free(hs);
}

qd_http_server_t *qd_http_server(qd_server_t *s, qd_log_source_t *log) {
    log_init();
    qd_http_server_t *hs = calloc(1, sizeof(*hs));
    if (hs) {
        work_queue_init(&hs->work);
        struct lws_context_creation_info info = {0};
        info.gid = info.uid = -1;
        info.user = hs;
        info.server_string = QD_CONNECTION_PROPERTY_PRODUCT_VALUE;
        info.options = LWS_SERVER_OPTION_EXPLICIT_VHOSTS |
            LWS_SERVER_OPTION_SKIP_SERVER_CANONICAL_NAME |
            LWS_SERVER_OPTION_DO_SSL_GLOBAL_INIT;
        info.max_http_header_pool = 32;
        info.timeout_secs = 1;

        hs->context = lws_create_context(&info);
        hs->server = s;
        hs->log = log;              /* For messages from this file */
        hs->core = 0; // not yet available
        if (!hs->context) {
            qd_log(hs->log, QD_LOG_CRITICAL, "No memory starting HTTP server");
            qd_http_server_free(hs);
            hs = NULL;
        }
    }
    return hs;
}

/* Thread safe calls that put items on work queue */

qd_http_listener_t *qd_http_server_listen(qd_http_server_t *hs, qd_listener_t *li)
{
    hs->core = qd_dispatch_router_core(qd_server_dispatch(hs->server));
    sys_mutex_lock(hs->work.lock);
    if (!hs->thread) {
        hs->thread = sys_thread(http_thread_run, hs);
    }
    bool ok = hs->thread;
    sys_mutex_unlock(hs->work.lock);
    if (!ok) return NULL;

    qd_http_listener_t *hl = qd_http_listener(hs, li);
    if (hl) {
        work_t w = { W_LISTEN, hl };
        work_push(hs, w);
    }
    return hl;
}

void qd_http_listener_close(qd_http_listener_t *hl)
{
    work_t w = { W_CLOSE, hl };
    work_push(hl->server, w);
}

static qd_http_server_t *wsi_server(struct lws *wsi) {
    return (qd_http_server_t*)lws_context_user(lws_get_context(wsi));
}

static qd_http_listener_t *wsi_listener(struct lws *wsi) {
    qd_http_listener_t *hl = NULL;
    struct lws_vhost *vhost = lws_get_vhost(wsi);
    if (vhost) {                /* Get qd_http_listener from vhost data */
        void *vp = lws_protocol_vh_priv_get(vhost, &protocols[0]);
        memcpy(&hl, vp, sizeof(hl));
    }
    return hl;
}

static qd_log_source_t *wsi_log(struct lws *wsi) {
    return wsi_server(wsi)->log;
}<|MERGE_RESOLUTION|>--- conflicted
+++ resolved
@@ -178,15 +178,10 @@
     }
     pn_event_t *e;
     while ((e = pn_connection_driver_next_event(&c->driver))) {
-<<<<<<< HEAD
-        if (!qd_connection_handle(c->qd_conn, e)) {
-            c->qd_conn = 0;  // connection closed
-=======
         if (c->qd_conn && e) {
             if (!qd_connection_handle(c->qd_conn, e)) {
                 c->qd_conn = 0;  // connection closed
             }
->>>>>>> 9c21d552
         }
     }
     if (pn_connection_driver_write_buffer(&c->driver).size) {
