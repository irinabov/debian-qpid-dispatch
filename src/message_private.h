--- conflicted
+++ resolved
@@ -122,10 +122,7 @@
     qd_parsed_field_t   *ma_pf_to_override;
     qd_parsed_field_t   *ma_pf_trace;
     int                  ma_int_phase;
-<<<<<<< HEAD
-=======
     bool                 ma_stream;                      // indicates whether this message is streaming
->>>>>>> f50bfc90
     uint64_t             max_message_size;               // configured max; 0 if no max to enforce
     uint64_t             bytes_received;                 // bytes returned by pn_link_recv() when enforcing max_message_size
     uint32_t             fanout;                         // The number of receivers for this message, including in-process subscribers.
@@ -140,10 +137,7 @@
     bool                 priority_parsed;
     bool                 priority_present;
     bool                 oversize;                       // policy oversize handling in effect
-<<<<<<< HEAD
-=======
     bool                 no_body;                        // Used for http2 messages. If no_body is true, the HTTP request had no body
->>>>>>> f50bfc90
     uint8_t              priority;                       // The priority of this message
 } qd_message_content_t;
 
