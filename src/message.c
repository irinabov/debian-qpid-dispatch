--- conflicted
+++ resolved
@@ -2844,8 +2844,6 @@
 {
     qd_message_content_t * mc = MSG_CONTENT(msg);
     return mc->oversize;
-<<<<<<< HEAD
-=======
 }
 
 
@@ -2892,5 +2890,4 @@
     rc = qd_message_extend(message, field);
     qd_compose_free(field);
     return rc;
->>>>>>> f50bfc90
 }