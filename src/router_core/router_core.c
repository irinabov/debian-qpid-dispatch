/*
 * Licensed to the Apache Software Foundation (ASF) under one
 * or more contributor license agreements.  See the NOTICE file
 * distributed with this work for additional information
 * regarding copyright ownership.  The ASF licenses this file
 * to you under the Apache License, Version 2.0 (the
 * "License"); you may not use this file except in compliance
 * with the License.  You may obtain a copy of the License at
 *
 *   http://www.apache.org/licenses/LICENSE-2.0
 *
 * Unless required by applicable law or agreed to in writing,
 * software distributed under the License is distributed on an
 * "AS IS" BASIS, WITHOUT WARRANTIES OR CONDITIONS OF ANY
 * KIND, either express or implied.  See the License for the
 * specific language governing permissions and limitations
 * under the License.
 */

#include "router_core_private.h"
#include "route_control.h"
#include "exchange_bindings.h"
#include "core_events.h"
#include "delivery.h"
#include <stdio.h>
#include <strings.h>

ALLOC_DEFINE(qdr_address_t);
ALLOC_DEFINE(qdr_address_config_t);
ALLOC_DEFINE(qdr_node_t);
ALLOC_DEFINE(qdr_delivery_ref_t);
ALLOC_DEFINE(qdr_link_t);
ALLOC_DEFINE(qdr_router_ref_t);
ALLOC_DEFINE(qdr_link_ref_t);
ALLOC_DEFINE(qdr_delivery_cleanup_t);
ALLOC_DEFINE(qdr_general_work_t);
ALLOC_DEFINE(qdr_link_work_t);
ALLOC_DEFINE(qdr_connection_ref_t);
ALLOC_DEFINE(qdr_connection_info_t);
ALLOC_DEFINE(qdr_subscription_ref_t);

static void qdr_general_handler(void *context);

qdr_core_t *qdr_core(qd_dispatch_t *qd, qd_router_mode_t mode, const char *area, const char *id)
{
    qdr_core_t *core = NEW(qdr_core_t);
    ZERO(core);

    core->qd                  = qd;
    core->router_mode         = mode;
    core->router_area         = area;
    core->router_id           = id;
    core->worker_thread_count = qd->thread_count;

    DEQ_INIT(core->exchanges);

    //
    // Set up the logging sources for the router core. The core
    // module logs to the ROUTER_CORE module. There is no need to free the core->log as all log sources are.
    // freed by qd_dispatch_free()
    //
    core->log = qd_log_source("ROUTER_CORE");

    //
    // Set up the threading support
    //
    core->action_cond = sys_cond();
    core->action_lock = sys_mutex();
    core->running     = true;
    DEQ_INIT(core->action_list);
    DEQ_INIT(core->action_list_background);

    core->work_lock = sys_mutex();
    DEQ_INIT(core->work_list);
    core->work_timer = qd_timer(core->qd, qdr_general_handler, core);

    //
    // Set up the unique identifier generator
    //
    core->next_identifier = 1;
    core->id_lock = sys_mutex();

    //
    // Initialize the management agent
    //
    core->mgmt_agent = qdr_agent(core);

    //
    // Launch the core thread
    //
    core->thread = sys_thread(router_core_thread, core);

    //
    // Setup the agents subscriptions to $management
    //
    qdr_agent_setup_subscriptions(core->mgmt_agent, core);

    return core;
}


void qdr_core_free(qdr_core_t *core)
{
    //
    // Stop and join the thread
    //
    core->running = false;
    sys_cond_signal(core->action_cond);
    sys_thread_join(core->thread);

    // Drain the general work lists
    qdr_general_handler(core);

    //
    // Free the core resources
    //
    sys_thread_free(core->thread);
    sys_cond_free(core->action_cond);
    sys_mutex_free(core->action_lock);
    sys_mutex_free(core->work_lock);
    sys_mutex_free(core->id_lock);
    qd_timer_free(core->work_timer);

    for (int i = 0; i <= QD_TREATMENT_LINK_BALANCED; ++i) {
        if (core->forwarders[i]) {
            free(core->forwarders[i]);
        }
    }

    qdr_link_route_t *link_route = 0;
    while ( (link_route = DEQ_HEAD(core->link_routes))) {
        DEQ_REMOVE_HEAD(core->link_routes);
        qdr_core_delete_link_route(core, link_route);
    }

    qdr_auto_link_t *auto_link = 0;
    while ( (auto_link = DEQ_HEAD(core->auto_links))) {
        DEQ_REMOVE_HEAD(core->auto_links);
        qdr_core_delete_auto_link(core, auto_link);
    }

    qdr_exchange_free_all(core);

    qdr_address_t *addr = 0;
    while ( (addr = DEQ_HEAD(core->addrs)) ) {
        qdr_core_remove_address(core, addr);
    }
    qdr_address_config_t *addr_config = 0;
    while ( (addr_config = DEQ_HEAD(core->addr_config))) {
        qdr_core_remove_address_config(core, addr_config);
    }
    qd_hash_free(core->addr_hash);
    qd_parse_tree_free(core->addr_parse_tree);
    qd_parse_tree_free(core->link_route_tree[QD_INCOMING]);
    qd_parse_tree_free(core->link_route_tree[QD_OUTGOING]);

    qdr_node_t *rnode = 0;
    while ( (rnode = DEQ_HEAD(core->routers)) ) {
        qdr_router_node_free(core, rnode);
    }

    qdr_link_t *link = DEQ_HEAD(core->open_links);
    while (link) {
        DEQ_REMOVE_HEAD(core->open_links);
        if (link->core_endpoint)
            qdrc_endpoint_do_cleanup_CT(core, link->core_endpoint);
        qdr_del_link_ref(&link->conn->links, link, QDR_LINK_LIST_CLASS_CONNECTION);
        qdr_del_link_ref(&link->conn->links_with_work[link->priority], link, QDR_LINK_LIST_CLASS_WORK);
        free(link->name);
        free(link->disambiguated_name);
        free(link->terminus_addr);
        free(link->ingress_histogram);
        free(link->insert_prefix);
        free(link->strip_prefix);
        link->name = 0;
        free_qdr_link_t(link);
        link = DEQ_HEAD(core->open_links);
    }

    qdr_connection_t *conn = DEQ_HEAD(core->open_connections);
    while (conn) {
        DEQ_REMOVE_HEAD(core->open_connections);

        if (conn->conn_id) {
            qdr_del_connection_ref(&conn->conn_id->connection_refs, conn);
            qdr_route_check_id_for_deletion_CT(core, conn->conn_id);
        }

        qdr_connection_work_t *work = DEQ_HEAD(conn->work_list);
        while (work) {
            DEQ_REMOVE_HEAD(conn->work_list);
            qdr_connection_work_free_CT(work);
            work = DEQ_HEAD(conn->work_list);
        }

        qdr_connection_free(conn);
        conn = DEQ_HEAD(core->open_connections);
    }

    // at this point all the conn identifiers have been freed
    qd_hash_free(core->conn_id_hash);

    qdr_modules_finalize(core);

    qdr_agent_free(core->mgmt_agent);

    if (core->routers_by_mask_bit)       free(core->routers_by_mask_bit);
    if (core->control_links_by_mask_bit) free(core->control_links_by_mask_bit);
    if (core->data_links_by_mask_bit)    free(core->data_links_by_mask_bit);
    if (core->neighbor_free_mask)        qd_bitmask_free(core->neighbor_free_mask);

    free(core);
}

void qdr_router_node_free(qdr_core_t *core, qdr_node_t *rnode)
{
    qd_bitmask_free(rnode->valid_origins);
    DEQ_REMOVE(core->routers, rnode);
    core->routers_by_mask_bit[rnode->mask_bit] = 0;
    core->cost_epoch++;
    free(rnode->wire_address_ma);
    free_qdr_node_t(rnode);
}

ALLOC_DECLARE(qdr_field_t);
ALLOC_DEFINE(qdr_field_t);

qdr_field_t *qdr_field(const char *text)
{
    size_t length  = text ? strlen(text) : 0;
    size_t ilength = length;

    if (length == 0)
        return 0;

    qdr_field_t *field = new_qdr_field_t();
    qd_buffer_t *buf;

    ZERO(field);
    while (length > 0) {
        buf = qd_buffer();
        size_t cap  = qd_buffer_capacity(buf);
        size_t copy = length > cap ? cap : length;
        memcpy(qd_buffer_cursor(buf), text, copy);
        qd_buffer_insert(buf, copy);
        length -= copy;
        text   += copy;
        DEQ_INSERT_TAIL(field->buffers, buf);
    }

    field->iterator = qd_iterator_buffer(DEQ_HEAD(field->buffers), 0, ilength, ITER_VIEW_ALL);

    return field;
}


qdr_field_t *qdr_field_from_iter(qd_iterator_t *iter)
{
    if (!iter)
        return 0;

    qdr_field_t *field = new_qdr_field_t();
    qd_buffer_t *buf;
    int          remaining;
    int          length;

    ZERO(field);
    qd_iterator_reset(iter);
    remaining = qd_iterator_remaining(iter);
    length    = remaining;
    while (remaining) {
        buf = qd_buffer();
        size_t cap    = qd_buffer_capacity(buf);
        int    copied = qd_iterator_ncopy(iter, qd_buffer_cursor(buf), cap);
        qd_buffer_insert(buf, copied);
        DEQ_INSERT_TAIL(field->buffers, buf);
        remaining = qd_iterator_remaining(iter);
    }

    field->iterator = qd_iterator_buffer(DEQ_HEAD(field->buffers), 0, length, ITER_VIEW_ALL);

    return field;
}

qd_iterator_t *qdr_field_iterator(qdr_field_t *field)
{
    if (!field)
        return 0;

    return field->iterator;
}


void qdr_field_free(qdr_field_t *field)
{
    if (field) {
        qd_iterator_free(field->iterator);
        qd_buffer_list_free_buffers(&field->buffers);
        free_qdr_field_t(field);
    }
}


char *qdr_field_copy(qdr_field_t *field)
{
    if (!field || !field->iterator)
        return 0;

    return (char*) qd_iterator_copy(field->iterator);
}


qdr_action_t *qdr_action(qdr_action_handler_t action_handler, const char *label)
{
    qdr_action_t *action = new_qdr_action_t();
    ZERO(action);
    action->action_handler = action_handler;
    action->label          = label;
    return action;
}


void qdr_action_enqueue(qdr_core_t *core, qdr_action_t *action)
{
    sys_mutex_lock(core->action_lock);
    DEQ_INSERT_TAIL(core->action_list, action);
    sys_cond_signal(core->action_cond);
    sys_mutex_unlock(core->action_lock);
}


void qdr_action_background_enqueue(qdr_core_t *core, qdr_action_t *action)
{
    sys_mutex_lock(core->action_lock);
    DEQ_INSERT_TAIL(core->action_list_background, action);
    sys_cond_signal(core->action_cond);
    sys_mutex_unlock(core->action_lock);
}


qdr_address_t *qdr_address_CT(qdr_core_t *core, qd_address_treatment_t treatment, qdr_address_config_t *config)
{
    if (treatment == QD_TREATMENT_UNAVAILABLE)
        return 0;

    qdr_address_t *addr = new_qdr_address_t();
    ZERO(addr);
    addr->config     = config;
    addr->treatment  = treatment;
    addr->forwarder  = qdr_forwarder_CT(core, treatment);
    addr->rnodes     = qd_bitmask(0);
    addr->add_prefix = 0;
    addr->del_prefix = 0;
    addr->priority   = -1;

    if (config)
        config->ref_count++;

    return addr;
}


qdr_address_t *qdr_add_local_address_CT(qdr_core_t *core, char aclass, const char *address, qd_address_treatment_t treatment)
{
    char           addr_string[1000];
    qdr_address_t *addr = 0;
    qd_iterator_t *iter = 0;

    snprintf(addr_string, sizeof(addr_string), "%c%s", aclass, address);
    iter = qd_iterator_string(addr_string, ITER_VIEW_ALL);

    qd_hash_retrieve(core->addr_hash, iter, (void**) &addr);
    if (!addr) {
        addr = qdr_address_CT(core, treatment, 0);
        if (addr) {
            qd_hash_insert(core->addr_hash, iter, addr, &addr->hash_handle);
            DEQ_INSERT_TAIL(core->addrs, addr);
            addr->ref_count++;
            addr->local = (aclass == 'L');
        }
    }
    qd_iterator_free(iter);
    return addr;
}


qdr_address_t *qdr_add_mobile_address_CT(qdr_core_t *core, const char *prefix, const char *address, qd_address_treatment_t treatment, bool edge)
{
    char           addr_string_stack[1000];
    char          *addr_string = addr_string_stack;
    bool           allocated   = false;
    qdr_address_t *addr = 0;
    qd_iterator_t *iter = 0;

    size_t len = strlen(prefix) + strlen(address) + 3;
    if (len > sizeof(addr_string_stack)) {
        allocated = true;
        addr_string = (char*) malloc(len);
    }

    snprintf(addr_string, len, "%s%s%s", edge ? "H" : "M0", prefix, address);
    iter = qd_iterator_string(addr_string, ITER_VIEW_ALL);

    qd_hash_retrieve(core->addr_hash, iter, (void**) &addr);
    if (!addr) {
        addr = qdr_address_CT(core, treatment, 0);
        if (addr) {
            qd_hash_insert(core->addr_hash, iter, addr, &addr->hash_handle);
            DEQ_INSERT_TAIL(core->addrs, addr);
        }
    }

    qd_iterator_free(iter);
    if (allocated)
        free(addr_string);
    return addr;
}


bool qdr_address_is_mobile_CT(qdr_address_t *addr)
{
    if (!addr)
        return false;

    const char *addr_str = (const char *)qd_hash_key_by_handle(addr->hash_handle);

    if (addr_str && addr_str[0] == QD_ITER_HASH_PREFIX_MOBILE)
        return true;

    return false;
}

bool qdr_is_addr_treatment_multicast(qdr_address_t *addr)
{
    if (addr) {
        if (addr->treatment == QD_TREATMENT_MULTICAST_FLOOD || addr->treatment == QD_TREATMENT_MULTICAST_ONCE)
            return true;
    }
    return false;
}

void qdr_core_delete_link_route(qdr_core_t *core, qdr_link_route_t *lr)
{
    if (lr->conn_id) {
        DEQ_REMOVE_N(REF, lr->conn_id->link_route_refs, lr);
        qdr_route_check_id_for_deletion_CT(core, lr->conn_id);
    }

    if (lr->addr) {
        if (--lr->addr->ref_count == 0) {
            qdr_check_addr_CT(core, lr->addr);
        }
    }

    free(lr->add_prefix);
    free(lr->del_prefix);
    free(lr->name);
    free(lr->pattern);
    free_qdr_link_route_t(lr);
}

void qdr_core_delete_auto_link(qdr_core_t *core, qdr_auto_link_t *al)
{
    if (al->conn_id) {
        DEQ_REMOVE_N(REF, al->conn_id->auto_link_refs, al);
        qdr_route_check_id_for_deletion_CT(core, al->conn_id);
    }

    qdr_address_t *addr = al->addr;
    if (addr && --addr->ref_count == 0)
        qdr_check_addr_CT(core, addr);

    free(al->name);
    free(al->external_addr);
    qdr_core_timer_free_CT(core, al->retry_timer);
    free_qdr_auto_link_t(al);
}

static void free_address_config(qdr_address_config_t *addr)
{
    free(addr->name);
    free(addr->pattern);
    free_qdr_address_config_t(addr);
}

void qdr_core_remove_address(qdr_core_t *core, qdr_address_t *addr)
{
    qdr_address_config_t *config = addr->config;
    if (config && --config->ref_count == 0)
        free_address_config(config);

    // Remove the address from the list, hash index, and parse tree
    DEQ_REMOVE(core->addrs, addr);
    if (addr->hash_handle) {
        const char *a_str = (const char *)qd_hash_key_by_handle(addr->hash_handle);
        if (QDR_IS_LINK_ROUTE(a_str[0])) {
            qd_iterator_t *iter = qd_iterator_string(a_str, ITER_VIEW_ALL);
            qdr_link_route_unmap_pattern_CT(core, iter);
            qd_iterator_free(iter);
        }
        qd_hash_remove_by_handle(core->addr_hash, addr->hash_handle);
        qd_hash_handle_free(addr->hash_handle);
    }

    // Free resources associated with this address

    DEQ_APPEND(addr->rlinks, addr->inlinks);
    qdr_link_ref_t *lref = DEQ_HEAD(addr->rlinks);
    while (lref) {
        qdr_link_t *link = lref->link;
        assert(link->owning_addr == addr);
        link->owning_addr = 0;
        qdr_del_link_ref(&addr->rlinks, link, QDR_LINK_LIST_CLASS_ADDRESS);
        lref = DEQ_HEAD(addr->rlinks);
    }

    qd_bitmask_free(addr->rnodes);
    if (addr->treatment == QD_TREATMENT_ANYCAST_CLOSEST) {
        qd_bitmask_free(addr->closest_remotes);
    }
    else if (addr->treatment == QD_TREATMENT_ANYCAST_BALANCED) {
        free(addr->outstanding_deliveries);
    }

    qdr_connection_ref_t *cr = DEQ_HEAD(addr->conns);
    while (cr) {
        qdr_del_connection_ref(&addr->conns, cr->conn);
        cr = DEQ_HEAD(addr->conns);
    }

    //
    // If there are any fallback-related linkages, disconnect them.
    //
    if (!!addr->fallback)
        addr->fallback->fallback_for = 0;
    if (!!addr->fallback_for)
        addr->fallback_for->fallback = 0;

    free(addr->add_prefix);
    free(addr->del_prefix);
    free_qdr_address_t(addr);
}


void qdr_core_bind_address_link_CT(qdr_core_t *core, qdr_address_t *addr, qdr_link_t *link)
{
    const char *key = (const char*) qd_hash_key_by_handle(addr->hash_handle);
    link->owning_addr = addr;
    if (key && (*key == QD_ITER_HASH_PREFIX_MOBILE))
        link->phase = (int) (key[1] - '0');

    if (link->link_direction == QD_OUTGOING) {
        qdr_add_link_ref(&addr->rlinks, link, QDR_LINK_LIST_CLASS_ADDRESS);
        if (DEQ_SIZE(addr->rlinks) == 1) {
            qdr_addr_start_inlinks_CT(core, addr);
            qdrc_event_addr_raise(core, QDRC_EVENT_ADDR_BECAME_LOCAL_DEST, addr);
        } else if (DEQ_SIZE(addr->rlinks) == 2 && qd_bitmask_cardinality(addr->rnodes) == 0)
            qdrc_event_addr_raise(core, QDRC_EVENT_ADDR_TWO_DEST, addr);
    } else {  // link->link_direction == QD_INCOMING
        qdr_add_link_ref(&addr->inlinks, link, QDR_LINK_LIST_CLASS_ADDRESS);
        if (DEQ_SIZE(addr->inlinks) == 1) {
            qdrc_event_addr_raise(core, QDRC_EVENT_ADDR_BECAME_SOURCE, addr);
            if (!!addr->fallback && !link->fallback)
                qdrc_event_addr_raise(core, QDRC_EVENT_ADDR_BECAME_SOURCE, addr->fallback);
        } else if (DEQ_SIZE(addr->inlinks) == 2) {
            qdrc_event_addr_raise(core, QDRC_EVENT_ADDR_TWO_SOURCE, addr);
            if (!!addr->fallback && !link->fallback)
                qdrc_event_addr_raise(core, QDRC_EVENT_ADDR_TWO_SOURCE, addr->fallback);
        }
    }
}


void qdr_core_unbind_address_link_CT(qdr_core_t *core, qdr_address_t *addr, qdr_link_t *link)
{
    link->owning_addr = 0;

    if (link->link_direction == QD_OUTGOING) {
        qdr_del_link_ref(&addr->rlinks, link, QDR_LINK_LIST_CLASS_ADDRESS);
        if (DEQ_SIZE(addr->rlinks) == 0) {
            qdrc_event_addr_raise(core, QDRC_EVENT_ADDR_NO_LONGER_LOCAL_DEST, addr);
        } else if (DEQ_SIZE(addr->rlinks) == 1 && qd_bitmask_cardinality(addr->rnodes) == 0)
            qdrc_event_addr_raise(core, QDRC_EVENT_ADDR_ONE_LOCAL_DEST, addr);
        if (addr->edge_outlink == link) {
            addr->edge_outlink = 0;
        }
    } else {
        bool removed = qdr_del_link_ref(&addr->inlinks, link, QDR_LINK_LIST_CLASS_ADDRESS);
        if (removed) {
            if (DEQ_SIZE(addr->inlinks) == 0) {
                qdrc_event_addr_raise(core, QDRC_EVENT_ADDR_NO_LONGER_SOURCE, addr);
                if (!!addr->fallback && !link->fallback)
                    qdrc_event_addr_raise(core, QDRC_EVENT_ADDR_NO_LONGER_SOURCE, addr->fallback);
            } else if (DEQ_SIZE(addr->inlinks) == 1) {
                qdrc_event_addr_raise(core, QDRC_EVENT_ADDR_ONE_SOURCE, addr);
                if (!!addr->fallback && !link->fallback)
                    qdrc_event_addr_raise(core, QDRC_EVENT_ADDR_ONE_SOURCE, addr->fallback);
            }
<<<<<<< HEAD
=======
        }
        if (addr->edge_inlink == link) {
            addr->edge_inlink = 0;
>>>>>>> 9c21d552
        }
    }
}


void qdr_core_bind_address_conn_CT(qdr_core_t *core, qdr_address_t *addr, qdr_connection_t *conn)
{
    qdr_add_connection_ref(&addr->conns, conn);
    if (DEQ_SIZE(addr->conns) == 1) {
        qdrc_event_addr_raise(core, QDRC_EVENT_ADDR_BECAME_LOCAL_DEST, addr);
    }
}


void qdr_core_unbind_address_conn_CT(qdr_core_t *core, qdr_address_t *addr, qdr_connection_t *conn)
{
    qdr_del_connection_ref(&addr->conns, conn);
    if (DEQ_IS_EMPTY(addr->conns)) {
        qdrc_event_addr_raise(core, QDRC_EVENT_ADDR_NO_LONGER_LOCAL_DEST, addr);
    }
}


/**
 * Search for, and possibly create, the fallback address based on the
 * fallback flag in the address's configuration.  This will be used in
 * the forwarding paths to handle undeliverable messages with fallback destinations.
 */
void qdr_setup_fallback_address_CT(qdr_core_t *core, qdr_address_t *addr)
{
#define QDR_SETUP_FALLBACK_BUFFER_SIZE 256
    char  buffer[QDR_SETUP_FALLBACK_BUFFER_SIZE];
    char *alt_text       = buffer;
    bool  buffer_on_heap = false;

    char   *address_text = (char*) qd_hash_key_by_handle(addr->hash_handle);
    size_t  alt_length   = strlen(address_text) + 1;

    //
    // If this is a fallback address for a primary address that hasn't been seen
    // yet, simply exit without doing anything.
    //
    if (address_text[1] == QD_ITER_HASH_PHASE_FALLBACK)
        return;

    if (alt_length > QDR_SETUP_FALLBACK_BUFFER_SIZE) {
        alt_text       = (char*) malloc(alt_length);
        buffer_on_heap = true;
    }

    strcpy(alt_text, address_text);
    alt_text[1] = QD_ITER_HASH_PHASE_FALLBACK;

    qd_iterator_t *alt_iter = qd_iterator_string(alt_text, ITER_VIEW_ALL);
    qdr_address_t *alt_addr = 0;

    qd_hash_retrieve(core->addr_hash, alt_iter, (void**) &alt_addr);
    if (!alt_addr) {
        alt_addr = qdr_address_CT(core, QD_TREATMENT_ANYCAST_BALANCED, 0);
        qd_hash_insert(core->addr_hash, alt_iter, alt_addr, &alt_addr->hash_handle);
        DEQ_INSERT_TAIL(core->addrs, alt_addr);
    }

    assert(alt_addr != addr);
    assert(alt_addr->fallback_for == 0);
    addr->fallback         = alt_addr;
    alt_addr->fallback_for = addr;

    qd_iterator_free(alt_iter);
    if (buffer_on_heap)
        free(alt_text);
}


void qdr_core_remove_address_config(qdr_core_t *core, qdr_address_config_t *addr)
{
    qd_iterator_t *pattern = qd_iterator_string(addr->pattern, ITER_VIEW_ALL);

    // Remove the address from the list and the parse tree
    DEQ_REMOVE(core->addr_config, addr);
    qd_parse_tree_remove_pattern(core->addr_parse_tree, pattern);
    addr->ref_count--;

    if (addr->ref_count == 0)
        free_address_config(addr);
    qd_iterator_free(pattern);
}


void qdr_add_link_ref(qdr_link_ref_list_t *ref_list, qdr_link_t *link, int cls)
{
    if (link->ref[cls] != 0)
        return;

    qdr_link_ref_t *ref = new_qdr_link_ref_t();
    DEQ_ITEM_INIT(ref);
    ref->link = link;
    link->ref[cls] = ref;
    DEQ_INSERT_TAIL(*ref_list, ref);
}


bool qdr_del_link_ref(qdr_link_ref_list_t *ref_list, qdr_link_t *link, int cls)
{
    if (link->ref[cls]) {
        DEQ_REMOVE(*ref_list, link->ref[cls]);
        free_qdr_link_ref_t(link->ref[cls]);
        link->ref[cls] = 0;
        return true;
    }
    return false;
}


void move_link_ref(qdr_link_t *link, int from_cls, int to_cls)
{
    assert(link->ref[to_cls] == 0);
    link->ref[to_cls] = link->ref[from_cls];
    link->ref[from_cls] = 0;
}


void qdr_add_connection_ref(qdr_connection_ref_list_t *ref_list, qdr_connection_t *conn)
{
    qdr_connection_ref_t *ref = new_qdr_connection_ref_t();
    DEQ_ITEM_INIT(ref);
    ref->conn = conn;
    DEQ_INSERT_TAIL(*ref_list, ref);
}


void qdr_del_connection_ref(qdr_connection_ref_list_t *ref_list, qdr_connection_t *conn)
{
    qdr_connection_ref_t *ref = DEQ_HEAD(*ref_list);
    while (ref) {
        if (ref->conn == conn) {
            DEQ_REMOVE(*ref_list, ref);
            free_qdr_connection_ref_t(ref);
            break;
        }
        ref = DEQ_NEXT(ref);
    }
}


void qdr_add_delivery_ref_CT(qdr_delivery_ref_list_t *list, qdr_delivery_t *dlv)
{
    qdr_delivery_ref_t *ref = new_qdr_delivery_ref_t();
    DEQ_ITEM_INIT(ref);
    ref->dlv = dlv;
    DEQ_INSERT_TAIL(*list, ref);
}


void qdr_del_delivery_ref(qdr_delivery_ref_list_t *list, qdr_delivery_ref_t *ref)
{
    DEQ_REMOVE(*list, ref);
    free_qdr_delivery_ref_t(ref);
}


void qdr_add_subscription_ref_CT(qdr_subscription_ref_list_t *list, qdr_subscription_t *sub)
{
    qdr_subscription_ref_t *ref = new_qdr_subscription_ref_t();
    DEQ_ITEM_INIT(ref);
    ref->sub = sub;
    DEQ_INSERT_TAIL(*list, ref);
}


void qdr_del_subscription_ref_CT(qdr_subscription_ref_list_t *list, qdr_subscription_ref_t *ref)
{
    DEQ_REMOVE(*list, ref);
    free_qdr_subscription_ref_t(ref);
}


static void qdr_general_handler(void *context)
{
    qdr_core_t              *core = (qdr_core_t*) context;
    qdr_general_work_list_t  work_list;
    qdr_general_work_t      *work;

    sys_mutex_lock(core->work_lock);
    DEQ_MOVE(core->work_list, work_list);
    sys_mutex_unlock(core->work_lock);

    work = DEQ_HEAD(work_list);
    while (work) {
        DEQ_REMOVE_HEAD(work_list);
        work->handler(core, work);
        free_qdr_general_work_t(work);
        work = DEQ_HEAD(work_list);
    }
}


qdr_general_work_t *qdr_general_work(qdr_general_work_handler_t handler)
{
    qdr_general_work_t *work = new_qdr_general_work_t();
    ZERO(work);
    work->handler = handler;
    return work;
}


void qdr_post_general_work_CT(qdr_core_t *core, qdr_general_work_t *work)
{
    bool notify;

    sys_mutex_lock(core->work_lock);
    DEQ_ITEM_INIT(work);
    DEQ_INSERT_TAIL(core->work_list, work);
    notify = DEQ_SIZE(core->work_list) == 1;
    sys_mutex_unlock(core->work_lock);

    if (notify)
        qd_timer_schedule(core->work_timer, 0);
}


uint64_t qdr_identifier(qdr_core_t* core)
{
    sys_mutex_lock(core->id_lock);
    uint64_t id = core->next_identifier++;
    sys_mutex_unlock(core->id_lock);
    return id;
}

void qdr_reset_sheaf(qdr_core_t *core, uint8_t n)
{
  qdr_priority_sheaf_t *sheaf = core->data_links_by_mask_bit + n;
  sheaf->count = 0;
  memset(sheaf->links, 0, QDR_N_PRIORITIES * sizeof(void *));
}


void qdr_connection_work_free_CT(qdr_connection_work_t *work)
{
    qdr_terminus_free(work->source);
    qdr_terminus_free(work->target);
    free_qdr_connection_work_t(work);
}

static void qdr_post_global_stats_response(qdr_core_t *core, qdr_general_work_t *work)
{
    work->stats_handler(work->context);
}

static void qdr_global_stats_request_CT(qdr_core_t *core, qdr_action_t *action, bool discard)
{
    qdr_global_stats_t *stats = action->args.stats_request.stats;
    if (stats) {
        stats->addrs = DEQ_SIZE(core->addrs);
        stats->links = DEQ_SIZE(core->open_links);
        stats->routers = DEQ_SIZE(core->routers);
        stats->connections = DEQ_SIZE(core->open_connections);
        stats->link_routes = DEQ_SIZE(core->link_routes);
        stats->auto_links = DEQ_SIZE(core->auto_links);
        stats->presettled_deliveries = core->presettled_deliveries;
        stats->dropped_presettled_deliveries = core->dropped_presettled_deliveries;
        stats->accepted_deliveries = core->accepted_deliveries;
        stats->rejected_deliveries = core->rejected_deliveries;
        stats->released_deliveries = core->released_deliveries;
        stats->modified_deliveries = core->modified_deliveries;
        stats->deliveries_ingress = core->deliveries_ingress;
        stats->deliveries_egress = core->deliveries_egress;
        stats->deliveries_transit = core->deliveries_transit;
        stats->deliveries_ingress_route_container = core->deliveries_ingress_route_container;
        stats->deliveries_egress_route_container = core->deliveries_egress_route_container;
        stats->deliveries_delayed_1sec = core->deliveries_delayed_1sec;
        stats->deliveries_delayed_10sec = core->deliveries_delayed_10sec;
        stats->deliveries_stuck = core->deliveries_stuck;
        stats->links_blocked = core->links_blocked;
        stats->deliveries_redirected_to_fallback = core->deliveries_redirected;
    }
    qdr_general_work_t *work = qdr_general_work(qdr_post_global_stats_response);
    work->stats_handler = action->args.stats_request.handler;
    work->context = action->args.stats_request.context;
    qdr_post_general_work_CT(core, work);
}

void qdr_request_global_stats(qdr_core_t *core, qdr_global_stats_t *stats, qdr_global_stats_handler_t callback, void *context)
{
    qdr_action_t *action = qdr_action(qdr_global_stats_request_CT, "global_stats_request");
    action->args.stats_request.stats = stats;
    action->args.stats_request.handler = callback;
    action->args.stats_request.context = context;
    qdr_action_enqueue(core, action);
}
<|MERGE_RESOLUTION|>--- conflicted
+++ resolved
@@ -596,12 +596,9 @@
                 if (!!addr->fallback && !link->fallback)
                     qdrc_event_addr_raise(core, QDRC_EVENT_ADDR_ONE_SOURCE, addr->fallback);
             }
-<<<<<<< HEAD
-=======
         }
         if (addr->edge_inlink == link) {
             addr->edge_inlink = 0;
->>>>>>> 9c21d552
         }
     }
 }
