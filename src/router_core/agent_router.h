#ifndef qdr_agent_router
#define qdr_agent_router 1
/*
 * Licensed to the Apache Software Foundation (ASF) under one
 * or more contributor license agreements.  See the NOTICE file
 * distributed with this work for additional information
 * regarding copyright ownership.  The ASF licenses this file
 * to you under the Apache License, Version 2.0 (the
 * "License"); you may not use this file except in compliance
 * with the License.  You may obtain a copy of the License at
 *
 *   http://www.apache.org/licenses/LICENSE-2.0
 *
 * Unless required by applicable law or agreed to in writing,
 * software distributed under the License is distributed on an
 * "AS IS" BASIS, WITHOUT WARRANTIES OR CONDITIONS OF ANY
 * KIND, either express or implied.  See the License for the
 * specific language governing permissions and limitations
 * under the License.
 */

#include "router_core_private.h"

<<<<<<< HEAD
#define QDR_ROUTER_COLUMN_COUNT  32
=======
#define QDR_ROUTER_COLUMN_COUNT  33
>>>>>>> 1fd20c97

extern const char *qdr_router_columns[QDR_ROUTER_COLUMN_COUNT + 1];

void qdra_router_get_first_CT(qdr_core_t *core, qdr_query_t *query, int offset);
void qdra_router_get_next_CT(qdr_core_t *core, qdr_query_t *query);
void qdra_router_get_next_CT(qdr_core_t *core, qdr_query_t *query);

#endif<|MERGE_RESOLUTION|>--- conflicted
+++ resolved
@@ -21,11 +21,7 @@
 
 #include "router_core_private.h"
 
-<<<<<<< HEAD
-#define QDR_ROUTER_COLUMN_COUNT  32
-=======
 #define QDR_ROUTER_COLUMN_COUNT  33
->>>>>>> 1fd20c97
 
 extern const char *qdr_router_columns[QDR_ROUTER_COLUMN_COUNT + 1];
 
