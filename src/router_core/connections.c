/*
 * Licensed to the Apache Software Foundation (ASF) under one
 * or more contributor license agreements.  See the NOTICE file
 * distributed with this work for additional information
 * regarding copyright ownership.  The ASF licenses this file
 * to you under the Apache License, Version 2.0 (the
 * "License"); you may not use this file except in compliance
 * with the License.  You may obtain a copy of the License at
 *
 *   http://www.apache.org/licenses/LICENSE-2.0
 *
 * Unless required by applicable law or agreed to in writing,
 * software distributed under the License is distributed on an
 * "AS IS" BASIS, WITHOUT WARRANTIES OR CONDITIONS OF ANY
 * KIND, either express or implied.  See the License for the
 * specific language governing permissions and limitations
 * under the License.
 */

#include <qpid/dispatch/router_core.h>
#include <qpid/dispatch/discriminator.h>
#include <qpid/dispatch/static_assert.h>
#include "route_control.h"
#include <qpid/dispatch/amqp.h>
#include <stdio.h>
#include <strings.h>
#include <inttypes.h>
#include "router_core_private.h"
#include "core_link_endpoint.h"
#include "delivery.h"


static void qdr_connection_opened_CT(qdr_core_t *core, qdr_action_t *action, bool discard);
static void qdr_connection_closed_CT(qdr_core_t *core, qdr_action_t *action, bool discard);
static void qdr_link_inbound_first_attach_CT(qdr_core_t *core, qdr_action_t *action, bool discard);
static void qdr_link_inbound_second_attach_CT(qdr_core_t *core, qdr_action_t *action, bool discard);
static void qdr_link_inbound_detach_CT(qdr_core_t *core, qdr_action_t *action, bool discard);
static void qdr_link_detach_sent_CT(qdr_core_t *core, qdr_action_t *action, bool discard);
static void qdr_link_processing_complete_CT(qdr_core_t *core, qdr_action_t *action, bool discard);
static void qdr_link_detach_sent(qdr_link_t *link);
static void qdr_link_processing_complete(qdr_core_t *core, qdr_link_t *link);

ALLOC_DEFINE(qdr_connection_t);
ALLOC_DEFINE(qdr_connection_work_t);

//==================================================================================
// Internal Functions
//==================================================================================

qdr_terminus_t *qdr_terminus_router_control(void)
{
    qdr_terminus_t *term = qdr_terminus(0);
    qdr_terminus_add_capability(term, QD_CAPABILITY_ROUTER_CONTROL);
    return term;
}


qdr_terminus_t *qdr_terminus_router_data(void)
{
    qdr_terminus_t *term = qdr_terminus(0);
    qdr_terminus_add_capability(term, QD_CAPABILITY_ROUTER_DATA);
    return term;
}


//==================================================================================
// Interface Functions
//==================================================================================

qdr_connection_t *qdr_connection_opened(qdr_core_t                   *core,
                                        qdr_protocol_adaptor_t       *protocol_adaptor,
                                        bool                          incoming,
                                        qdr_connection_role_t         role,
                                        int                           cost,
                                        uint64_t                      management_id,
                                        const char                   *label,
                                        const char                   *remote_container_id,
                                        bool                          strip_annotations_in,
                                        bool                          strip_annotations_out,
                                        int                           link_capacity,
                                        const char                   *vhost,
                                        const qd_policy_spec_t       *policy_spec,
                                        qdr_connection_info_t        *connection_info,
                                        qdr_connection_bind_context_t context_binder,
                                        void                         *bind_token)
{
    qdr_action_t     *action = qdr_action(qdr_connection_opened_CT, "connection_opened");
    qdr_connection_t *conn   = new_qdr_connection_t();

    ZERO(conn);
    conn->protocol_adaptor      = protocol_adaptor;
    conn->identity              = management_id;
    conn->connection_info       = connection_info;
    conn->core                  = core;
    conn->user_context          = 0;
    conn->incoming              = incoming;
    conn->role                  = role;
    conn->inter_router_cost     = cost;
    conn->strip_annotations_in  = strip_annotations_in;
    conn->strip_annotations_out = strip_annotations_out;
    conn->policy_spec           = policy_spec;
    conn->link_capacity         = link_capacity;
    conn->mask_bit              = -1;
    conn->admin_status          = QDR_CONN_ADMIN_ENABLED;
    conn->oper_status           = QDR_CONN_OPER_UP;
    DEQ_INIT(conn->links);
    DEQ_INIT(conn->work_list);
    DEQ_INIT(conn->streaming_link_pool);
    conn->connection_info->role = conn->role;
    conn->work_lock = sys_mutex();
    conn->conn_uptime = core->uptime_ticks;

    if (vhost) {
        conn->tenant_space_len = strlen(vhost) + 1;
        conn->tenant_space = (char*) malloc(conn->tenant_space_len + 1);
        strcpy(conn->tenant_space, vhost);
        strcat(conn->tenant_space, "/");
    }

    if (context_binder) {
        context_binder(conn, bind_token);
    }

    set_safe_ptr_qdr_connection_t(conn, &action->args.connection.conn);
    action->args.connection.connection_label = qdr_field(label);
    action->args.connection.container_id     = qdr_field(remote_container_id);
    qdr_action_enqueue(core, action);

    char   props_str[1000];
    size_t props_len = 1000;

    pn_data_format(connection_info->connection_properties, props_str, &props_len);

    qd_log(core->log, QD_LOG_INFO, "[C%"PRIu64"] Connection Opened: dir=%s host=%s vhost=%s encrypted=%s"
           " auth=%s user=%s container_id=%s props=%s",
           management_id, incoming ? "in" : "out",
           connection_info->host, vhost ? vhost : "", connection_info->is_encrypted ? connection_info->ssl_proto : "no",
           connection_info->is_authenticated ? connection_info->sasl_mechanisms : "no",
           connection_info->user, connection_info->container, props_str);

    return conn;
}


void qdr_connection_closed(qdr_connection_t *conn)
{
    qdr_action_t *action = qdr_action(qdr_connection_closed_CT, "connection_closed");
    set_safe_ptr_qdr_connection_t(conn, &action->args.connection.conn);
    qdr_action_enqueue(conn->core, action);
}

bool qdr_connection_route_container(qdr_connection_t *conn)
{
    return conn->role == QDR_ROLE_ROUTE_CONTAINER;
}


void qdr_connection_set_context(qdr_connection_t *conn, void *context)
{
    if (conn) {
        conn->user_context = context;
    }
}

qdr_connection_info_t *qdr_connection_info(bool             is_encrypted,
                                           bool             is_authenticated,
                                           bool             opened,
                                           char            *sasl_mechanisms,
                                           qd_direction_t   dir,
                                           const char      *host,
                                           const char      *ssl_proto,
                                           const char      *ssl_cipher,
                                           const char      *user,
                                           const char      *container,
                                           pn_data_t       *connection_properties,
                                           int              ssl_ssf,
                                           bool             ssl,
                                           const char      *version,
                                           bool             streaming_links)
{
    qdr_connection_info_t *connection_info = new_qdr_connection_info_t();
    ZERO(connection_info);
    connection_info->is_encrypted          = is_encrypted;
    connection_info->is_authenticated      = is_authenticated;
    connection_info->opened                = opened;

    if (container)
        connection_info->container = strdup(container);
    if (sasl_mechanisms)
        connection_info->sasl_mechanisms = strdup(sasl_mechanisms);
    connection_info->dir = dir;
    if (host)
        connection_info->host = strdup(host);
    if (ssl_proto)
        connection_info->ssl_proto = strdup(ssl_proto);
    if (ssl_cipher)
        connection_info->ssl_cipher = strdup(ssl_cipher);
    if (user)
        connection_info->user = strdup(user);
    if (version)
        connection_info->version = strdup(version);

    pn_data_t *qdr_conn_properties = pn_data(0);
    if (connection_properties)
        pn_data_copy(qdr_conn_properties, connection_properties);

    connection_info->connection_properties = qdr_conn_properties;
    connection_info->ssl_ssf = ssl_ssf;
    connection_info->ssl     = ssl;
    connection_info->streaming_links = streaming_links;
    return connection_info;
}


static void qdr_connection_info_free(qdr_connection_info_t *ci)
{
    free(ci->container);
    free(ci->sasl_mechanisms);
    free(ci->host);
    free(ci->ssl_proto);
    free(ci->ssl_cipher);
    free(ci->user);
    free(ci->version);
    pn_data_free(ci->connection_properties);
    free_qdr_connection_info_t(ci);
}


qdr_connection_role_t qdr_connection_role(const qdr_connection_t *conn)
{
    return conn->role;
}

void *qdr_connection_get_context(const qdr_connection_t *conn)
{
    return conn ? conn->user_context : NULL;
}


const char *qdr_connection_get_tenant_space(const qdr_connection_t *conn, int *len)
{
    *len = conn ? conn->tenant_space_len : 0;
    return conn ? conn->tenant_space : 0;
}


void qdr_record_link_credit(qdr_core_t *core, qdr_link_t *link)
{
    //
    // Get Proton's view of this link's available credit.
    //
    if (link && link->conn && link->conn->protocol_adaptor) {
        int pn_credit = link->conn->protocol_adaptor->get_credit_handler(link->conn->protocol_adaptor->user_context, link);

        if (link->credit_reported > 0 && pn_credit == 0) {
            //
            // The link has transitioned from positive credit to zero credit.
            //
            link->zero_credit_time = core->uptime_ticks;
        } else if (link->credit_reported == 0 && pn_credit > 0) {
            //
            // The link has transitioned from zero credit to positive credit.
            // Clear the recorded time.
            //
            link->zero_credit_time = 0;
            if (link->reported_as_blocked) {
                link->reported_as_blocked = false;
                core->links_blocked--;
            }
        }

        link->credit_reported = pn_credit;
    }
}


void qdr_close_connection_CT(qdr_core_t *core, qdr_connection_t  *conn)
{
    conn->closed = true;
    conn->error  = qdr_error(QD_AMQP_COND_CONNECTION_FORCED, "Connection forced-closed by management request");
    conn->admin_status = QDR_CONN_ADMIN_DELETED;

    //Activate the connection, so the I/O threads can finish the job.
    qdr_connection_activate_CT(core, conn);
}


static void qdr_core_close_connection_CT(qdr_core_t *core, qdr_action_t *action, bool discard)
{
    qdr_connection_t  *conn = safe_deref_qdr_connection_t(action->args.connection.conn);

    if (discard || !conn)
        return;

    qdr_close_connection_CT(core, conn);
}



void qdr_core_close_connection(qdr_connection_t *conn)
{
    qdr_action_t *action = qdr_action(qdr_core_close_connection_CT, "qdr_core_close_connection");
    set_safe_ptr_qdr_connection_t(conn, &action->args.connection.conn);
    qdr_action_enqueue(conn->core, action);
}


int qdr_connection_process(qdr_connection_t *conn)
{
    qdr_connection_work_list_t  work_list;
    qdr_link_ref_list_t         links_with_work[QDR_N_PRIORITIES];
    qdr_core_t                 *core = conn->core;

    qdr_link_ref_t *ref;
    qdr_link_t     *link;
    bool            detach_sent;

    int event_count = 0;

    if (conn->closed) {
        conn->protocol_adaptor->conn_close_handler(conn->protocol_adaptor->user_context, conn, conn->error);
        return 0;
    }

    sys_mutex_lock(conn->work_lock);
    DEQ_MOVE(conn->work_list, work_list);
    for (int priority = 0; priority <= QDR_MAX_PRIORITY; ++ priority) {
        DEQ_MOVE(conn->links_with_work[priority], links_with_work[priority]);

        //
        // Move the references from CLASS_WORK to CLASS_LOCAL so concurrent action in the core
        // thread doesn't assume these links are referenced from the connection's list.
        //
        ref = DEQ_HEAD(links_with_work[priority]);
        while (ref) {
            move_link_ref(ref->link, QDR_LINK_LIST_CLASS_WORK, QDR_LINK_LIST_CLASS_LOCAL);
            ref->link->processing = true;
            ref = DEQ_NEXT(ref);
        }
    }
    sys_mutex_unlock(conn->work_lock);

    event_count += DEQ_SIZE(work_list);
    qdr_connection_work_t *work = DEQ_HEAD(work_list);
    while (work) {
        DEQ_REMOVE_HEAD(work_list);

        switch (work->work_type) {
        case QDR_CONNECTION_WORK_FIRST_ATTACH :
            conn->protocol_adaptor->first_attach_handler(conn->protocol_adaptor->user_context, conn, work->link, work->source, work->target, work->ssn_class);
            break;

        case QDR_CONNECTION_WORK_SECOND_ATTACH :
            conn->protocol_adaptor->second_attach_handler(conn->protocol_adaptor->user_context, work->link, work->source, work->target);
            break;

        case QDR_CONNECTION_WORK_TRACING_ON :
            conn->protocol_adaptor->conn_trace_handler(conn->protocol_adaptor->user_context, conn, true);
            break;

        case QDR_CONNECTION_WORK_TRACING_OFF :
            conn->protocol_adaptor->conn_trace_handler(conn->protocol_adaptor->user_context, conn, false);
            break;

        }

        qdr_connection_work_free_CT(work);
        work = DEQ_HEAD(work_list);
    }

    // Process the links_with_work array from highest to lowest priority.
    for (int priority = QDR_MAX_PRIORITY; priority >= 0; -- priority) {
        ref = DEQ_HEAD(links_with_work[priority]);
        while (ref) {
            qdr_link_work_t *link_work;
            detach_sent = false;
            link = ref->link;

            //
            // The work lock must be used to protect accesses to the link's work_list and
            // link_work->processing.
            //
            sys_mutex_lock(conn->work_lock);
            link_work = DEQ_HEAD(link->work_list);
            if (link_work) {
                DEQ_REMOVE_HEAD(link->work_list);
                link_work->processing = true;
            }
            sys_mutex_unlock(conn->work_lock);

            //
            // Handle disposition/settlement updates
            //
            qdr_delivery_ref_list_t updated_deliveries;
            sys_mutex_lock(conn->work_lock);
            DEQ_MOVE(link->updated_deliveries, updated_deliveries);
            sys_mutex_unlock(conn->work_lock);

            qdr_delivery_ref_t *dref = DEQ_HEAD(updated_deliveries);
            while (dref) {
                conn->protocol_adaptor->delivery_update_handler(conn->protocol_adaptor->user_context, dref->dlv, dref->dlv->disposition, dref->dlv->settled);
                qdr_delivery_decref(core, dref->dlv, "qdr_connection_process - remove from updated list");
                qdr_del_delivery_ref(&updated_deliveries, dref);
                dref = DEQ_HEAD(updated_deliveries);
                event_count++;
            }

            while (link_work) {
                switch (link_work->work_type) {
                case QDR_LINK_WORK_DELIVERY :
                    {
                        int count = conn->protocol_adaptor->push_handler(conn->protocol_adaptor->user_context, link, link_work->value);
                        assert(count <= link_work->value);
                        link_work->value -= count;
                        break;
                    }

                case QDR_LINK_WORK_FLOW :
                    if (link_work->value > 0)
                        conn->protocol_adaptor->flow_handler(conn->protocol_adaptor->user_context, link, link_work->value);
                    if      (link_work->drain_action == QDR_LINK_WORK_DRAIN_ACTION_SET)
                        conn->protocol_adaptor->drain_handler(conn->protocol_adaptor->user_context, link, true);
                    else if (link_work->drain_action == QDR_LINK_WORK_DRAIN_ACTION_CLEAR)
                        conn->protocol_adaptor->drain_handler(conn->protocol_adaptor->user_context, link, false);
                    else if (link_work->drain_action == QDR_LINK_WORK_DRAIN_ACTION_DRAINED)
                        conn->protocol_adaptor->drained_handler(conn->protocol_adaptor->user_context, link);
                    break;

                case QDR_LINK_WORK_FIRST_DETACH :
                case QDR_LINK_WORK_SECOND_DETACH :
                    conn->protocol_adaptor->detach_handler(conn->protocol_adaptor->user_context, link, link_work->error,
                                                           link_work->work_type == QDR_LINK_WORK_FIRST_DETACH,
                                                           link_work->close_link);
                    detach_sent = true;
                    break;
                }

                sys_mutex_lock(conn->work_lock);
                if (link_work->work_type == QDR_LINK_WORK_DELIVERY && link_work->value > 0 && !link->detach_received) {
                    DEQ_INSERT_HEAD(link->work_list, link_work);
                    link_work->processing = false;
                    link_work = 0; // Halt work processing
                } else {
                    qdr_error_free(link_work->error);
                    free_qdr_link_work_t(link_work);
                    link_work = DEQ_HEAD(link->work_list);
                    if (link_work) {
                        DEQ_REMOVE_HEAD(link->work_list);
                        link_work->processing = true;
                    }
                }
                sys_mutex_unlock(conn->work_lock);
                event_count++;
            }

            if (detach_sent) {
                // let the core thread know so it can clean up
                qdr_link_detach_sent(link);
            } else
                qdr_record_link_credit(core, link);

            ref = DEQ_NEXT(ref);
        }
    }

    sys_mutex_lock(conn->work_lock);
    for (int priority = QDR_MAX_PRIORITY; priority >= 0; -- priority) {
        ref = DEQ_HEAD(links_with_work[priority]);
        while (ref) {
            qdr_link_t *link = ref->link;

            link->processing = false;
            if (link->ready_to_free)
                qdr_link_processing_complete(core, link);

            qdr_del_link_ref(links_with_work + priority, ref->link, QDR_LINK_LIST_CLASS_LOCAL);
            ref = DEQ_HEAD(links_with_work[priority]);
        }
    }
    sys_mutex_unlock(conn->work_lock);

    return event_count;
}


void qdr_link_set_context(qdr_link_t *link, void *context)
{
    if (link)
        link->user_context = context;
}


void *qdr_link_get_context(const qdr_link_t *link)
{
    return link ? link->user_context : 0;
}


qd_link_type_t qdr_link_type(const qdr_link_t *link)
{
    return link->link_type;
}


qd_direction_t qdr_link_direction(const qdr_link_t *link)
{
    return link->link_direction;
}


int qdr_link_phase(const qdr_link_t *link)
{
    return link ? link->phase : 0;
}


const char *qdr_link_internal_address(const qdr_link_t *link)
{
    return link && link->auto_link ? link->auto_link->internal_addr : 0;
}


bool qdr_link_is_anonymous(const qdr_link_t *link)
{
    return link->owning_addr == 0;
}


bool qdr_link_is_routed(const qdr_link_t *link)
{
    return link->connected_link != 0 || link->core_endpoint != 0;
}


bool qdr_link_strip_annotations_in(const qdr_link_t *link)
{
    return link->strip_annotations_in;
}


bool qdr_link_strip_annotations_out(const qdr_link_t *link)
{
    return link->strip_annotations_out;
}


void qdr_link_stalled_outbound(qdr_link_t *link)
{
    link->stalled_outbound = true;
}


const char *qdr_link_name(const qdr_link_t *link)
{
    return link->name;
}


static void qdr_link_setup_histogram(qdr_connection_t *conn, qd_direction_t dir, qdr_link_t *link)
{
    if (dir == QD_OUTGOING && conn->role != QDR_ROLE_INTER_ROUTER) {
        link->ingress_histogram = NEW_ARRAY(uint64_t, qd_bitmask_width());
        for (int i = 0; i < qd_bitmask_width(); i++)
            link->ingress_histogram[i] = 0;
    }
}


qdr_link_t *qdr_link_first_attach(qdr_connection_t *conn,
                                  qd_direction_t    dir,
                                  qdr_terminus_t   *source,
                                  qdr_terminus_t   *target,
                                  const char       *name,
                                  const char       *terminus_addr,
<<<<<<< HEAD
=======
                                  bool              no_route,
                                  qdr_delivery_t   *initial_delivery,
>>>>>>> f50bfc90
                                  uint64_t         *link_id)
{
    qdr_action_t   *action         = qdr_action(qdr_link_inbound_first_attach_CT, "link_first_attach");
    qdr_link_t     *link           = new_qdr_link_t();
    qdr_terminus_t *local_terminus = dir == QD_OUTGOING ? source : target;

    ZERO(link);
    link->core = conn->core;
    link->identity = qdr_identifier(conn->core);
    *link_id = link->identity;
    link->conn = conn;
    link->conn_id = conn->identity;
    link->name = (char*) malloc(strlen(name) + 1);

    if (terminus_addr) {
         char *term_addr = malloc((strlen(terminus_addr) + 3) * sizeof(char));
         term_addr[0] = '\0';
         strcat(term_addr, "M0");
         strcat(term_addr, terminus_addr);
         link->terminus_addr = term_addr;
    }

    strcpy(link->name, name);
    link->link_direction = dir;
    link->capacity       = conn->link_capacity;
    link->credit_pending = conn->link_capacity;
    link->admin_enabled  = true;
    link->oper_status    = QDR_LINK_OPER_DOWN;
    link->core_ticks     = conn->core->uptime_ticks;
    link->zero_credit_time = conn->core->uptime_ticks;
    link->terminus_survives_disconnect = qdr_terminus_survives_disconnect(local_terminus);
    link->no_route = no_route;

    link->strip_annotations_in  = conn->strip_annotations_in;
    link->strip_annotations_out = conn->strip_annotations_out;

    if      (qdr_terminus_has_capability(local_terminus, QD_CAPABILITY_ROUTER_CONTROL))
        link->link_type = QD_LINK_CONTROL;
    else if (qdr_terminus_has_capability(local_terminus, QD_CAPABILITY_ROUTER_DATA))
        link->link_type = QD_LINK_ROUTER;
    else if (qdr_terminus_has_capability(local_terminus, QD_CAPABILITY_EDGE_DOWNLINK)) {
        if (conn->core->router_mode == QD_ROUTER_MODE_INTERIOR &&
            conn->role == QDR_ROLE_EDGE_CONNECTION &&
            dir == QD_OUTGOING)
            link->link_type = QD_LINK_EDGE_DOWNLINK;
    }

    qdr_link_setup_histogram(conn, dir, link);

    set_safe_ptr_qdr_connection_t(conn, &action->args.connection.conn);
    set_safe_ptr_qdr_link_t(link, &action->args.connection.link);
    action->args.connection.dir    = dir;
    action->args.connection.source = source;
    action->args.connection.target = target;
    action->args.connection.initial_delivery = initial_delivery;
    if (!!initial_delivery)
        qdr_delivery_incref(initial_delivery, "qdr_link_first_attach - protect delivery in action list");
    qdr_action_enqueue(conn->core, action);

    return link;
}


void qdr_link_second_attach(qdr_link_t *link, qdr_terminus_t *source, qdr_terminus_t *target)
{
    qdr_action_t *action = qdr_action(qdr_link_inbound_second_attach_CT, "link_second_attach");

    set_safe_ptr_qdr_connection_t(link->conn, &action->args.connection.conn);
    set_safe_ptr_qdr_link_t(link, &action->args.connection.link);

    // ownership of source/target passed to core, core must free them when done
    action->args.connection.source = source;
    action->args.connection.target = target;
    qdr_action_enqueue(link->core, action);
}


void qdr_link_detach(qdr_link_t *link, qd_detach_type_t dt, qdr_error_t *error)
{
    qdr_action_t *action = qdr_action(qdr_link_inbound_detach_CT, "link_detach");

    set_safe_ptr_qdr_connection_t(link->conn, &action->args.connection.conn);
    set_safe_ptr_qdr_link_t(link, &action->args.connection.link);
    action->args.connection.error  = error;
    action->args.connection.dt     = dt;
    qdr_action_enqueue(link->core, action);
}


/* let the core thread know that a dispatch has been sent by the I/O thread
 */
static void qdr_link_detach_sent(qdr_link_t *link)
{
    qdr_action_t *action = qdr_action(qdr_link_detach_sent_CT, "link_detach_sent");

    set_safe_ptr_qdr_link_t(link, &action->args.connection.link);
    qdr_action_enqueue(link->core, action);
}


static void qdr_link_processing_complete(qdr_core_t *core, qdr_link_t *link)
{
    qdr_action_t *action = qdr_action(qdr_link_processing_complete_CT, "link_processing_complete");

    set_safe_ptr_qdr_link_t(link, &action->args.connection.link);
    qdr_action_enqueue(core, action);
}



//==================================================================================
// In-Thread Functions
//==================================================================================

void qdr_connection_activate_CT(qdr_core_t *core, qdr_connection_t *conn)
{
    if (!conn->in_activate_list) {
        DEQ_INSERT_TAIL_N(ACTIVATE, core->connections_to_activate, conn);
        conn->in_activate_list = true;
    }
}


void qdr_connection_enqueue_work_CT(qdr_core_t            *core,
                                    qdr_connection_t      *conn,
                                    qdr_connection_work_t *work)
{
    sys_mutex_lock(conn->work_lock);
    DEQ_INSERT_TAIL(conn->work_list, work);
    bool notify = DEQ_SIZE(conn->work_list) == 1;
    sys_mutex_unlock(conn->work_lock);

    if (notify)
        qdr_connection_activate_CT(core, conn);
}


void qdr_link_enqueue_work_CT(qdr_core_t      *core,
                              qdr_link_t      *link,
                              qdr_link_work_t *work)
{
    qdr_connection_t *conn = link->conn;

    sys_mutex_lock(conn->work_lock);
    DEQ_INSERT_TAIL(link->work_list, work);
    qdr_add_link_ref(&conn->links_with_work[link->priority], link, QDR_LINK_LIST_CLASS_WORK);
    sys_mutex_unlock(conn->work_lock);

    qdr_connection_activate_CT(core, conn);
}


/**
 * Generate a link name
 */
static void qdr_generate_link_name(const char *label, char *buffer, size_t length)
{
    char discriminator[QD_DISCRIMINATOR_SIZE];
    qd_generate_discriminator(discriminator);
    snprintf(buffer, length, "%s.%s", label, discriminator);
}


static void qdr_link_cleanup_deliveries_CT(qdr_core_t *core, qdr_connection_t *conn, qdr_link_t *link)
{
    //
    // Clean up the lists of deliveries on this link
    //
    qdr_delivery_ref_list_t updated_deliveries;
    qdr_delivery_list_t     undelivered;
    qdr_delivery_list_t     unsettled;
    qdr_delivery_list_t     settled;

    sys_mutex_lock(conn->work_lock);
    DEQ_MOVE(link->updated_deliveries, updated_deliveries);

    DEQ_MOVE(link->undelivered, undelivered);
    qdr_delivery_t *d = DEQ_HEAD(undelivered);
    while (d) {
        assert(d->where == QDR_DELIVERY_IN_UNDELIVERED);
        if (d->presettled)
            core->dropped_presettled_deliveries++;
        d->where = QDR_DELIVERY_NOWHERE;
        d = DEQ_NEXT(d);
    }

    DEQ_MOVE(link->unsettled, unsettled);
    d = DEQ_HEAD(unsettled);
    while (d) {
        assert(d->where == QDR_DELIVERY_IN_UNSETTLED);
        d->where = QDR_DELIVERY_NOWHERE;
        d = DEQ_NEXT(d);
    }

    DEQ_MOVE(link->settled, settled);
    d = DEQ_HEAD(settled);
    while (d) {
        assert(d->where == QDR_DELIVERY_IN_SETTLED);
        d->where = QDR_DELIVERY_NOWHERE;
        d = DEQ_NEXT(d);
    }
    sys_mutex_unlock(conn->work_lock);

    //
    // Free all the 'updated' references
    //
    qdr_delivery_ref_t *ref = DEQ_HEAD(updated_deliveries);
    while (ref) {
        //
        // Updates global and link level delivery counters like presettled_deliveries, accepted_deliveries, released_deliveries etc
        //
        qdr_delivery_increment_counters_CT(core, ref->dlv);
        qd_nullify_safe_ptr(&ref->dlv->link_sp);
        //
        // Now our reference
        //
        qdr_delivery_decref_CT(core, ref->dlv, "qdr_link_cleanup_deliveries_CT - remove from updated list");
        qdr_del_delivery_ref(&updated_deliveries, ref);
        ref = DEQ_HEAD(updated_deliveries);
    }

    //
    // Free the undelivered deliveries.  If this is an incoming link, the
    // undelivereds can simply be destroyed.  If it's an outgoing link, the
    // undelivereds' peer deliveries need to be released.
    //
    qdr_delivery_t *dlv = DEQ_HEAD(undelivered);
    qdr_delivery_t *peer;
    while (dlv) {
        DEQ_REMOVE_HEAD(undelivered);

        // expect: an inbound undelivered multicast should
        // have no peers (has not been forwarded yet)
        assert(dlv->multicast
               ? qdr_delivery_peer_count_CT(dlv) == 0
               : true);

        peer = qdr_delivery_first_peer_CT(dlv);
        while (peer) {
            if (peer->multicast) {
                //
                // dlv is outgoing mcast - tell its incoming peer that it has
                // been released and settled.  This will unlink these peers.
                //
                qdr_delivery_mcast_outbound_update_CT(core, peer, dlv, PN_RELEASED, true);
            }
            else {
                qdr_delivery_release_CT(core, peer);
                qdr_delivery_unlink_peers_CT(core, dlv, peer);
            }
            peer = qdr_delivery_next_peer_CT(dlv);
        }

        //
        // Updates global and link level delivery counters like presettled_deliveries, accepted_deliveries, released_deliveries etc
        //
        qdr_delivery_increment_counters_CT(core, dlv);
        qd_nullify_safe_ptr(&dlv->link_sp);

        //
        // Now the undelivered-list reference
        //
        qdr_delivery_decref_CT(core, dlv, "qdr_link_cleanup_deliveries_CT - remove from undelivered list");

        dlv = DEQ_HEAD(undelivered);
    }

    //
    // Free the unsettled deliveries.
    //
    dlv = DEQ_HEAD(unsettled);
    while (dlv) {
        DEQ_REMOVE_HEAD(unsettled);

        if (dlv->tracking_addr) {
            dlv->tracking_addr->outstanding_deliveries[dlv->tracking_addr_bit]--;
            dlv->tracking_addr->tracked_deliveries--;

            if (dlv->tracking_addr->tracked_deliveries == 0)
                qdr_check_addr_CT(core, dlv->tracking_addr);

            dlv->tracking_addr = 0;
        }

        if (!qdr_delivery_receive_complete(dlv)) {
            qdr_delivery_set_aborted(dlv, true);
<<<<<<< HEAD
            qdr_deliver_continue_peers_CT(core, dlv, false);
=======
            qdr_delivery_continue_peers_CT(core, dlv, false);
>>>>>>> f50bfc90
        }

        if (dlv->multicast) {
            //
            // forward settlement
            //
            qdr_delivery_mcast_inbound_update_CT(core, dlv,
                                                 PN_MODIFIED,
                                                 true);  // true == settled
        } else {
            peer = qdr_delivery_first_peer_CT(dlv);
            while (peer) {
                if (peer->multicast) {
                    //
                    // peer is incoming multicast and dlv is one of its corresponding
                    // outgoing deliveries.  This will unlink these peers.
                    //
                    qdr_delivery_mcast_outbound_update_CT(core, peer, dlv, PN_MODIFIED, true);
                } else {
                    if (link->link_direction == QD_OUTGOING)
                        qdr_delivery_failed_CT(core, peer);
                    qdr_delivery_unlink_peers_CT(core, dlv, peer);
                }
                peer = qdr_delivery_next_peer_CT(dlv);
            }
        }

        //
        // Updates global and link level delivery counters like presettled_deliveries, accepted_deliveries, released_deliveries etc
        //
        qdr_delivery_increment_counters_CT(core, dlv);
        qd_nullify_safe_ptr(&dlv->link_sp);

        //
        // Now the unsettled-list reference
        //
        qdr_delivery_decref_CT(core, dlv, "qdr_link_cleanup_deliveries_CT - remove from unsettled list");

        dlv = DEQ_HEAD(unsettled);
    }

    //Free/unlink/decref the settled deliveries.
    dlv = DEQ_HEAD(settled);
    while (dlv) {
        DEQ_REMOVE_HEAD(settled);

        if (!qdr_delivery_receive_complete(dlv)) {
            qdr_delivery_set_aborted(dlv, true);
<<<<<<< HEAD
            qdr_deliver_continue_peers_CT(core, dlv, false);
=======
            qdr_delivery_continue_peers_CT(core, dlv, false);
>>>>>>> f50bfc90
        }

        peer = qdr_delivery_first_peer_CT(dlv);
        qdr_delivery_t *next_peer = 0;
        while (peer) {
            next_peer = qdr_delivery_next_peer_CT(dlv);
            qdr_delivery_unlink_peers_CT(core, dlv, peer);
            peer = next_peer;
        }

        //
        // Updates global and link level delivery counters like presettled_deliveries, accepted_deliveries, released_deliveries etc
        //
        qdr_delivery_increment_counters_CT(core, dlv);
        qd_nullify_safe_ptr(&dlv->link_sp);

        // This decref is for the removing the delivery from the settled list
        qdr_delivery_decref_CT(core, dlv, "qdr_link_cleanup_deliveries_CT - remove from settled list");
        dlv = DEQ_HEAD(settled);
    }
}


static void qdr_link_abort_undelivered_CT(qdr_core_t *core, qdr_link_t *link)
{
    assert(link->link_direction == QD_OUTGOING);

    qdr_connection_t *conn = link->conn;

    sys_mutex_lock(conn->work_lock);
    qdr_delivery_t *dlv = DEQ_HEAD(link->undelivered);
    while (dlv) {
        if (!qdr_delivery_receive_complete(dlv))
            qdr_delivery_set_aborted(dlv, true);
        dlv = DEQ_NEXT(dlv);
    }
    sys_mutex_unlock(conn->work_lock);
}


static void qdr_link_cleanup_CT(qdr_core_t *core, qdr_connection_t *conn, qdr_link_t *link, const char *log_text)
{
    //
    // Remove the link from the master list of links and possibly the streaming
    // link pool
    //
    DEQ_REMOVE(core->open_links, link);

    //
    // If the link has a core_endpoint, allow the core_endpoint module to
    // clean up its state
    //
    if (link->core_endpoint)
        qdrc_endpoint_do_cleanup_CT(core, link->core_endpoint);

    //
    // If the link has a connected peer, unlink the peer
    //
    if (link->connected_link) {
        link->connected_link->connected_link = 0;
        link->connected_link = 0;
    }

    //
    // If this link is involved in inter-router communication, remove its reference
    // from the core mask-bit tables
    //
    if (qd_bitmask_valid_bit_value(conn->mask_bit)) {
        if (link->link_type == QD_LINK_CONTROL)
            core->control_links_by_mask_bit[conn->mask_bit] = 0;
        if (link->link_type == QD_LINK_ROUTER) {
            if (link == core->data_links_by_mask_bit[conn->mask_bit].links[link->priority])
                core->data_links_by_mask_bit[conn->mask_bit].links[link->priority] = 0;
        }
    }

    //
    // Clean up the work list
    //
    qdr_link_work_list_t work_list;

    sys_mutex_lock(conn->work_lock);
    DEQ_MOVE(link->work_list, work_list);
    sys_mutex_unlock(conn->work_lock);

    //
    // Free the work list
    //
    qdr_link_work_t *link_work = DEQ_HEAD(work_list);
    while (link_work) {
        DEQ_REMOVE_HEAD(work_list);
        qdr_error_free(link_work->error);
        free_qdr_link_work_t(link_work);
        link_work = DEQ_HEAD(work_list);
    }

    //
    // Clean up any remaining deliveries
    //
    qdr_link_cleanup_deliveries_CT(core, conn, link);

    //
    // Remove all references to this link in the connection's and owning
    // address reference lists
    //
    sys_mutex_lock(conn->work_lock);
    qdr_del_link_ref(&conn->links, link, QDR_LINK_LIST_CLASS_CONNECTION);
    qdr_del_link_ref(&conn->links_with_work[link->priority], link, QDR_LINK_LIST_CLASS_WORK);
    sys_mutex_unlock(conn->work_lock);

    if (link->ref[QDR_LINK_LIST_CLASS_ADDRESS]) {
        assert(link->owning_addr);
        qdr_del_link_ref((link->link_direction == QD_OUTGOING)
                         ? &link->owning_addr->rlinks
                         : &link->owning_addr->inlinks,
                         link,  QDR_LINK_LIST_CLASS_ADDRESS);
    }

    if (link->in_streaming_pool) {
        DEQ_REMOVE_N(STREAMING_POOL, conn->streaming_link_pool, link);
        link->in_streaming_pool = false;
    }

    //
    // Free the link's name and terminus_addr
    //
    free(link->name);
    free(link->disambiguated_name);
    free(link->terminus_addr);
    free(link->ingress_histogram);
    free(link->insert_prefix);
    free(link->strip_prefix);

    //
    // Log the link closure
    //
    qd_log(core->log, QD_LOG_INFO, "[C%"PRIu64"][L%"PRIu64"] %s: del=%"PRIu64" presett=%"PRIu64" psdrop=%"PRIu64
           " acc=%"PRIu64" rej=%"PRIu64" rel=%"PRIu64" mod=%"PRIu64" delay1=%"PRIu64" delay10=%"PRIu64" blocked=%s",
           conn->identity, link->identity, log_text, link->total_deliveries, link->presettled_deliveries,
           link->dropped_presettled_deliveries, link->accepted_deliveries, link->rejected_deliveries,
           link->released_deliveries, link->modified_deliveries, link->deliveries_delayed_1sec,
           link->deliveries_delayed_10sec, link->reported_as_blocked ? "yes" : "no");

    if (link->reported_as_blocked)
        core->links_blocked--;

    free_qdr_link_t(link);
}


static void qdr_link_cleanup_protected_CT(qdr_core_t *core, qdr_connection_t *conn, qdr_link_t *link, const char *label)
{
    bool do_cleanup = false;

    sys_mutex_lock(conn->work_lock);
    // prevent an I/O thread from processing this link (DISPATCH-1475)
    qdr_del_link_ref(&conn->links_with_work[link->priority], link, QDR_LINK_LIST_CLASS_WORK);
    if (link->processing) {
        // Cannot cleanup link because I/O thread is currently processing it
        // Mark it so the I/O thread will notify the core when processing is complete
        link->ready_to_free = true;
    }
    else
        do_cleanup = true;
    sys_mutex_unlock(conn->work_lock);

    if (do_cleanup)
        qdr_link_cleanup_CT(core, conn, link, label);
}


qdr_link_t *qdr_create_link_CT(qdr_core_t        *core,
                               qdr_connection_t  *conn,
                               qd_link_type_t     link_type,
                               qd_direction_t     dir,
                               qdr_terminus_t    *source,
                               qdr_terminus_t    *target,
                               qd_session_class_t ssn_class)
{
    //
    // Create a new link, initiated by the router core.  This will involve issuing a first-attach outbound.
    //
    qdr_link_t *link = new_qdr_link_t();
    ZERO(link);

    link->core           = core;
    link->identity       = qdr_identifier(core);
    link->user_context   = 0;
    link->conn           = conn;
    link->conn_id        = conn->identity;
    link->link_type      = link_type;
    link->link_direction = dir;
    link->capacity       = conn->link_capacity;
    link->credit_pending = conn->link_capacity;
    link->name           = (char*) malloc(QD_DISCRIMINATOR_SIZE + 8);
    link->disambiguated_name = 0;
    link->terminus_addr  = 0;
    qdr_generate_link_name("qdlink", link->name, QD_DISCRIMINATOR_SIZE + 8);
    link->admin_enabled  = true;
    link->oper_status    = QDR_LINK_OPER_DOWN;
    link->insert_prefix  = 0;
    link->strip_prefix   = 0;
    link->attach_count   = 1;
    link->core_ticks     = core->uptime_ticks;
    link->zero_credit_time = core->uptime_ticks;

    link->strip_annotations_in  = conn->strip_annotations_in;
    link->strip_annotations_out = conn->strip_annotations_out;

    qdr_link_setup_histogram(conn, dir, link);

    DEQ_INSERT_TAIL(core->open_links, link);
    qdr_add_link_ref(&conn->links, link, QDR_LINK_LIST_CLASS_CONNECTION);

    qdr_connection_work_t *work = new_qdr_connection_work_t();
    ZERO(work);
    work->work_type = QDR_CONNECTION_WORK_FIRST_ATTACH;
    work->link      = link;
    work->source    = source;
    work->target    = target;
    work->ssn_class = ssn_class;

    char   source_str[1000];
    char   target_str[1000];
    size_t source_len = 1000;
    size_t target_len = 1000;

    source_str[0] = '\0';
    target_str[0] = '\0';

    if (qd_log_enabled(core->log, QD_LOG_INFO)) {
        qdr_terminus_format(source, source_str, &source_len);
        qdr_terminus_format(target, target_str, &target_len);
    }

    qd_log(core->log, QD_LOG_INFO, "[C%"PRIu64"][L%"PRIu64"] Link attached: dir=%s source=%s target=%s",
               conn->identity, link->identity, dir == QD_INCOMING ? "in" : "out", source_str, target_str);

    qdr_connection_enqueue_work_CT(core, conn, work);
    return link;
}


void qdr_link_outbound_detach_CT(qdr_core_t *core, qdr_link_t *link, qdr_error_t *error, qdr_condition_t condition, bool close)
{
    //
    // Ensure a pooled link is no longer available for streaming messages
    //
    if (link->streaming) {
        if (link->in_streaming_pool) {
            DEQ_REMOVE_N(STREAMING_POOL, link->conn->streaming_link_pool, link);
            link->in_streaming_pool = false;
        }
    }

    //
    // tell the I/O thread to do the detach
    //
    qdr_link_work_t *work = new_qdr_link_work_t();
    ZERO(work);
    work->work_type  = ++link->detach_count == 1 ? QDR_LINK_WORK_FIRST_DETACH : QDR_LINK_WORK_SECOND_DETACH;
    work->close_link = close;

    if (error)
        work->error = error;
    else {
        switch (condition) {
        case QDR_CONDITION_NO_ROUTE_TO_DESTINATION:
            work->error = qdr_error("qd:no-route-to-dest", "No route to the destination node");
            break;

        case QDR_CONDITION_ROUTED_LINK_LOST:
            work->error = qdr_error("qd:routed-link-lost", "Connectivity to the peer container was lost");
            break;

        case QDR_CONDITION_FORBIDDEN:
            work->error = qdr_error("qd:forbidden", "Connectivity to the node is forbidden");
            break;

        case QDR_CONDITION_WRONG_ROLE:
            work->error = qdr_error("qd:connection-role", "Link attach forbidden on inter-router connection");
            break;

        case QDR_CONDITION_COORDINATOR_PRECONDITION_FAILED:
            work->error = qdr_error(QD_AMQP_COND_PRECONDITION_FAILED, "The router can't coordinate transactions by itself, a "
                                                            "linkRoute to a coordinator must be configured to use transactions.");
            break;

        case QDR_CONDITION_INVALID_LINK_EXPIRATION:
            work->error = qdr_error("qd:link-expiration", "Requested link expiration not allowed");
            break;

        case QDR_CONDITION_NONE:
            work->error = 0;
            break;
        }
    }

    qdr_link_enqueue_work_CT(core, link, work);
}


void qdr_link_outbound_second_attach_CT(qdr_core_t *core, qdr_link_t *link, qdr_terminus_t *source, qdr_terminus_t *target)
{
    qdr_connection_work_t *work = new_qdr_connection_work_t();
    ZERO(work);
    work->work_type = QDR_CONNECTION_WORK_SECOND_ATTACH;
    work->link      = link;
    work->source    = source;
    work->target    = target;

    link->oper_status = QDR_LINK_OPER_UP;

    qdr_connection_enqueue_work_CT(core, link->conn, work);
}


qdr_address_config_t *qdr_config_for_address_CT(qdr_core_t *core, qdr_connection_t *conn, qd_iterator_t *iter)
{
    qdr_address_config_t *addr = 0;
    qd_iterator_view_t old_view = qd_iterator_get_view(iter);

    qd_iterator_reset_view(iter, ITER_VIEW_ADDRESS_WITH_SPACE);
    if (conn && conn->tenant_space)
        qd_iterator_annotate_space(iter, conn->tenant_space, conn->tenant_space_len);
    qd_parse_tree_retrieve_match(core->addr_parse_tree, iter, (void **) &addr);
    qd_iterator_annotate_prefix(iter, '\0');
    qd_iterator_reset_view(iter, old_view);

    return addr;
}


qd_address_treatment_t qdr_treatment_for_address_hash_CT(qdr_core_t *core, qd_iterator_t *iter, qdr_address_config_t **addr_config)
{
    return qdr_treatment_for_address_hash_with_default_CT(core, iter, core->qd->default_treatment, addr_config);
}

qd_address_treatment_t qdr_treatment_for_address_hash_with_default_CT(qdr_core_t              *core,
                                                                      qd_iterator_t           *iter,
                                                                      qd_address_treatment_t   default_treatment,
                                                                      qdr_address_config_t   **addr_config)
{
#define HASH_STORAGE_SIZE 1000
    char  storage[HASH_STORAGE_SIZE + 1];
    char *copy    = storage;
    bool  on_heap = false;
    int   length  = qd_iterator_length(iter);
    qd_address_treatment_t trt = default_treatment;
    qdr_address_config_t *addr = 0;

    if (length > HASH_STORAGE_SIZE) {
        copy    = (char*) malloc(length + 1);
        on_heap = true;
    }

    qd_iterator_strncpy(iter, copy, length + 1);

    if (QDR_IS_LINK_ROUTE(copy[0]))
        //
        // Handle the link-route address case
        // TODO - put link-routes into the config table with a different prefix from 'Z'
        //
        trt = QD_TREATMENT_LINK_BALANCED;

    else if (copy[0] == QD_ITER_HASH_PREFIX_MOBILE) {
        //
        // Handle the mobile address case
        //
        qd_iterator_t *config_iter = qd_iterator_string(&copy[2], ITER_VIEW_ADDRESS_WITH_SPACE);
        qd_parse_tree_retrieve_match(core->addr_parse_tree, config_iter, (void **) &addr);
        if (addr)
            trt = addr->treatment;
        qd_iterator_free(config_iter);
    }

    if (on_heap)
        free(copy);

    *addr_config = addr;
    return trt;
}


/**
 * Check an address to see if it no longer has any associated destinations.
 * Depending on its policy, the address may be eligible for being closed out
 * (i.e. Logging its terminal statistics and freeing its resources).
 */
void qdr_check_addr_CT(qdr_core_t *core, qdr_address_t *addr)
{
    if (addr == 0)
        return;

    //
    // If the address has no in-process consumer or destinations, it should be
    // deleted.
    //
    if (DEQ_SIZE(addr->subscriptions) == 0
        && DEQ_SIZE(addr->rlinks) == 0
        && DEQ_SIZE(addr->inlinks) == 0
        && qd_bitmask_cardinality(addr->rnodes) == 0
        && addr->ref_count == 0
        && addr->tracked_deliveries == 0
        && addr->core_endpoint == 0
        && addr->fallback_for == 0) {
        qdr_address_t *fallback = addr->fallback;
        qdr_core_remove_address(core, addr);

        //
        // If the address being removed had a fallback address, check to see if that
        // address should now also be removed.
        //
        if (!!fallback)
            qdr_check_addr_CT(core, fallback);
    }
}


static void qdr_connection_opened_CT(qdr_core_t *core, qdr_action_t *action, bool discard)
{
    qdr_connection_t *conn = safe_deref_qdr_connection_t(action->args.connection.conn);

    if (!conn || discard) {
        qdr_field_free(action->args.connection.connection_label);
        qdr_field_free(action->args.connection.container_id);

        if (conn)
            qdr_connection_free(conn);
        return;
    }

    do {
        DEQ_ITEM_INIT(conn);
        DEQ_INSERT_TAIL(core->open_connections, conn);

        if (conn->role == QDR_ROLE_NORMAL) {
            //
            // No action needed for NORMAL connections
            //
            break;
        }

        if (conn->role == QDR_ROLE_INTER_ROUTER) {
            //
            // Assign a unique mask-bit to this connection as a reference to be used by
            // the router module
            //
            if (qd_bitmask_first_set(core->neighbor_free_mask, &conn->mask_bit)) {
                qd_bitmask_clear_bit(core->neighbor_free_mask, conn->mask_bit);
                assert(core->rnode_conns_by_mask_bit[conn->mask_bit] == 0);
                core->rnode_conns_by_mask_bit[conn->mask_bit] = conn;
            } else {
                qd_log(core->log, QD_LOG_CRITICAL, "Exceeded maximum inter-router connection count");
                conn->role = QDR_ROLE_NORMAL;
                break;
            }

            if (!conn->incoming) {
                //
                // The connector-side of inter-router connections is responsible for setting up the
                // inter-router links:  Two (in and out) for control, 2 * QDR_N_PRIORITIES for
                // routed-message transfer.
                //
                (void) qdr_create_link_CT(core, conn, QD_LINK_CONTROL, QD_INCOMING, qdr_terminus_router_control(), qdr_terminus_router_control(), QD_SSN_ROUTER_CONTROL);
                (void) qdr_create_link_CT(core, conn, QD_LINK_CONTROL, QD_OUTGOING, qdr_terminus_router_control(), qdr_terminus_router_control(), QD_SSN_ROUTER_CONTROL);
                STATIC_ASSERT((QD_SSN_ROUTER_DATA_PRI_9 - QD_SSN_ROUTER_DATA_PRI_0 + 1) == QDR_N_PRIORITIES, PRIORITY_SESSION_NOT_SAME);

                for (int priority = 0; priority < QDR_N_PRIORITIES; ++ priority) {
                    // a session is reserved for each priority link
                    qd_session_class_t sc = (qd_session_class_t)(QD_SSN_ROUTER_DATA_PRI_0 + priority);
                    (void) qdr_create_link_CT(core, conn, QD_LINK_ROUTER,  QD_INCOMING, qdr_terminus_router_data(), qdr_terminus_router_data(), sc);
                    (void) qdr_create_link_CT(core, conn, QD_LINK_ROUTER,  QD_OUTGOING, qdr_terminus_router_data(), qdr_terminus_router_data(), sc);
                }
            }
        }

        if (conn->role == QDR_ROLE_ROUTE_CONTAINER) {
            //
            // Notify the route-control module that a route-container connection has opened.
            // There may be routes that need to be activated due to the opening of this connection.
            //

            //
            // If there's a connection label, use it as the identifier.  Otherwise, use the remote
            // container id.
            //
            qdr_field_t *cid = action->args.connection.connection_label ?
                action->args.connection.connection_label : action->args.connection.container_id;
            if (cid)
                qdr_route_connection_opened_CT(core, conn, action->args.connection.container_id, action->args.connection.connection_label);
        }
    } while (false);

    qdrc_event_conn_raise(core, QDRC_EVENT_CONN_OPENED, conn);

    qdr_field_free(action->args.connection.connection_label);
    qdr_field_free(action->args.connection.container_id);
}

void qdr_connection_free(qdr_connection_t *conn)
{
    sys_mutex_free(conn->work_lock);
    free(conn->tenant_space);
    qdr_error_free(conn->error);
    qdr_connection_info_free(conn->connection_info);
    free_qdr_connection_t(conn);
}


// create a new outoing link for streaming messages
qdr_link_t *qdr_connection_new_streaming_link_CT(qdr_core_t *core, qdr_connection_t *conn)
{
    qdr_link_t *out_link = 0;

    switch (conn->role) {
    case QDR_ROLE_INTER_ROUTER:
        out_link = qdr_create_link_CT(core, conn, QD_LINK_ROUTER, QD_OUTGOING,
                                      qdr_terminus_router_data(), qdr_terminus_router_data(),
                                      QD_SSN_LINK_STREAMING);
        break;
    case QDR_ROLE_EDGE_CONNECTION:
        out_link = qdr_create_link_CT(core, conn, QD_LINK_ENDPOINT, QD_OUTGOING,
                                      qdr_terminus(0), qdr_terminus(0),
                                      QD_SSN_LINK_STREAMING);
        break;
    default:
        assert(false);
        break;
    }

    if (out_link) {
        out_link->streaming = true;
        if (!conn->has_streaming_links) {
            qdr_add_connection_ref(&core->streaming_connections, conn);
            conn->has_streaming_links = true;
        }
    }
    return out_link;
}


static void qdr_connection_closed_CT(qdr_core_t *core, qdr_action_t *action, bool discard)
{
    qdr_connection_t *conn = safe_deref_qdr_connection_t(action->args.connection.conn);
    if (discard || !conn)
        return;

    //
    // Deactivate routes associated with this connection
    //
    qdr_route_connection_closed_CT(core, conn);

    //
    // Give back the router mask-bit.
    //
    if (conn->role == QDR_ROLE_INTER_ROUTER) {
        assert(qd_bitmask_valid_bit_value(conn->mask_bit));
        qdr_reset_sheaf(core, conn->mask_bit);
        qd_bitmask_set_bit(core->neighbor_free_mask, conn->mask_bit);
        core->rnode_conns_by_mask_bit[conn->mask_bit] = 0;
    }

    //
    // Remove the references in the links_with_work list
    //
    qdr_link_ref_t *link_ref;
    for (int priority = 0; priority < QDR_N_PRIORITIES; ++ priority) {
        link_ref = DEQ_HEAD(conn->links_with_work[priority]);
        while (link_ref) {
            qdr_del_link_ref(&conn->links_with_work[priority], link_ref->link, QDR_LINK_LIST_CLASS_WORK);
            link_ref = DEQ_HEAD(conn->links_with_work[priority]);
        }
    }

    //
    // TODO - Clean up links associated with this connection
    //        This involves the links and the dispositions of deliveries stored
    //        with the links.
    //
    link_ref = DEQ_HEAD(conn->links);
    while (link_ref) {
        qdr_link_t *link = link_ref->link;

        qdr_route_auto_link_closed_CT(core, link);

        //
        // Clean up the link and all its associated state.
        //
        qdr_link_cleanup_CT(core, conn, link, "Link closed due to connection loss"); // link_cleanup disconnects and frees the ref.
        link_ref = DEQ_HEAD(conn->links);
    }

    if (conn->has_streaming_links) {
        assert(DEQ_IS_EMPTY(conn->streaming_link_pool));  // all links have been released
        qdr_del_connection_ref(&core->streaming_connections, conn);
    }

    //
    // Discard items on the work list
    //
    qdr_connection_work_t *work = DEQ_HEAD(conn->work_list);
    while (work) {
        DEQ_REMOVE_HEAD(conn->work_list);
        qdr_connection_work_free_CT(work);
        work = DEQ_HEAD(conn->work_list);
    }

    //
    // If this connection is on the activation list, remove it from the list
    //
    if (conn->in_activate_list) {
        conn->in_activate_list = false;
        DEQ_REMOVE_N(ACTIVATE, core->connections_to_activate, conn);
    }

    qdrc_event_conn_raise(core, QDRC_EVENT_CONN_CLOSED, conn);

    qd_log(core->log, QD_LOG_INFO, "[C%"PRIu64"] Connection Closed", conn->identity);

    DEQ_REMOVE(core->open_connections, conn);
    qdr_connection_free(conn);
}


//
// Handle the attachment and detachment of an inter-router control link
//
static void qdr_attach_link_control_CT(qdr_core_t *core, qdr_connection_t *conn, qdr_link_t *link)
{
    if (conn->role == QDR_ROLE_INTER_ROUTER) {
        link->owning_addr = core->hello_addr;
        qdr_add_link_ref(&core->hello_addr->rlinks, link, QDR_LINK_LIST_CLASS_ADDRESS);
        core->control_links_by_mask_bit[conn->mask_bit] = link;
    }
}


static void qdr_detach_link_control_CT(qdr_core_t *core, qdr_connection_t *conn, qdr_link_t *link)
{
    if (conn->role == QDR_ROLE_INTER_ROUTER) {
        qdr_del_link_ref(&core->hello_addr->rlinks, link, QDR_LINK_LIST_CLASS_ADDRESS);
        link->owning_addr = 0;
        core->control_links_by_mask_bit[conn->mask_bit] = 0;
        qdr_post_link_lost_CT(core, conn->mask_bit);
    }
}


//
// Handle the attachment and detachment of an inter-router data link
//
static void qdr_attach_link_data_CT(qdr_core_t *core, qdr_connection_t *conn, qdr_link_t *link)
{
    assert(link->link_type == QD_LINK_ROUTER);
    // The first QDR_N_PRIORITIES (10) QDR_LINK_ROUTER links to attach over the
    // connection are the shared priority links.  These links are attached in
    // priority order starting at zero.
    int next_pri = core->data_links_by_mask_bit[conn->mask_bit].count;
    if (next_pri < QDR_N_PRIORITIES) {
        link->priority = next_pri;
        core->data_links_by_mask_bit[conn->mask_bit].links[next_pri] = link;
        core->data_links_by_mask_bit[conn->mask_bit].count += 1;
    }
}


static void qdr_detach_link_data_CT(qdr_core_t *core, qdr_connection_t *conn, qdr_link_t *link)
{
    // if this link is in the priority sheaf it needs to be removed
    if (conn->role == QDR_ROLE_INTER_ROUTER)
        if (link == core->data_links_by_mask_bit[conn->mask_bit].links[link->priority])
            core->data_links_by_mask_bit[conn->mask_bit].links[link->priority] = 0;
}


static void qdr_attach_link_downlink_CT(qdr_core_t *core, qdr_connection_t *conn, qdr_link_t *link, qdr_terminus_t *source)
{
    qdr_address_t *addr;
    qd_iterator_t *iter = qd_iterator_dup(qdr_terminus_get_address(source));
    qd_iterator_reset_view(iter, ITER_VIEW_ADDRESS_HASH);
    qd_iterator_annotate_prefix(iter, QD_ITER_HASH_PREFIX_EDGE_SUMMARY);

    qd_hash_retrieve(core->addr_hash, iter, (void**) &addr);
    if (!addr) {
       addr = qdr_address_CT(core, QD_TREATMENT_ANYCAST_BALANCED, 0);
        qd_hash_insert(core->addr_hash, iter, addr, &addr->hash_handle);
        DEQ_INSERT_TAIL(core->addrs, addr);
    }

    qdr_core_bind_address_link_CT(core, addr, link);

    qd_iterator_free(iter);
}


// move dlv to new link.
static void qdr_link_process_initial_delivery_CT(qdr_core_t *core, qdr_link_t *link, qdr_delivery_t *dlv)
{
    //
    // Remove the delivery from its current link if needed
    //
    qdr_link_t *old_link  = safe_deref_qdr_link_t(dlv->link_sp);
    if (!!old_link) {
        sys_mutex_lock(old_link->conn->work_lock);
        switch (dlv->where) {
        case QDR_DELIVERY_NOWHERE:
            break;

        case QDR_DELIVERY_IN_UNDELIVERED:
            DEQ_REMOVE(old_link->undelivered, dlv);
            dlv->where = QDR_DELIVERY_NOWHERE;
            dlv->link_work = 0;
            // expect: caller holds reference to dlv (in action)
            assert(sys_atomic_get(&dlv->ref_count) > 1);
            qdr_delivery_decref_CT(core, dlv, "qdr_link_process_initial_delivery_CT - remove from undelivered list");
            break;

        case QDR_DELIVERY_IN_UNSETTLED:
            DEQ_REMOVE(old_link->unsettled, dlv);
            dlv->where = QDR_DELIVERY_NOWHERE;
            assert(sys_atomic_get(&dlv->ref_count) > 1);
            qdr_delivery_decref_CT(core, dlv, "qdr_link_process_initial_delivery_CT - remove from unsettled list");
            break;

        case QDR_DELIVERY_IN_SETTLED:
            DEQ_REMOVE(old_link->settled, dlv);
            dlv->where = QDR_DELIVERY_NOWHERE;
            assert(sys_atomic_get(&dlv->ref_count) > 1);
            qdr_delivery_decref_CT(core, dlv, "qdr_link_process_initial_delivery_CT - remove from settled list");
            break;
        }
        sys_mutex_unlock(old_link->conn->work_lock);
    }

    //
    // Adjust the delivery's identity
    //
    dlv->conn_id = link->conn->identity;
    dlv->link_id = link->identity;

    //
    // Enqueue the delivery onto the new link's undelivered list
    //
    set_safe_ptr_qdr_link_t(link, &dlv->link_sp);
    qdr_forward_deliver_CT(core, link, dlv);
}


static void qdr_link_inbound_first_attach_CT(qdr_core_t *core, qdr_action_t *action, bool discard)
{
    qdr_connection_t      *conn = safe_deref_qdr_connection_t(action->args.connection.conn);
    qdr_link_t            *link = safe_deref_qdr_link_t(action->args.connection.link);
    qdr_delivery_t *initial_dlv = action->args.connection.initial_delivery;
    if (discard || !conn || !link) {
        if (initial_dlv)
            qdr_delivery_decref(core, initial_dlv,
                                "qdr_link_inbound_first_attach_CT - discarding action");
        return;
    }

    qd_direction_t  dir         = action->args.connection.dir;
    qdr_terminus_t *source      = action->args.connection.source;
    qdr_terminus_t *target      = action->args.connection.target;

    //
    // Start the attach count.
    //
    link->attach_count = 1;

    //
    // Put the link into the proper lists for tracking.
    //
    DEQ_INSERT_TAIL(core->open_links, link);
    qdr_add_link_ref(&conn->links, link, QDR_LINK_LIST_CLASS_CONNECTION);

    //
    // Mark the link as an edge link if it's inside an edge connection.
    //
    link->edge = (conn->role == QDR_ROLE_EDGE_CONNECTION);

    //
    // Reject any attaches of inter-router links that arrive on connections that are not inter-router.
    //
    if (((link->link_type == QD_LINK_CONTROL || link->link_type == QD_LINK_ROUTER) &&
         conn->role != QDR_ROLE_INTER_ROUTER)) {
        link->link_type = QD_LINK_ENDPOINT; // Demote the link type to endpoint if this is not an inter-router connection
        qdr_link_outbound_detach_CT(core, link, 0, QDR_CONDITION_FORBIDDEN, true);
        qdr_terminus_free(source);
        qdr_terminus_free(target);
        qd_log(core->log, QD_LOG_INFO, "[C%"PRIu64"] Router attach forbidden on non-inter-router connection", conn->identity);
        return;
    }

    //
    // Reject ENDPOINT attaches if this is an inter-router connection _and_ there is no
    // CONTROL link on the connection.  This will prevent endpoints from using inter-router
    // listeners for normal traffic but will not prevent routed-links from being established.
    //
    if (conn->role == QDR_ROLE_INTER_ROUTER && link->link_type == QD_LINK_ENDPOINT &&
        core->control_links_by_mask_bit[conn->mask_bit] == 0) {
        qdr_link_outbound_detach_CT(core, link, 0, QDR_CONDITION_WRONG_ROLE, true);
        qdr_terminus_free(source);
        qdr_terminus_free(target);
        qd_log(core->log, QD_LOG_INFO, "[C%"PRIu64"] Endpoint attach forbidden on inter-router connection", conn->identity);
        return;
    }

    char   source_str[1000];
    char   target_str[1000];
    size_t source_len = 1000;
    size_t target_len = 1000;

    source_str[0] = '\0';
    target_str[0] = '\0';

    //
    // Grab the formatted terminus strings before we schedule any IO-thread processing that
    // might get ahead of us and free the terminus objects before we issue the log.
    //
    if (qd_log_enabled(core->log, QD_LOG_INFO)) {
        qdr_terminus_format(source, source_str, &source_len);
        qdr_terminus_format(target, target_str, &target_len);
    }

    if (dir == QD_INCOMING) {
        //
        // Handle incoming link cases
        //
        switch (link->link_type) {
        case QD_LINK_ENDPOINT: {
            if (qdr_terminus_is_anonymous(target)) {
                link->owning_addr = 0;
                qdr_link_outbound_second_attach_CT(core, link, source, target);
                qdr_link_issue_credit_CT(core, link, link->capacity, false);

            } else {
                //
                // This link has a target address
                //
                if (core->addr_lookup_handler)
                    core->addr_lookup_handler(core->addr_lookup_context, conn, link, dir, source, target);
                else {
                    qdr_link_outbound_detach_CT(core, link, 0, QDR_CONDITION_NO_ROUTE_TO_DESTINATION, true);
                    qdr_terminus_free(source);
                    qdr_terminus_free(target);
                    qd_log(core->log, QD_LOG_INFO, "[C%"PRIu64"] Endpoint attach failed - no address lookup handler", conn->identity);
                    return;
                }
            }
            break;
        }

        case QD_LINK_CONTROL:
        case QD_LINK_ROUTER:
            qdr_link_outbound_second_attach_CT(core, link, source, target);
            qdr_link_issue_credit_CT(core, link, link->capacity, false);
            break;

        case QD_LINK_EDGE_DOWNLINK:
            break;
        }
    } else {
        //
        // Handle outgoing link cases
        //
        if (initial_dlv) {
            qdr_link_process_initial_delivery_CT(core, link, initial_dlv);
            qdr_delivery_decref(core, initial_dlv,
                                "qdr_link_inbound_first_attach_CT - dropping action reference");
            initial_dlv = 0;
        }

        switch (link->link_type) {
        case QD_LINK_ENDPOINT: {
            if (core->addr_lookup_handler)
                core->addr_lookup_handler(core->addr_lookup_context, conn, link, dir, source, target);
            else {
                qdr_link_outbound_detach_CT(core, link, 0, QDR_CONDITION_NO_ROUTE_TO_DESTINATION, true);
                qdr_terminus_free(source);
                qdr_terminus_free(target);
                    qd_log(core->log, QD_LOG_INFO, "[C%"PRIu64"] Endpoint attach failed - no address lookup handler", conn->identity);
                return;
            }
            break;
        }

        case QD_LINK_CONTROL:
            qdr_attach_link_control_CT(core, conn, link);
            qdr_link_outbound_second_attach_CT(core, link, source, target);
            break;

        case QD_LINK_ROUTER:
            qdr_attach_link_data_CT(core, conn, link);
            qdr_link_outbound_second_attach_CT(core, link, source, target);
            break;

        case QD_LINK_EDGE_DOWNLINK:
            qdr_attach_link_downlink_CT(core, conn, link, source);
            qdr_link_outbound_second_attach_CT(core, link, source, target);
            break;
        }
    }

    qd_log(core->log, QD_LOG_INFO, "[C%"PRIu64"][L%"PRIu64"] Link attached: dir=%s source=%s target=%s",
           conn->identity, link->identity, dir == QD_INCOMING ? "in" : "out", source_str, target_str);
}


static void qdr_link_inbound_second_attach_CT(qdr_core_t *core, qdr_action_t *action, bool discard)
{
    qdr_link_t       *link = safe_deref_qdr_link_t(action->args.connection.link);
    qdr_connection_t *conn = safe_deref_qdr_connection_t(action->args.connection.conn);
    qdr_terminus_t   *source = action->args.connection.source;
    qdr_terminus_t   *target = action->args.connection.target;

    if (discard || !link || !conn) {
        qdr_terminus_free(source);
        qdr_terminus_free(target);
        return;
    }

    link->oper_status = QDR_LINK_OPER_UP;
    link->attach_count++;

    //
    // Mark the link as an edge link if it's inside an edge connection.
    //
    link->edge = (conn->role == QDR_ROLE_EDGE_CONNECTION);

    if (link->core_endpoint) {
        qdrc_endpoint_do_second_attach_CT(core, link->core_endpoint, source, target);
        return;
    }

    //
    // Handle attach-routed links
    //
    if (link->connected_link) {
        qdr_terminus_t *remote_terminus = link->link_direction == QD_OUTGOING ? target : source;
        if (link->strip_prefix) {
            qdr_terminus_strip_address_prefix(remote_terminus, link->strip_prefix);
        }
        if (link->insert_prefix) {
            qdr_terminus_insert_address_prefix(remote_terminus, link->insert_prefix);
        }

        qdr_link_outbound_second_attach_CT(core, link->connected_link, source, target);
        return;
    }

    if (link->link_direction == QD_INCOMING) {
        //
        // Handle incoming link cases
        //
        switch (link->link_type) {
        case QD_LINK_ENDPOINT:
            if (link->auto_link) {
                //
                // This second-attach is the completion of an auto-link.  If the attach
                // has a valid source, transition the auto-link to the "active" state.
                //
                if (qdr_terminus_get_address(source)) {
                    link->auto_link->state = QDR_AUTO_LINK_STATE_ACTIVE;
                    qdr_core_bind_address_link_CT(core, link->auto_link->addr, link);
                }
            }

            //
            // Issue credit if this is an anonymous link or if its address has at least one reachable destination.
            //
            qdr_address_t *addr = link->owning_addr;
            if (!addr || (DEQ_SIZE(addr->subscriptions) || DEQ_SIZE(addr->rlinks) || qd_bitmask_cardinality(addr->rnodes)
                          || (!!addr->fallback && (DEQ_SIZE(addr->fallback->subscriptions)
                                                    || DEQ_SIZE(addr->fallback->rlinks)
                                                    || qd_bitmask_cardinality(addr->fallback->rnodes)))))
                qdr_link_issue_credit_CT(core, link, link->capacity, false);
            break;

        case QD_LINK_CONTROL:
        case QD_LINK_ROUTER:
            qdr_link_issue_credit_CT(core, link, link->capacity, false);
            break;

        case QD_LINK_EDGE_DOWNLINK:
            break;
        }
    } else {
        //
        // Handle outgoing link cases
        //
        switch (link->link_type) {
        case QD_LINK_ENDPOINT:
            if (link->auto_link) {
                //
                // This second-attach is the completion of an auto-link.  If the attach
                // has a valid target, transition the auto-link to the "active" state.
                //
                if (qdr_terminus_get_address(target)) {
                    link->auto_link->state = QDR_AUTO_LINK_STATE_ACTIVE;
                    qdr_core_bind_address_link_CT(core, link->auto_link->addr, link);
                }
            }
            break;

        case QD_LINK_CONTROL:
            qdr_attach_link_control_CT(core, conn, link);
            break;

        case QD_LINK_ROUTER:
            qdr_attach_link_data_CT(core, conn, link);
            break;

        case QD_LINK_EDGE_DOWNLINK:
            break;
        }
    }

    qdr_terminus_free(source);
    qdr_terminus_free(target);
}


static void qdr_link_inbound_detach_CT(qdr_core_t *core, qdr_action_t *action, bool discard)
{
    qdr_connection_t *conn  = safe_deref_qdr_connection_t(action->args.connection.conn);
    qdr_link_t       *link  = safe_deref_qdr_link_t(action->args.connection.link);
    qdr_error_t      *error = action->args.connection.error;
    qd_detach_type_t  dt    = action->args.connection.dt;

    if (discard || !conn || !link) {
        qdr_error_free(error);
        return;
    }

    qdr_address_t *addr = link->owning_addr;

    if (link->detach_received)
        return;

    link->detach_received = true;
    ++link->detach_count;

    if (link->core_endpoint) {
        qdrc_endpoint_do_detach_CT(core, link->core_endpoint, error, dt);
        return;

    } else {

        //
        // ensure a pooled link is no longer available for use
        //
        if (link->streaming) {
            if (link->in_streaming_pool) {
                DEQ_REMOVE_N(STREAMING_POOL, conn->streaming_link_pool, link);
                link->in_streaming_pool = false;
            }
        }

        //
        // For routed links, propagate the detach
        //
        if (link->connected_link) {
            //
            // If the connected link is outgoing and there is a delivery on the connected link's undelivered
            // list that is not receive-complete, we must flag that delivery as aborted or it will forever
            // block the propagation of the detach.
            //
            if (link->connected_link->link_direction == QD_OUTGOING)
                qdr_link_abort_undelivered_CT(core, link->connected_link);

            if (dt != QD_LOST)
                qdr_link_outbound_detach_CT(core, link->connected_link, error, QDR_CONDITION_NONE, dt == QD_CLOSED);
            else {
                qdr_link_outbound_detach_CT(core, link->connected_link, 0, QDR_CONDITION_ROUTED_LINK_LOST, !link->terminus_survives_disconnect);
                qdr_error_free(error);
            }

            //
            // If the link is completely detached, release its resources
            //
            if (link->detach_send_done)
                qdr_link_cleanup_protected_CT(core, conn, link, "Link detached");

            return;
        }

        //
        // For auto links, switch the auto link to failed state and record the error
        //
        if (link->auto_link) {
            link->auto_link->link  = 0;
            link->auto_link->state = QDR_AUTO_LINK_STATE_FAILED;
            free(link->auto_link->last_error);
            link->auto_link->last_error = qdr_error_description(error);

            //
            // The auto link has failed. Periodically retry setting up the auto link until
            // it succeeds.
            //
            qdr_route_auto_link_detached_CT(core, link);
        }

        if (link->link_direction == QD_INCOMING) {
            qdrc_event_link_raise(core, QDRC_EVENT_LINK_IN_DETACHED, link);
            //
            // Handle incoming link cases
            //
            switch (link->link_type) {
            case QD_LINK_ENDPOINT:
                if (addr) {
                    //
                    // Drain the undelivered list to ensure deliveries don't get dropped by a detach.
                    //
                    qdr_drain_inbound_undelivered_CT(core, link, addr);

                    //
                    // Unbind the address and the link.
                    //
                    addr->ref_count++;
                    qdr_core_unbind_address_link_CT(core, addr, link);
                    addr->ref_count--;

                    //
                    // If this is an edge data link, raise a link event to indicate its detachment.
                    //
                    if (link->conn->role == QDR_ROLE_EDGE_CONNECTION)
                        qdrc_event_link_raise(core, QDRC_EVENT_LINK_EDGE_DATA_DETACHED, link);
                }
                break;

            case QD_LINK_CONTROL:
                break;

            case QD_LINK_ROUTER:
                break;

            case QD_LINK_EDGE_DOWNLINK:
                break;
            }
        } else {
            //
            // Handle outgoing link cases
            //
            qdrc_event_link_raise(core, QDRC_EVENT_LINK_OUT_DETACHED, link);
            switch (link->link_type) {
            case QD_LINK_ENDPOINT:
            case QD_LINK_EDGE_DOWNLINK:
                if (addr) {
                    addr->ref_count++;
                    qdr_core_unbind_address_link_CT(core, addr, link);
                    addr->ref_count--;
                }
                break;

            case QD_LINK_CONTROL:
                qdr_detach_link_control_CT(core, conn, link);
                break;

            case QD_LINK_ROUTER:
                qdr_detach_link_data_CT(core, conn, link);
                break;
            }
        }
    }

    link->owning_addr = 0;

    if (link->detach_count == 1) {
        //
        // Handle the disposition of any deliveries that remain on the link
        //
        qdr_link_cleanup_deliveries_CT(core, conn, link);

        //
        // If the detach occurred via protocol, send a detach back.
        //
        if (dt != QD_LOST) {
            qdr_link_outbound_detach_CT(core, link, 0, QDR_CONDITION_NONE, dt == QD_CLOSED);
        } else {
            // no detach can be sent out because the connection was lost
            qdr_link_cleanup_protected_CT(core, conn, link, "Link lost");
        }
    } else if (link->detach_send_done) {  // detach count indicates detach has been scheduled
        // I/O thread is finished sending detach, ok to free link now

        qdr_link_cleanup_protected_CT(core, conn, link, "Link detached");
    }

    //
    // If there was an address associated with this link, check to see if any address-related
    // cleanup has to be done.
    //
    if (addr)
        qdr_check_addr_CT(core, addr);

    if (error)
        qdr_error_free(error);
}


/* invoked on core thread to signal that the I/O thread has sent the detach
 */
static void qdr_link_detach_sent_CT(qdr_core_t *core, qdr_action_t *action, bool discard)
{
    qdr_link_t *link = safe_deref_qdr_link_t(action->args.connection.link);

    if (discard || !link)
        return;

    link->detach_send_done = true;
    if (link->conn && link->detach_received)
        qdr_link_cleanup_protected_CT(core, link->conn, link, "Link detached");
}


static void qdr_link_processing_complete_CT(qdr_core_t *core, qdr_action_t *action, bool discard)
{
    qdr_link_t *link = safe_deref_qdr_link_t(action->args.connection.link);
    if (discard || !link)
        return;

    qdr_link_cleanup_CT(core, link->conn, link, "Link cleanup deferred after IO processing");
}
<|MERGE_RESOLUTION|>--- conflicted
+++ resolved
@@ -572,11 +572,8 @@
                                   qdr_terminus_t   *target,
                                   const char       *name,
                                   const char       *terminus_addr,
-<<<<<<< HEAD
-=======
                                   bool              no_route,
                                   qdr_delivery_t   *initial_delivery,
->>>>>>> f50bfc90
                                   uint64_t         *link_id)
 {
     qdr_action_t   *action         = qdr_action(qdr_link_inbound_first_attach_CT, "link_first_attach");
@@ -863,11 +860,7 @@
 
         if (!qdr_delivery_receive_complete(dlv)) {
             qdr_delivery_set_aborted(dlv, true);
-<<<<<<< HEAD
-            qdr_deliver_continue_peers_CT(core, dlv, false);
-=======
             qdr_delivery_continue_peers_CT(core, dlv, false);
->>>>>>> f50bfc90
         }
 
         if (dlv->multicast) {
@@ -916,11 +909,7 @@
 
         if (!qdr_delivery_receive_complete(dlv)) {
             qdr_delivery_set_aborted(dlv, true);
-<<<<<<< HEAD
-            qdr_deliver_continue_peers_CT(core, dlv, false);
-=======
             qdr_delivery_continue_peers_CT(core, dlv, false);
->>>>>>> f50bfc90
         }
 
         peer = qdr_delivery_first_peer_CT(dlv);
