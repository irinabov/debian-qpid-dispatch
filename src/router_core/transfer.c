/*
 * Licensed to the Apache Software Foundation (ASF) under one
 * or more contributor license agreements.  See the NOTICE file
 * distributed with this work for additional information
 * regarding copyright ownership.  The ASF licenses this file
 * to you under the Apache License, Version 2.0 (the
 * "License"); you may not use this file except in compliance
 * with the License.  You may obtain a copy of the License at
 *
 *   http://www.apache.org/licenses/LICENSE-2.0
 *
 * Unless required by applicable law or agreed to in writing,
 * software distributed under the License is distributed on an
 * "AS IS" BASIS, WITHOUT WARRANTIES OR CONDITIONS OF ANY
 * KIND, either express or implied.  See the License for the
 * specific language governing permissions and limitations
 * under the License.
 */

#include "router_core_private.h"
#include "exchange_bindings.h"
#include "delivery.h"
#include <qpid/dispatch/amqp.h>
#include <stdio.h>
#include <inttypes.h>


//==================================================================================
// Internal Functions
//==================================================================================

static void qdr_link_deliver_CT(qdr_core_t *core, qdr_action_t *action, bool discard);
static void qdr_link_flow_CT(qdr_core_t *core, qdr_action_t *action, bool discard);
static void qdr_send_to_CT(qdr_core_t *core, qdr_action_t *action, bool discard);


//==================================================================================
// Interface Functions
//==================================================================================

qdr_delivery_t *qdr_link_deliver(qdr_link_t *link, qd_message_t *msg, qd_iterator_t *ingress,
                                 bool settled, qd_bitmask_t *link_exclusion, int ingress_index,
                                 uint64_t remote_disposition,
<<<<<<< HEAD
                                 pn_data_t *remote_extension_state)
=======
                                 qd_delivery_state_t *remote_state)
>>>>>>> f50bfc90
{
    qdr_action_t   *action = qdr_action(qdr_link_deliver_CT, "link_deliver");
    qdr_delivery_t *dlv    = new_qdr_delivery_t();

    ZERO(dlv);
    set_safe_ptr_qdr_link_t(link, &dlv->link_sp);
    dlv->msg                = msg;
    dlv->origin             = ingress;
    dlv->settled            = settled;
    dlv->presettled         = settled;
    dlv->link_exclusion     = link_exclusion;
    dlv->ingress_index      = ingress_index;
    dlv->remote_disposition = remote_disposition;
<<<<<<< HEAD

    if (remote_disposition)
        qdr_delivery_set_remote_extension_state(dlv, remote_disposition, remote_extension_state);
=======
    dlv->remote_state       = remote_state;
    dlv->delivery_id        = next_delivery_id();
    dlv->link_id            = link->identity;
    dlv->conn_id            = link->conn_id;
    qd_log(link->core->log, QD_LOG_DEBUG, DLV_FMT" Delivery created qdr_link_deliver", DLV_ARGS(dlv));

>>>>>>> f50bfc90
    qdr_delivery_incref(dlv, "qdr_link_deliver - newly created delivery, add to action list");
    qdr_delivery_incref(dlv, "qdr_link_deliver - protect returned value");

    action->args.delivery.delivery = dlv;
    action->args.delivery.more = !qd_message_receive_complete(msg);
    qdr_action_enqueue(link->core, action);
    return dlv;
}


qdr_delivery_t *qdr_link_deliver_to(qdr_link_t *link, qd_message_t *msg,
                                    qd_iterator_t *ingress, qd_iterator_t *addr,
                                    bool settled, qd_bitmask_t *link_exclusion, int ingress_index,
                                    uint64_t remote_disposition,
<<<<<<< HEAD
                                    pn_data_t *remote_extension_state)
=======
                                    qd_delivery_state_t *remote_state)
>>>>>>> f50bfc90
{
    qdr_action_t   *action = qdr_action(qdr_link_deliver_CT, "link_deliver");
    qdr_delivery_t *dlv    = new_qdr_delivery_t();

    ZERO(dlv);
    set_safe_ptr_qdr_link_t(link, &dlv->link_sp);
    dlv->msg                = msg;
    dlv->to_addr            = addr;
    dlv->origin             = ingress;
    dlv->settled            = settled;
    dlv->presettled         = settled;
    dlv->link_exclusion     = link_exclusion;
    dlv->ingress_index      = ingress_index;
    dlv->remote_disposition = remote_disposition;
<<<<<<< HEAD

    if (remote_disposition)
        qdr_delivery_set_remote_extension_state(dlv, remote_disposition, remote_extension_state);
=======
    dlv->remote_state       = remote_state;
    dlv->delivery_id        = next_delivery_id();
    dlv->link_id            = link->identity;
    dlv->conn_id            = link->conn_id;
    qd_log(link->core->log, QD_LOG_DEBUG, DLV_FMT" Delivery created qdr_link_deliver_to", DLV_ARGS(dlv));

>>>>>>> f50bfc90
    qdr_delivery_incref(dlv, "qdr_link_deliver_to - newly created delivery, add to action list");
    qdr_delivery_incref(dlv, "qdr_link_deliver_to - protect returned value");

    action->args.delivery.delivery = dlv;
    action->args.delivery.more = !qd_message_receive_complete(msg);
    qdr_action_enqueue(link->core, action);
    return dlv;
}


qdr_delivery_t *qdr_link_deliver_to_routed_link(qdr_link_t *link, qd_message_t *msg, bool settled,
                                                const uint8_t *tag, int tag_length,
                                                uint64_t remote_disposition,
<<<<<<< HEAD
                                                pn_data_t* remote_extension_state)
=======
                                                qd_delivery_state_t* remote_state)
>>>>>>> f50bfc90
{
    qdr_action_t   *action = qdr_action(qdr_link_deliver_CT, "link_deliver");
    qdr_delivery_t *dlv    = new_qdr_delivery_t();

    ZERO(dlv);
    set_safe_ptr_qdr_link_t(link, &dlv->link_sp);
    dlv->msg                = msg;
    dlv->settled            = settled;
    dlv->presettled         = settled;
    dlv->remote_disposition = remote_disposition;
<<<<<<< HEAD

    if (remote_disposition)
        qdr_delivery_set_remote_extension_state(dlv, remote_disposition, remote_extension_state);
=======
    dlv->remote_state       = remote_state;
    dlv->delivery_id        = next_delivery_id();
    dlv->link_id            = link->identity;
    dlv->conn_id            = link->conn_id;
    qd_log(link->core->log, QD_LOG_DEBUG, DLV_FMT" Delivery created qdr_link_deliver_to_routed_link", DLV_ARGS(dlv));

>>>>>>> f50bfc90
    qdr_delivery_incref(dlv, "qdr_link_deliver_to_routed_link - newly created delivery, add to action list");
    qdr_delivery_incref(dlv, "qdr_link_deliver_to_routed_link - protect returned value");

    action->args.delivery.delivery = dlv;
    action->args.delivery.more = !qd_message_receive_complete(msg);
    action->args.delivery.tag_length = tag_length;
    assert(tag_length <= QDR_DELIVERY_TAG_MAX);
    memcpy(action->args.delivery.tag, tag, tag_length);
    qdr_action_enqueue(link->core, action);
    return dlv;
}


// send up to credit pending outgoing deliveries
int qdr_link_process_deliveries(qdr_core_t *core, qdr_link_t *link, int credit)
{
    qdr_connection_t *conn = link->conn;
    qdr_delivery_t   *dlv;
    int               offer   = -1;
    bool              settled = false;
    bool              send_complete = false;
    int               num_deliveries_completed = 0;

    if (link->link_direction == QD_OUTGOING) {

        // If a detach has been received on the link, there is no need to process deliveries on the link.
        if (link->detach_received)
            return 0;

        while (credit > 0) {
            sys_mutex_lock(conn->work_lock);
            dlv = DEQ_HEAD(link->undelivered);
            if (dlv) {
                qdr_delivery_incref(dlv, "qdr_link_process_deliveries - holding the undelivered delivery locally");
                uint64_t new_disp    = 0;

                // DISPATCH-1302 race hack fix: There is a race between the CORE thread
                // and the outbound (this) thread over settlement. It occurs when the CORE
                // thread is trying to propagate settlement to a peer (this delivery)
                // while this thread is in core->deliver_handler.  This can result in the
                // CORE thread NOT pushing the peer delivery change since it is not yet off of
                // the undelivered list, while this thread does not settle because it missed
                // the settled flag update.
                do {
                    settled = dlv->settled;
                    sys_mutex_unlock(conn->work_lock);
                    new_disp = conn->protocol_adaptor->deliver_handler(conn->protocol_adaptor->user_context, link, dlv, settled);
                    sys_mutex_lock(conn->work_lock);

                    if (new_disp == QD_DELIVERY_MOVED_TO_NEW_LINK) {
                        break;
                    }
                } while (settled != dlv->settled);  // oops missed the settlement

                send_complete = qdr_delivery_send_complete(dlv);
                if (send_complete || new_disp == QD_DELIVERY_MOVED_TO_NEW_LINK) {
                    //
                    // The entire message has been sent or the message will be moved from this link.
                    //
                    num_deliveries_completed++;

                    credit--;
                    link->credit_to_core--;
                    link->total_deliveries++;

                    if (new_disp != QD_DELIVERY_MOVED_TO_NEW_LINK) {
                        //
                        // Still on original link, but completely sent
                        //

                        // DISPATCH-1153:
                        // If the undelivered list is cleared the link may have detached.  Stop processing.
                        offer = DEQ_SIZE(link->undelivered);
                        if (offer == 0) {
                            qdr_delivery_decref(core, dlv, "qdr_link_process_deliveries - release local reference - closed link");
                            sys_mutex_unlock(conn->work_lock);
                            return num_deliveries_completed;
                        }

<<<<<<< HEAD
                    if (settled || qdr_delivery_oversize(dlv) || qdr_delivery_is_aborted(dlv)) {
                        dlv->where = QDR_DELIVERY_NOWHERE;
                        qdr_delivery_decref(core, dlv, "qdr_link_process_deliveries - remove from undelivered list");
=======
                        assert(dlv == DEQ_HEAD(link->undelivered));
                        DEQ_REMOVE_HEAD(link->undelivered);
                        dlv->link_work = 0;

                        if (settled || qdr_delivery_oversize(dlv) || qdr_delivery_is_aborted(dlv)) {
                            dlv->where = QDR_DELIVERY_NOWHERE;
                            qdr_delivery_decref(core, dlv, "qdr_link_process_deliveries - remove from undelivered list");
                        } else {
                            DEQ_INSERT_TAIL(link->unsettled, dlv);
                            dlv->where = QDR_DELIVERY_IN_UNSETTLED;
                            qd_log(core->log, QD_LOG_DEBUG, DLV_FMT"Delivery transfer:  qdr_link_process_deliveries: undelivered-list -> unsettled-list", DLV_ARGS(dlv));
                        }
>>>>>>> f50bfc90
                    } else {
                        //
                        // This delivery is in the process of being transfered
                        // to a different link, possibly on a entirely
                        // different connection. The delivery must be
                        // disassociated with this link.  Depending on the
                        // order of the events this may happen either in the
                        // core thread (qdr_link_process_initial_delivery) or
                        // here:
                        //
                        if (dlv == DEQ_HEAD(link->undelivered)) {
                            DEQ_REMOVE_HEAD(link->undelivered);
                            dlv->link_work = 0;
                            dlv->where = QDR_DELIVERY_NOWHERE;
                            qd_nullify_safe_ptr(&dlv->link_sp);
                            // note the link-attach action increments the refcount:
                            qdr_delivery_decref(core, dlv, "qdr_link_process_deliveries - moved from undelivered list to some other link");
                        }
                    }
                }
                else {
                    qdr_delivery_decref(core, dlv, "qdr_link_process_deliveries - release local reference - not send_complete");

                    //
                    // The message is still being received/sent.
                    // 1. We cannot remove the delivery from the undelivered list.
                    //    This delivery needs to stay at the head of the undelivered list until the entire message
                    //    has been sent out i.e other deliveries in the undelivered list have to wait before this
                    //    entire large delivery is sent out
                    // 2. We need to call deliver_handler so any newly arrived bytes can be pushed out
                    // 3. We need to break out of this loop otherwise a thread will keep spinning in here until
                    //    the entire message has been sent out.
                    //
                    sys_mutex_unlock(conn->work_lock);

                    //
                    // Note here that we are not incrementing num_deliveries_processed. Since this delivery is
                    // still coming in or still being sent out, we cannot consider this delivery as fully processed.
                    //
                    return num_deliveries_completed;
                }
                sys_mutex_unlock(conn->work_lock);

                if (new_disp && new_disp != QD_DELIVERY_MOVED_TO_NEW_LINK) {
                    // the remote sender-settle-mode forced us to pre-settle the
                    // message.  The core needs to know this, so we "fake" receiving a
                    // settle+disposition update from the remote end of the link:
                    qdr_delivery_remote_state_updated(core, dlv, new_disp, true, 0, false);
                }

                qdr_delivery_decref(core, dlv, "qdr_link_process_deliveries - release local reference - done processing");
            } else {
                sys_mutex_unlock(conn->work_lock);
                break;
            }
        }

        if (offer != -1)
            conn->protocol_adaptor->offer_handler(conn->protocol_adaptor->user_context, link, offer);
    }

    return num_deliveries_completed;
}


void qdr_link_complete_sent_message(qdr_core_t *core, qdr_link_t *link)
{
    if (!link || !link->conn)
        return;

    qdr_connection_t *conn     = link->conn;
    bool              activate = false;

    sys_mutex_lock(conn->work_lock);
    qdr_delivery_t *dlv = DEQ_HEAD(link->undelivered);
    if (!!dlv && qdr_delivery_send_complete(dlv)) {
        DEQ_REMOVE_HEAD(link->undelivered);
        if (dlv->link_work) {
            assert(dlv->link_work == link->work_list.head);
            assert(dlv->link_work->value > 0);
            dlv->link_work->value -= 1;

            if (dlv->link_work->value == 0) {
                DEQ_REMOVE_HEAD(link->work_list);
                qdr_error_free(dlv->link_work->error);
                free_qdr_link_work_t(dlv->link_work);
                dlv->link_work = 0;
            }
        }

        if (!dlv->settled && !qdr_delivery_oversize(dlv) && !qdr_delivery_is_aborted(dlv)) {
            DEQ_INSERT_TAIL(link->unsettled, dlv);
            dlv->where = QDR_DELIVERY_IN_UNSETTLED;
            qd_log(core->log, QD_LOG_DEBUG, DLV_FMT"Delivery transfer:  qdr_link_complete_sent_message: undelivered-list -> unsettled-list", DLV_ARGS(dlv));
        } else {
            dlv->where = QDR_DELIVERY_NOWHERE;
            qdr_delivery_decref(core, dlv, "qdr_link_complete_sent_message - removed from undelivered");
        }

        //
        // If there's another delivery on the undelivered list, get the outbound process moving again.
        //
        if (DEQ_SIZE(link->undelivered) > 0) {
            qdr_add_link_ref(&conn->links_with_work[link->priority], link, QDR_LINK_LIST_CLASS_WORK);
            activate = true;
        }
    }
    sys_mutex_unlock(conn->work_lock);

    if (activate)
        conn->protocol_adaptor->activate_handler(conn->protocol_adaptor->user_context, conn);
}


void qdr_link_flow(qdr_core_t *core, qdr_link_t *link, int credit, bool drain_mode)
{
    qdr_action_t *action = qdr_action(qdr_link_flow_CT, "link_flow");

    //
    // Compute the number of credits now available that we haven't yet given
    // incrementally to the router core.  i.e. convert absolute credit to
    // incremental credit.
    //
    if (link->drain_mode && !drain_mode) {
        link->credit_to_core = 0;   // credit calc reset when coming out of drain mode
    } else {
        credit -= link->credit_to_core;
        if (credit < 0)
            credit = 0;
        link->credit_to_core += credit;
    }

    set_safe_ptr_qdr_link_t(link, &action->args.connection.link);
    action->args.connection.credit = credit;
    action->args.connection.drain  = drain_mode;

    qdr_action_enqueue(core, action);
    qdr_record_link_credit(core, link);
}

void qdr_link_set_drained(qdr_core_t *core, qdr_link_t *link)
{
    if (link) {
        link->drain_mode = false;
        link->credit_to_core = 0;
    }
}


void qdr_send_to1(qdr_core_t *core, qd_message_t *msg, qd_iterator_t *addr, bool exclude_inprocess, bool control)
{
    qdr_action_t *action = qdr_action(qdr_send_to_CT, "send_to");
    action->args.io.address           = qdr_field_from_iter(addr);
    action->args.io.message           = qd_message_copy(msg);
    action->args.io.exclude_inprocess = exclude_inprocess;
    action->args.io.control           = control;

    qdr_action_enqueue(core, action);
}


void qdr_send_to2(qdr_core_t *core, qd_message_t *msg, const char *addr, bool exclude_inprocess, bool control)
{
    qdr_action_t *action = qdr_action(qdr_send_to_CT, "send_to");
    action->args.io.address           = qdr_field(addr);
    action->args.io.message           = qd_message_copy(msg);
    action->args.io.exclude_inprocess = exclude_inprocess;
    action->args.io.control           = control;

    qdr_action_enqueue(core, action);
}


//==================================================================================
// In-Thread Functions
//==================================================================================


static void qdr_link_flow_CT(qdr_core_t *core, qdr_action_t *action, bool discard)
{
    qdr_link_t *link = safe_deref_qdr_link_t(action->args.connection.link);

    if (discard || !link)
        return;

    int  credit           = action->args.connection.credit;
    bool drain            = action->args.connection.drain;
    bool activate         = false;
    bool drain_was_set    = !link->drain_mode && drain;
    qdr_link_work_t *work = 0;

    link->drain_mode = drain;

    //
    // If the link was stalled due to internal backpressure from the transport, put it
    // on the links-with-work list and activate the connection to resume sending.
    //
    if (link->stalled_outbound) {
        link->stalled_outbound = false;

        sys_mutex_lock(link->conn->work_lock);

        if (DEQ_SIZE(link->undelivered) > 0) {
            qdr_add_link_ref(&link->conn->links_with_work[link->priority], link, QDR_LINK_LIST_CLASS_WORK);
            activate = true;
        }

        sys_mutex_unlock(link->conn->work_lock);
    }

    if (link->core_endpoint) {
        qdrc_endpoint_do_flow_CT(core, link->core_endpoint, credit, drain);
    } else if (link->connected_link) {
        //
        // If this is an attach-routed link, propagate the flow data downrange.
        // Note that the credit value is incremental.
        //
        qdr_link_t *clink = link->connected_link;

        if (clink->link_direction == QD_INCOMING)
            qdr_link_issue_credit_CT(core, link->connected_link, credit, drain);
        else {
            work = new_qdr_link_work_t();
            ZERO(work);
            work->work_type = QDR_LINK_WORK_FLOW;
            work->value     = credit;
            if (drain)
                work->drain_action = QDR_LINK_WORK_DRAIN_ACTION_DRAINED;
            qdr_link_enqueue_work_CT(core, clink, work);
        }
    } else {
        if (link->attach_count == 1)
            //
            // The link is half-open.  Store the pending credit to be dealt with once the link is
            // progressed to the next step.
            //
            link->credit_stored += credit;

        //
        // Handle the replenishing of credit outbound
        //
        if (link->link_direction == QD_OUTGOING && (credit > 0 || drain_was_set)) {
            if (drain_was_set) {
                work = new_qdr_link_work_t();
                ZERO(work);
                work->work_type    = QDR_LINK_WORK_FLOW;
                work->drain_action = QDR_LINK_WORK_DRAIN_ACTION_DRAINED;
            }

            sys_mutex_lock(link->conn->work_lock);
            if (work)
                DEQ_INSERT_TAIL(link->work_list, work);
            if (DEQ_SIZE(link->undelivered) > 0 || drain_was_set) {
                qdr_add_link_ref(&link->conn->links_with_work[link->priority], link, QDR_LINK_LIST_CLASS_WORK);
                activate = true;
            }
            sys_mutex_unlock(link->conn->work_lock);
        } else if (link->link_direction == QD_INCOMING) {
            if (drain) {
                link->credit_pending = link->capacity;
            }
        }
    }

    //
    // Activate the connection if we have deliveries to send or drain mode was set.
    //
    if (activate)
        qdr_connection_activate_CT(core, link->conn);
}


/**
 * Return the number of outbound paths to destinations that this address has.
 * Note that even if there are more than zero paths, the destination still may
 * be unreachable (e.g. an rnode next hop with no link).
 */
static long qdr_addr_path_count_CT(qdr_address_t *addr)
{
    if (!addr)
        return 0;

    long rc = ((long) DEQ_SIZE(addr->subscriptions)
               + (long) DEQ_SIZE(addr->rlinks)
               + (long) qd_bitmask_cardinality(addr->rnodes));
    if (addr->exchange)
        rc += qdr_exchange_binding_count(addr->exchange)
            + ((qdr_exchange_alternate_addr(addr->exchange)) ? 1 : 0);
    return rc;
}


static void qdr_link_forward_CT(qdr_core_t *core, qdr_link_t *link, qdr_delivery_t *dlv, qdr_address_t *addr, bool more)
{
    qdr_link_t *dlv_link = qdr_delivery_link(dlv);

    assert(dlv_link == link);

    if (!dlv_link)
        return;

    if (dlv_link->link_type == QD_LINK_ENDPOINT && !dlv_link->fallback)
        core->deliveries_ingress++;

    if (addr
        && addr == link->owning_addr
        && qdr_addr_path_count_CT(addr) == 0
        && (link->fallback || qdr_addr_path_count_CT(addr->fallback) == 0)) {
        //
        // We are trying to forward a delivery on an address that has no outbound paths
        // AND the incoming link is targeted (not anonymous).
        //
        // We shall release the delivery (it is currently undeliverable). Since
        // there are no receivers we will try to drain credit to prevent the
        // sender from attempting to send more to this address.
        //
        if (dlv->settled) {
            // Increment the presettled_dropped_deliveries on the in_link
            link->dropped_presettled_deliveries++;
            if (dlv_link->link_type == QD_LINK_ENDPOINT)
                core->dropped_presettled_deliveries++;
        }

        //
        // Note if the message was pre-settled we still call the
        // qdr_delivery_release_CT so if this delivery is multi-frame we can
        // restart receiving the delivery in case it is stalled. Note that
        // messages will not *actually* be released in this case because these
        // are presettled messages.
        //
        qdr_delivery_release_CT(core, dlv);

        //
        // Credit update: since this is a targeted link to an address for which
        // there is no consumers then do not replenish credit - drain instead.
        // However edge is a special snowflake which always has credit available.
        //
        if (link->edge) {
            qdr_link_issue_credit_CT(core, link, 1, false);
        } else {
            qdr_link_issue_credit_CT(core, link, 0, true);  // drain
            link->credit_pending++;
        }

        qdr_delivery_decref_CT(core, dlv, "qdr_link_forward_CT - removed from action (no path)");
        return;
    }

    int fanout = 0;

    dlv->multicast = qdr_is_addr_treatment_multicast(addr);

    if (addr) {
        fanout = qdr_forward_message_CT(core, addr, dlv->msg, dlv, false, link->link_type == QD_LINK_CONTROL);
        if (link->link_type != QD_LINK_CONTROL && link->link_type != QD_LINK_ROUTER) {
            if (!link->fallback)
                addr->deliveries_ingress++;

            if (qdr_connection_route_container(link->conn)) {
                addr->deliveries_ingress_route_container++;
                core->deliveries_ingress_route_container++;
            }

        }
    } else {
        //
        // There is no address that we can send this delivery to, which means
        // the addr was not found in our hash table. This can be because there
        // were no receivers or because the address was not defined in the
        // config file.
        //

        qd_address_treatment_t trt = core->qd->default_treatment;
        if (dlv->to_addr) {
            qdr_address_config_t *ignore = 0;
            trt = qdr_treatment_for_address_hash_with_default_CT(core,
                                                                 dlv->to_addr,
                                                                 trt,
                                                                 &ignore);
        }

        if (trt == QD_TREATMENT_UNAVAILABLE) {
            //
            // The treatment for these addresses is set to be unavailable, we
            // stop trying to forward it.  If the link is a locally attached client
            // we reject the message if the link is not anonymous as per the
            // documentation of the router's defaultTreatment=unavailable.  We
            // simply release it for other link types as the message did have a
            // destination at some point (it was forwarded to this router after
            // all) - the loss of the destination may be temporary.
            //
            if (link->link_type == QD_LINK_ENDPOINT) {
                qdr_error_t *error = qdr_error(QD_AMQP_COND_NOT_FOUND, "Deliveries cannot be sent to an unavailable address");
                qdr_delivery_reject_CT(core, dlv, error);
                if (qdr_link_is_anonymous(link)) {
                    qdr_link_issue_credit_CT(core, link, 1, false);
                } else {
                    // cannot forward on this targeted link.  withhold credit and drain
                    qdr_link_issue_credit_CT(core, link, 0, true);
                }
            } else {
                qdr_delivery_release_CT(core, dlv);
                qdr_link_issue_credit_CT(core, link, 1, false);
            }
            //
            // We will not detach this link because this could be anonymous sender. We don't know
            // which address the sender will be sending to next
            // If this was not an anonymous sender, the initial attach would have been rejected if the target address was unavailable.
            //
            qdr_delivery_decref_CT(core, dlv, "qdr_link_forward_CT - removed from action (treatment unavailable)");
            return;
        }
    }

    //
    // If the anonymous delivery could not be sent anywhere (fanout = 0) and it is not multicasted, try sending it over
    // the anonymous link.
    //
    if (fanout == 0 && !dlv->multicast && link->owning_addr == 0 && dlv->to_addr != 0) {
        if (core->edge_conn_addr && link->conn->role != QDR_ROLE_EDGE_CONNECTION) {
            qdr_address_t *sender_address = core->edge_conn_addr(core->edge_context);
            if (sender_address && sender_address != addr)
                fanout += qdr_forward_message_CT(core, sender_address, dlv->msg, dlv, false, link->link_type == QD_LINK_CONTROL);
        }
    }

    //
    // If the fanout is still zero, check to see if there is a fallback address and
    // route via the fallback if present.  Don't do fallback forwarding if this link is
    // itself associated with a fallback destination.
    //
    if (fanout == 0 && !!addr && !!addr->fallback && !link->fallback) {
        const char          *key      = (const char*) qd_hash_key_by_handle(addr->fallback->hash_handle);
        qd_composed_field_t *to_field = qd_compose_subfield(0);
        qd_compose_insert_string(to_field, key + 2);
        qd_message_set_to_override_annotation(dlv->msg, to_field);
        qd_message_set_phase_annotation(dlv->msg, key[1] - '0');
        fanout = qdr_forward_message_CT(core, addr->fallback, dlv->msg, dlv, false, link->link_type == QD_LINK_CONTROL);
        if (fanout > 0) {
            addr->deliveries_redirected++;
            core->deliveries_redirected++;
        }
    }

    if (fanout == 0) {
        //
        // Message was not delivered, drop the delivery.
        //
        // If the delivery is not settled, release it.
        //
        if (!dlv->settled)
            qdr_delivery_release_CT(core, dlv);
        else {
            link->dropped_presettled_deliveries++;
            if (dlv_link->link_type == QD_LINK_ENDPOINT)
                core->dropped_presettled_deliveries++;
        }

        //
        // Decrementing the delivery ref count for the action
        //
        qdr_delivery_decref_CT(core, dlv, "qdr_link_forward_CT - removed from action (1)");
        qdr_link_issue_credit_CT(core, link, 1, false);
    } else if (fanout > 0) {
        if (dlv->settled) {
            //
            // The delivery is settled.  Keep it off the unsettled list and issue
            // replacement credit for it now.
            //
            qdr_link_issue_credit_CT(core, link, 1, false);
            if (!more) {
                //
                // This decref is for the action ref
                //
                qdr_delivery_decref_CT(core, dlv, "qdr_link_forward_CT - removed from action (2)");
            }
            else {
                //
                // The message is still coming through since receive_complete is false. We have to put this delivery in the settled list.
                // We need to do this because we have linked this delivery to a peer.
                // If this connection goes down, we will have to unlink peer so that peer knows that its peer is not-existent anymore
                // and need to tell the other side that the message has been aborted.
                //

                //
                // Again, don't bother decrementing then incrementing the ref_count, we are still using the action ref count
                //
                DEQ_INSERT_TAIL(link->settled, dlv);
                dlv->where = QDR_DELIVERY_IN_SETTLED;
                qd_log(core->log, QD_LOG_DEBUG, DLV_FMT"Delivery transfer:  qdr_link_forward_CT: action-list -> settled-list", DLV_ARGS(dlv));
            }
        } else {
            //
            // Again, don't bother decrementing then incrementing the ref_count
            //
            DEQ_INSERT_TAIL(link->unsettled, dlv);
            dlv->where = QDR_DELIVERY_IN_UNSETTLED;
            qd_log(core->log, QD_LOG_DEBUG, DLV_FMT" Delivery transfer:  qdr_link_forward_CT: action-list -> unsettled-list", DLV_ARGS(dlv));

            //
            // If the delivery was received on an inter-router link, issue the credit
            // now.  We don't want to tie inter-router link flow control to unsettled
            // deliveries because it increases the risk of credit starvation if there
            // are many addresses sharing the link.
            //
            if (link->link_type == QD_LINK_CONTROL || link->link_type == QD_LINK_ROUTER || link->edge)
                qdr_link_issue_credit_CT(core, link, 1, false);
        }
    }
}


static void qdr_link_deliver_CT(qdr_core_t *core, qdr_action_t *action, bool discard)
{
    if (discard)
        return;

    qdr_delivery_t *dlv  = action->args.delivery.delivery;
    bool            more = action->args.delivery.more;
    qdr_link_t     *link = qdr_delivery_link(dlv);

    if (!link)
        return;
    if (link->conn)
        link->conn->last_delivery_time = core->uptime_ticks;

    link->total_deliveries++;

    //
    // Record the ingress time so we can track the age of this delivery.
    //
    dlv->ingress_time = core->uptime_ticks;

    //
    // If the link is an edge link, mark this delivery as via-edge
    //
    dlv->via_edge = link->edge;

    //
    // If this link has a core_endpoint, direct deliveries to that endpoint.
    //
    if (!!link->core_endpoint) {
        qdrc_endpoint_do_deliver_CT(core, link->core_endpoint, dlv);
        return;
    }

    if (link->connected_link) {
        if (link->link_direction == QD_INCOMING)
            core->deliveries_ingress++;

        //
        // If this is an attach-routed link, put the delivery directly onto the peer link
        //
        qdr_delivery_t *peer = qdr_forward_new_delivery_CT(core, dlv, link->connected_link, dlv->msg);

        //
        // Copy the delivery tag.  For link-routing, the delivery tag must be preserved.
        //
        peer->tag_length = action->args.delivery.tag_length;
        memcpy(peer->tag, action->args.delivery.tag, peer->tag_length);

        qdr_forward_deliver_CT(core, link->connected_link, peer);

        if (!dlv->settled) {
            DEQ_INSERT_TAIL(link->unsettled, dlv);
            dlv->where = QDR_DELIVERY_IN_UNSETTLED;
            qd_log(core->log, QD_LOG_DEBUG, DLV_FMT"Delivery transfer:  qdr_link_deliver_CT: action-list -> unsettled-list", DLV_ARGS(dlv));
        } else {
            //
            // If the delivery is settled, decrement the ref_count on the delivery.
            // This count was the owned-by-action count.
            //
            qdr_delivery_decref_CT(core, dlv, "qdr_link_deliver_CT - removed from action");
        }
        return;
    }

    //
    // NOTE: The link->undelivered list does not need to be protected by the
    //       connection's work lock for incoming links.  This protection is only
    //       needed for outgoing links.
    //

    if (DEQ_IS_EMPTY(link->undelivered)) {
        qdr_link_ref_t *temp_rlink = 0;
        qdr_address_t *addr = link->owning_addr;
        if (!addr && dlv->to_addr) {
            qdr_connection_t *conn = link->conn;
            if (conn && conn->tenant_space)
                qd_iterator_annotate_space(dlv->to_addr, conn->tenant_space, conn->tenant_space_len);
            qd_hash_retrieve(core->addr_hash, dlv->to_addr, (void**) &addr);

            if (!addr) {
                //
                // This is an anonymous delivery but the address that it wants sent to is
                // not in this router's address table. We will send this delivery up the
                // anonymous link to the interior router (if this is an edge router).
                // Only edge routers have a non null core->edge_conn_addr
                //
                if (core->edge_conn_addr && link->conn->role != QDR_ROLE_EDGE_CONNECTION) {
                    qdr_address_t *sender_address = core->edge_conn_addr(core->edge_context);
                    if (sender_address) {
                        addr = sender_address;
                    }
                }
            }
            else {
                //
                // (core->edge_conn_addr is non-zero ONLY on edge routers. So there is no need to check if the
                // core->router_mode is edge.
                //
                // The connection on which the delivery arrived should not be QDR_ROLE_EDGE_CONNECTION because
                // we do not want to send it back over the same connections
                //
                if (core->edge_conn_addr && link->conn->role != QDR_ROLE_EDGE_CONNECTION && qdr_is_addr_treatment_multicast(addr)) {
                    qdr_address_t *sender_address = core->edge_conn_addr(core->edge_context);
                    if (sender_address && sender_address != addr) {
                        qdr_link_ref_t *sender_rlink = DEQ_HEAD(sender_address->rlinks);
                        if (sender_rlink) {
                            temp_rlink = new_qdr_link_ref_t();
                            DEQ_ITEM_INIT(temp_rlink);
                            temp_rlink->link = sender_rlink->link;
                            DEQ_INSERT_TAIL(addr->rlinks, temp_rlink);
                        }
                    }
                }
            }
        }

        //
        // Deal with any delivery restrictions for this address.
        //
        if (addr && addr->router_control_only && link->link_type != QD_LINK_CONTROL) {
            qdr_delivery_release_CT(core, dlv);
            qdr_link_issue_credit_CT(core, link, 1, false);
            qdr_delivery_decref_CT(core, dlv, "qdr_link_deliver_CT - removed from action on restricted access");
        } else {
            //
            // Give the action reference to the qdr_link_forward function. Don't decref/incref.
            //
            qdr_link_forward_CT(core, link, dlv, addr, more);
        }

        if (addr && temp_rlink) {
            DEQ_REMOVE(addr->rlinks, temp_rlink);
            free_qdr_link_ref_t(temp_rlink);
        }
    } else {
        //
        // Take the action reference and use it for undelivered.  Don't decref/incref.
        //
        DEQ_INSERT_TAIL(link->undelivered, dlv);
        dlv->where = QDR_DELIVERY_IN_UNDELIVERED;
        qd_log(core->log, QD_LOG_DEBUG, DLV_FMT"Delivery transfer:  qdr_link_deliver_CT: action-list -> undelivered-list", DLV_ARGS(dlv));
    }
}


static void qdr_send_to_CT(qdr_core_t *core, qdr_action_t *action, bool discard)
{
    if (!discard) {
        qdr_in_process_send_to_CT(core,
                                  qdr_field_iterator(action->args.io.address),
                                  action->args.io.message,
                                  action->args.io.exclude_inprocess,
                                  action->args.io.control);
    }

    qdr_field_free(action->args.io.address);
    qd_message_free(action->args.io.message);
}


/**
 * forward an in-process message based on the destination address
 */
void qdr_in_process_send_to_CT(qdr_core_t *core, qd_iterator_t *address, qd_message_t *msg, bool exclude_inprocess, bool control)
{
    qdr_address_t *addr = 0;

    qd_iterator_reset_view(address, ITER_VIEW_ADDRESS_HASH);
    qd_hash_retrieve(core->addr_hash, address, (void**) &addr);
    if (addr) {
        //
        // Forward the message.  We don't care what the fanout count is.
        //
        (void) qdr_forward_message_CT(core, addr, msg, 0, exclude_inprocess, control);
        addr->deliveries_from_container++;
    } else
        qd_log(core->log, QD_LOG_DEBUG, "In-process send to an unknown address");
}


/**
 * Add link-work to provide credit to the link in an IO thread
 */
void qdr_link_issue_credit_CT(qdr_core_t *core, qdr_link_t *link, int credit, bool drain)
{
    assert(link->link_direction == QD_INCOMING);

    bool drain_changed = link->drain_mode ^ drain;
    link->drain_mode   = drain;

    if (link->credit_pending > 0)
        link->credit_pending = link->credit_pending > credit ? link->credit_pending - credit : 0;

    if (!drain_changed && credit == 0)
        return;

    qdr_link_work_drain_action_t drain_action = QDR_LINK_WORK_DRAIN_ACTION_NONE;
    if (drain_changed)
        drain_action = drain ? QDR_LINK_WORK_DRAIN_ACTION_SET : QDR_LINK_WORK_DRAIN_ACTION_CLEAR;

    qdr_connection_t *conn = link->conn;
    sys_mutex_lock(conn->work_lock);
    qdr_link_work_t *work = DEQ_TAIL(link->work_list);
    // can we avoid adding a new work flow item?
    if (work && work->work_type == QDR_LINK_WORK_FLOW
        && (!drain_changed || work->drain_action == drain_action)) {
        work->value += credit;
        sys_mutex_unlock(conn->work_lock);
        qdr_connection_activate_CT(core, conn);

    } else {
        sys_mutex_unlock(conn->work_lock);

        // need a new work flow item
        work = new_qdr_link_work_t();
        ZERO(work);
        work->work_type = QDR_LINK_WORK_FLOW;
        work->value     = credit;
        if (drain_changed)
            work->drain_action = drain_action;
        qdr_link_enqueue_work_CT(core, link, work);
    }
}


/**
 * Attempt to push all of the undelivered deliveries on an incoming link downrange.
 */
void qdr_drain_inbound_undelivered_CT(qdr_core_t *core, qdr_link_t *link, qdr_address_t *addr)
{
    if (DEQ_SIZE(link->undelivered) > 0) {
        //
        // Move all the undelivered to a local list in case not all can be delivered.
        // We don't want to loop here forever putting the same messages on the undelivered
        // list.
        //
        qdr_delivery_list_t deliveries;
        DEQ_MOVE(link->undelivered, deliveries);

        qdr_delivery_t *dlv = DEQ_HEAD(deliveries);
        while (dlv) {
            DEQ_REMOVE_HEAD(deliveries);
            qdr_link_forward_CT(core, link, dlv, addr, false);
            dlv = DEQ_HEAD(deliveries);
        }
    }
}


/**
 * This function should be called after adding a new destination (subscription, local link,
 * or remote node) to an address.  If this address now has exactly one destination (i.e. it
 * transitioned from unreachable to reachable), make sure any unstarted in-links are issued
 * initial credit.
 *
 * Also, check the inlinks to see if there are undelivered messages.  If so, drain them to
 * the forwarder.
 */
void qdr_addr_start_inlinks_CT(qdr_core_t *core, qdr_address_t *addr)
{
    if (qdr_addr_path_count_CT(addr) == 1 || (!!addr->fallback && qdr_addr_path_count_CT(addr->fallback) == 1)) {
        qdr_link_ref_t *ref = DEQ_HEAD(addr->inlinks);
        while (ref) {
            qdr_link_t *link = ref->link;

            //
            // Issue credit to stalled links
            //
            if (link->credit_pending > 0)
                qdr_link_issue_credit_CT(core, link, link->credit_pending, false);

            //
            // Drain undelivered deliveries via the forwarder
            //
            qdr_drain_inbound_undelivered_CT(core, link, addr);

            ref = DEQ_NEXT(ref);
        }

        if (!!addr->fallback_for)
            qdr_addr_start_inlinks_CT(core, addr->fallback_for);
    }
}


// True if link currently has no outstanding deliveries or work.
// Used to determine if it is safe for the core to close a link.
//
bool qdr_link_is_idle_CT(const qdr_link_t *link)
{
    return (DEQ_SIZE(link->undelivered) == 0 &&
            DEQ_SIZE(link->unsettled) == 0 &&
            DEQ_SIZE(link->settled) == 0 &&
            DEQ_SIZE(link->updated_deliveries) == 0 &&
            !link->ref[QDR_LINK_LIST_CLASS_WORK]);
}<|MERGE_RESOLUTION|>--- conflicted
+++ resolved
@@ -41,11 +41,7 @@
 qdr_delivery_t *qdr_link_deliver(qdr_link_t *link, qd_message_t *msg, qd_iterator_t *ingress,
                                  bool settled, qd_bitmask_t *link_exclusion, int ingress_index,
                                  uint64_t remote_disposition,
-<<<<<<< HEAD
-                                 pn_data_t *remote_extension_state)
-=======
                                  qd_delivery_state_t *remote_state)
->>>>>>> f50bfc90
 {
     qdr_action_t   *action = qdr_action(qdr_link_deliver_CT, "link_deliver");
     qdr_delivery_t *dlv    = new_qdr_delivery_t();
@@ -59,18 +55,12 @@
     dlv->link_exclusion     = link_exclusion;
     dlv->ingress_index      = ingress_index;
     dlv->remote_disposition = remote_disposition;
-<<<<<<< HEAD
-
-    if (remote_disposition)
-        qdr_delivery_set_remote_extension_state(dlv, remote_disposition, remote_extension_state);
-=======
     dlv->remote_state       = remote_state;
     dlv->delivery_id        = next_delivery_id();
     dlv->link_id            = link->identity;
     dlv->conn_id            = link->conn_id;
     qd_log(link->core->log, QD_LOG_DEBUG, DLV_FMT" Delivery created qdr_link_deliver", DLV_ARGS(dlv));
 
->>>>>>> f50bfc90
     qdr_delivery_incref(dlv, "qdr_link_deliver - newly created delivery, add to action list");
     qdr_delivery_incref(dlv, "qdr_link_deliver - protect returned value");
 
@@ -85,11 +75,7 @@
                                     qd_iterator_t *ingress, qd_iterator_t *addr,
                                     bool settled, qd_bitmask_t *link_exclusion, int ingress_index,
                                     uint64_t remote_disposition,
-<<<<<<< HEAD
-                                    pn_data_t *remote_extension_state)
-=======
                                     qd_delivery_state_t *remote_state)
->>>>>>> f50bfc90
 {
     qdr_action_t   *action = qdr_action(qdr_link_deliver_CT, "link_deliver");
     qdr_delivery_t *dlv    = new_qdr_delivery_t();
@@ -104,18 +90,12 @@
     dlv->link_exclusion     = link_exclusion;
     dlv->ingress_index      = ingress_index;
     dlv->remote_disposition = remote_disposition;
-<<<<<<< HEAD
-
-    if (remote_disposition)
-        qdr_delivery_set_remote_extension_state(dlv, remote_disposition, remote_extension_state);
-=======
     dlv->remote_state       = remote_state;
     dlv->delivery_id        = next_delivery_id();
     dlv->link_id            = link->identity;
     dlv->conn_id            = link->conn_id;
     qd_log(link->core->log, QD_LOG_DEBUG, DLV_FMT" Delivery created qdr_link_deliver_to", DLV_ARGS(dlv));
 
->>>>>>> f50bfc90
     qdr_delivery_incref(dlv, "qdr_link_deliver_to - newly created delivery, add to action list");
     qdr_delivery_incref(dlv, "qdr_link_deliver_to - protect returned value");
 
@@ -129,11 +109,7 @@
 qdr_delivery_t *qdr_link_deliver_to_routed_link(qdr_link_t *link, qd_message_t *msg, bool settled,
                                                 const uint8_t *tag, int tag_length,
                                                 uint64_t remote_disposition,
-<<<<<<< HEAD
-                                                pn_data_t* remote_extension_state)
-=======
                                                 qd_delivery_state_t* remote_state)
->>>>>>> f50bfc90
 {
     qdr_action_t   *action = qdr_action(qdr_link_deliver_CT, "link_deliver");
     qdr_delivery_t *dlv    = new_qdr_delivery_t();
@@ -144,18 +120,12 @@
     dlv->settled            = settled;
     dlv->presettled         = settled;
     dlv->remote_disposition = remote_disposition;
-<<<<<<< HEAD
-
-    if (remote_disposition)
-        qdr_delivery_set_remote_extension_state(dlv, remote_disposition, remote_extension_state);
-=======
     dlv->remote_state       = remote_state;
     dlv->delivery_id        = next_delivery_id();
     dlv->link_id            = link->identity;
     dlv->conn_id            = link->conn_id;
     qd_log(link->core->log, QD_LOG_DEBUG, DLV_FMT" Delivery created qdr_link_deliver_to_routed_link", DLV_ARGS(dlv));
 
->>>>>>> f50bfc90
     qdr_delivery_incref(dlv, "qdr_link_deliver_to_routed_link - newly created delivery, add to action list");
     qdr_delivery_incref(dlv, "qdr_link_deliver_to_routed_link - protect returned value");
 
@@ -235,11 +205,6 @@
                             return num_deliveries_completed;
                         }
 
-<<<<<<< HEAD
-                    if (settled || qdr_delivery_oversize(dlv) || qdr_delivery_is_aborted(dlv)) {
-                        dlv->where = QDR_DELIVERY_NOWHERE;
-                        qdr_delivery_decref(core, dlv, "qdr_link_process_deliveries - remove from undelivered list");
-=======
                         assert(dlv == DEQ_HEAD(link->undelivered));
                         DEQ_REMOVE_HEAD(link->undelivered);
                         dlv->link_work = 0;
@@ -252,7 +217,6 @@
                             dlv->where = QDR_DELIVERY_IN_UNSETTLED;
                             qd_log(core->log, QD_LOG_DEBUG, DLV_FMT"Delivery transfer:  qdr_link_process_deliveries: undelivered-list -> unsettled-list", DLV_ARGS(dlv));
                         }
->>>>>>> f50bfc90
                     } else {
                         //
                         // This delivery is in the process of being transfered
