/*
 * Licensed to the Apache Software Foundation (ASF) under one
 * or more contributor license agreements.  See the NOTICE file
 * distributed with this work for additional information
 * regarding copyright ownership.  The ASF licenses this file
 * to you under the Apache License, Version 2.0 (the
 * "License"); you may not use this file except in compliance
 * with the License.  You may obtain a copy of the License at
 *
 *   http://www.apache.org/licenses/LICENSE-2.0
 *
 * Unless required by applicable law or agreed to in writing,
 * software distributed under the License is distributed on an
 * "AS IS" BASIS, WITHOUT WARRANTIES OR CONDITIONS OF ANY
 * KIND, either express or implied.  See the License for the
 * specific language governing permissions and limitations
 * under the License.
 */

#include "addr_proxy.h"
#include "core_events.h"
#include "core_link_endpoint.h"
#include "router_core_private.h"
#include "qpid/dispatch/amqp.h"
#include "qpid/dispatch/message.h"
#include "qpid/dispatch/iterator.h"
#include "qpid/dispatch/parse.h"
#include <stdio.h>
#include <inttypes.h>

//
// This is the Address Proxy component of the Edge Router module.
//
// Address Proxy has the following responsibilities:
//
//   Related to dynamic (topological) addresses:
//
//    1) When an edge connection becomes active, the "_edge" address is properly linked to an
//       outgoing anonymous link on the active edge connection.
//
//    2) When an edge connection becomes active, an incoming link is established over the edge
//       connection that is used to transfer deliveries to topological (dynamic) addresses
//       on the edge router.
//
//  Related to mobile addresses:
//
//    3) Ensure that if there is an active edge connection, that connection should have one incoming
//       link for every mobile address for which there is at least one local consumer.
//
//    4) Ensure that if there is an active edge connection, that connection should have one outgoing
//       link for every mobile address for which there is at least one local producer.
//
//    5) Maintain an incoming link for edge-address-tracking attached to the edge-address-tracker
//       in the connected interior router.
//
//    6) Handle address tracking updates indicating which producer-addresses have destinations
//       reachable via the edge connection.
//

#define INITIAL_CREDIT 32

struct qcm_edge_addr_proxy_t {
    qdr_core_t                *core;
    qdrc_event_subscription_t *event_sub;
    bool                       edge_conn_established;
    qdr_address_t             *edge_conn_addr;
    qdr_connection_t          *edge_conn;
    qdrc_endpoint_t           *tracking_endpoint;
    qdrc_endpoint_desc_t       endpoint_descriptor;
};


static qdr_terminus_t *qdr_terminus_edge_downlink(const char *addr)
{
    qdr_terminus_t *term = qdr_terminus(0);
    qdr_terminus_add_capability(term, QD_CAPABILITY_EDGE_DOWNLINK);
    if (addr)
        qdr_terminus_set_address(term, addr);
    return term;
}


static qdr_terminus_t *qdr_terminus_normal(const char *addr)
{
    qdr_terminus_t *term = qdr_terminus(0);
    if (addr)
        qdr_terminus_set_address(term, addr);
    return term;
}


static void set_fallback_capability(qdr_terminus_t *term)
{
    qdr_terminus_add_capability(term, QD_CAPABILITY_FALLBACK);
}


static void set_waypoint_capability(qdr_terminus_t *term, char phase_char, qd_direction_t dir, int in_phase, int out_phase)
{
    int  phase    = (int) (phase_char - '0');
    bool fallback = phase_char == QD_ITER_HASH_PHASE_FALLBACK;
    char cap[16];
    char suffix[3];

    if (fallback) {
        strncpy(cap, QD_CAPABILITY_FALLBACK, 15);
        qdr_terminus_add_capability(term, cap);
        return;
    }

    //
    // For links that are outgoing on the in_phase or incoming on the out_phase, don't set the
    // waypoint capability.  These links will behave like normal client links.
    //
    if ((dir == QD_OUTGOING && phase == in_phase) ||
        (dir == QD_INCOMING && phase == out_phase))
        return;

    //
    // If the phase is outside the range of in_phase..out_phase, don't do anything.  This is a
    // misconfiguration.
    //
    if (phase < in_phase || phase > out_phase)
        return;

    //
    // In all remaining cases, the new links are acting as waypoints.
    //
    int ordinal = phase + (dir == QD_OUTGOING ? 0 : 1);

    strncpy(cap, QD_CAPABILITY_WAYPOINT_DEFAULT, 15);
    suffix[0] = '.';
    suffix[1] = '0' + ordinal;
    suffix[2] = '\0';
    strcat(cap, suffix);
    qdr_terminus_add_capability(term, cap);
}


static void add_inlink(qcm_edge_addr_proxy_t *ap, const char *key, qdr_address_t *addr)
{
    if (addr->edge_inlink == 0) {
        qdr_terminus_t *term = qdr_terminus_normal(key + 2);
        const char     *key  = (char*) qd_hash_key_by_handle(addr->hash_handle);
<<<<<<< HEAD

        if (key[1] == QD_ITER_HASH_PHASE_FALLBACK) {
            set_fallback_capability(term);

=======

        if (key[1] == QD_ITER_HASH_PHASE_FALLBACK) {
            set_fallback_capability(term);

>>>>>>> 9c21d552
        } else if (addr->config && addr->config->out_phase > 0) {
            //
            // If this address is configured as multi-phase, we may need to
            // add waypoint capabilities to the terminus.
            //
            if (key[0] == QD_ITER_HASH_PREFIX_MOBILE)
                set_waypoint_capability(term, key[1], QD_INCOMING, addr->config->in_phase, addr->config->out_phase);
        }

        qdr_link_t *link = qdr_create_link_CT(ap->core, ap->edge_conn, QD_LINK_ENDPOINT, QD_INCOMING,
                                              term, qdr_terminus_normal(0), QD_SSN_ENDPOINT);
        qdr_core_bind_address_link_CT(ap->core, addr, link);
        addr->edge_inlink = link;
    }
}


static void del_inlink(qcm_edge_addr_proxy_t *ap, qdr_address_t *addr)
{
    qdr_link_t *link = addr->edge_inlink;
    if (link) {
        addr->edge_inlink = 0;
        qdr_core_unbind_address_link_CT(ap->core, addr, link);
        qdr_link_outbound_detach_CT(ap->core, link, 0, QDR_CONDITION_NONE, true);
    }
}


static void add_outlink(qcm_edge_addr_proxy_t *ap, const char *key, qdr_address_t *addr)
{
    if (addr->edge_outlink == 0 && DEQ_SIZE(addr->subscriptions) == 0) {
        //
        // Note that this link must not be bound to the address at this time.  That will
        // happen later when the interior tells us that there are upstream destinations
        // for the address (see on_transfer below).
        //
        qdr_terminus_t *term = qdr_terminus_normal(key + 2);
        const char     *key  = (char*) qd_hash_key_by_handle(addr->hash_handle);

        if (key[1] == QD_ITER_HASH_PHASE_FALLBACK) {
            set_fallback_capability(term);

        } else if (addr->config && addr->config->out_phase > 0) {
            //
            // If this address is configured as multi-phase, we may need to
            // add waypoint capabilities to the terminus.
            //
            const char *key = (char*) qd_hash_key_by_handle(addr->hash_handle);
            if (key[0] == QD_ITER_HASH_PREFIX_MOBILE)
                set_waypoint_capability(term, key[1], QD_OUTGOING, addr->config->in_phase, addr->config->out_phase);
        }

        qdr_link_t *link = qdr_create_link_CT(ap->core, ap->edge_conn, QD_LINK_ENDPOINT, QD_OUTGOING,
                                              qdr_terminus_normal(0), term, QD_SSN_ENDPOINT);
        addr->edge_outlink = link;
    }
}


static void del_outlink(qcm_edge_addr_proxy_t *ap, qdr_address_t *addr)
{
    qdr_link_t *link = addr->edge_outlink;
    if (link) {
        addr->edge_outlink = 0;
        qdr_core_unbind_address_link_CT(ap->core, addr, link);
        qdr_link_outbound_detach_CT(ap->core, link, 0, QDR_CONDITION_NONE, true);
    }
}


static void on_conn_event(void *context, qdrc_event_t event, qdr_connection_t *conn)
{
    qcm_edge_addr_proxy_t *ap = (qcm_edge_addr_proxy_t*) context;

    switch (event) {
    case QDRC_EVENT_CONN_EDGE_ESTABLISHED : {
        //
        // Flag the edge connection as being established.
        //
        ap->edge_conn_established = true;
        ap->edge_conn             = conn;

        //
        // Attach an anonymous sending link to the interior router.
        //
        qdr_link_t *out_link = qdr_create_link_CT(ap->core, conn,
                                                  QD_LINK_ENDPOINT, QD_OUTGOING,
                                                  qdr_terminus(0), qdr_terminus(0),
                                                  QD_SSN_ENDPOINT);

        //
        // Associate the anonymous sender with the edge connection address.  This will cause
        // all deliveries destined off-edge to be sent to the interior via the edge connection.
        //
        qdr_core_bind_address_link_CT(ap->core, ap->edge_conn_addr, out_link);

        //
        // Attach a receiving link for edge summary.  This will cause all deliveries
        // destined for this router to be delivered via the edge connection.
        //
        (void) qdr_create_link_CT(ap->core, conn,
                                  QD_LINK_ENDPOINT, QD_INCOMING,
                                  qdr_terminus_edge_downlink(ap->core->router_id),
                                  qdr_terminus_edge_downlink(0),
                                  QD_SSN_ENDPOINT);

        //
        // Attach a receiving link for edge address tracking updates.
        //
        ap->tracking_endpoint =
            qdrc_endpoint_create_link_CT(ap->core, conn, QD_INCOMING,
                                         qdr_terminus_normal(QD_TERMINUS_EDGE_ADDRESS_TRACKING),
                                         qdr_terminus(0), &ap->endpoint_descriptor, ap);

        //
        // Process eligible local destinations
        //
        qdr_address_t *addr = DEQ_HEAD(ap->core->addrs);
        while (addr) {
            const char *key = (const char*) qd_hash_key_by_handle(addr->hash_handle);
            if (*key == QD_ITER_HASH_PREFIX_MOBILE) {
                //
                // Nullify the edge link references in case there are any left over from an earlier
                // instance of an edge connection.
                //
                assert(addr->edge_inlink  == 0);
                addr->edge_inlink  = 0;
                assert(addr->edge_outlink == 0);
                addr->edge_outlink = 0;

                //
                // If the address has more than zero attached destinations, create an
                // incoming link from the interior to signal the presence of local consumers.
                //
                if (DEQ_SIZE(addr->rlinks) > 0) {
                    if (DEQ_SIZE(addr->rlinks) == 1) {
                        //
                        // If there's only one link and it's on the edge connection, ignore the address.
                        //
                        qdr_link_ref_t *ref = DEQ_HEAD(addr->rlinks);
                        if (ref->link->conn != ap->edge_conn)
                            add_inlink(ap, key, addr);
                    } else
                        add_inlink(ap, key, addr);
                }

                //
                // If the address has more than zero attached sources, create an outgoing link
                // to the interior to signal the presence of local producers.
                //
                bool add = false;
                if (DEQ_SIZE(addr->inlinks) > 0) {
                    if (DEQ_SIZE(addr->inlinks) == 1) {
                        //
                        // If there's only one link and it's on the edge connection, ignore the address.
                        //
                        qdr_link_ref_t *ref = DEQ_HEAD(addr->inlinks);
                        if (ref->link->conn != ap->edge_conn)
                            add = true;
                    } else
                        add = true;

                    if (add) {
                        add_outlink(ap, key, addr);

                        //
                        // If the address has a fallback address, add an outlink for that as well
                        //
                        if (!!addr->fallback)
                            add_outlink(ap, key, addr->fallback);
                    }
                }
            }
            addr = DEQ_NEXT(addr);
        }
        break;
    }

    case QDRC_EVENT_CONN_EDGE_LOST :
        for (qdr_address_t *addr = DEQ_HEAD(ap->core->addrs); addr; addr = DEQ_NEXT(addr)) {
            addr->edge_inlink  = 0;
            addr->edge_outlink = 0;
        }

        ap->edge_conn_established = false;
        ap->edge_conn             = 0;
        break;

    default:
        assert(false);
        break;
    }
}


static void on_addr_event(void *context, qdrc_event_t event, qdr_address_t *addr)
{
    qcm_edge_addr_proxy_t *ap = (qcm_edge_addr_proxy_t*) context;
    qdr_link_ref_t        *link_ref;

    //
    // If we don't have an established edge connection, there is no further work to be done.
    //
    if (!ap->edge_conn_established)
        return;

    //
    // If the address is not in the Mobile class, no further processing is needed.
    //
    const char *key = (const char*) qd_hash_key_by_handle(addr->hash_handle);
    if (*key != QD_ITER_HASH_PREFIX_MOBILE)
        return;

    switch (event) {
    case QDRC_EVENT_ADDR_BECAME_LOCAL_DEST :
        //
        // Add an edge connection for this address only if the local destination is
        // not the link to the interior.
        //
        link_ref = DEQ_HEAD(addr->rlinks);
        if (link_ref->link->conn != ap->edge_conn)
            add_inlink(ap, key, addr);
        break;

    case QDRC_EVENT_ADDR_NO_LONGER_LOCAL_DEST :
        del_inlink(ap, addr);
        break;

    case QDRC_EVENT_ADDR_ONE_LOCAL_DEST :
        //
        // If the remaining local destination is the link to the interior,
        // remove the inlink for this address.
        //
        link_ref = DEQ_HEAD(addr->rlinks);
        if (link_ref->link->conn == ap->edge_conn)
            del_inlink(ap, addr);
        break;

    case QDRC_EVENT_ADDR_TWO_DEST :
        add_inlink(ap, key, addr);
        break;

    case QDRC_EVENT_ADDR_BECAME_SOURCE :
        link_ref = DEQ_HEAD(addr->inlinks);
        if (!link_ref || link_ref->link->conn != ap->edge_conn)
            add_outlink(ap, key, addr);
        break;

    case QDRC_EVENT_ADDR_NO_LONGER_SOURCE :
        del_outlink(ap, addr);
        break;

    case QDRC_EVENT_ADDR_TWO_SOURCE :
        add_outlink(ap, key, addr);
        break;

    case QDRC_EVENT_ADDR_ONE_SOURCE :
        link_ref = DEQ_HEAD(addr->inlinks);
        if (!link_ref || link_ref->link->conn == ap->edge_conn)
            del_outlink(ap, addr);
        break;

    default:
        assert(false);
        break;
    }
}


static void on_second_attach(void           *link_context,
                             qdr_terminus_t *remote_source,
                             qdr_terminus_t *remote_target)
{
    qcm_edge_addr_proxy_t *ap = (qcm_edge_addr_proxy_t*) link_context;

    qdrc_endpoint_flow_CT(ap->core, ap->tracking_endpoint, INITIAL_CREDIT, false);

    qdr_terminus_free(remote_source);
    qdr_terminus_free(remote_target);
}


static void on_transfer(void           *link_context,
                        qdr_delivery_t *dlv,
                        qd_message_t   *msg)
{
    qcm_edge_addr_proxy_t *ap = (qcm_edge_addr_proxy_t*) link_context;
    uint64_t dispo = PN_ACCEPTED;

    //
    // Validate the message
    //
    if (qd_message_check_depth(msg, QD_DEPTH_BODY) == QD_MESSAGE_DEPTH_OK) {
        //
        // Get the message body.  It must be a list with two elements.  The first is an address
        // and the second is a boolean indicating whether that address has upstream destinations.
        //
        qd_iterator_t     *iter = qd_message_field_iterator(msg, QD_FIELD_BODY);
        qd_parsed_field_t *body = qd_parse(iter);
        if (!!body && qd_parse_is_list(body) && qd_parse_sub_count(body) == 2) {
            qd_parsed_field_t *addr_field = qd_parse_sub_value(body, 0);
            qd_parsed_field_t *dest_field = qd_parse_sub_value(body, 1);

            if (qd_parse_is_scalar(addr_field) && qd_parse_is_scalar(dest_field)) {
                qd_iterator_t *addr_iter = qd_parse_raw(addr_field);
                bool           dest      = qd_parse_as_bool(dest_field);
                qdr_address_t *addr;

                qd_iterator_reset_view(addr_iter, ITER_VIEW_ALL);
                qd_hash_retrieve(ap->core->addr_hash, addr_iter, (void**) &addr);
                if (addr) {
                    qdr_link_t *link = addr->edge_outlink;
                    if (link) {
                        if (dest)
                            qdr_core_bind_address_link_CT(ap->core, addr, link);
                        else
                            qdr_core_unbind_address_link_CT(ap->core, addr, link);
                    }
                }
            }
        }

        qd_parse_free(body);
        qd_iterator_free(iter);
    } else {
        qd_log(ap->core->log, QD_LOG_ERROR,
               "Edge Address Proxy: received an invalid message body, rejecting");
        dispo = PN_REJECTED;
    }

    qdrc_endpoint_settle_CT(ap->core, dlv, dispo);

    //
    // Replenish the credit for this delivery
    //
    qdrc_endpoint_flow_CT(ap->core, ap->tracking_endpoint, 1, false);
}

qdr_address_t *qcm_edge_conn_addr(void *link_context)
{
    qcm_edge_addr_proxy_t *ap = (qcm_edge_addr_proxy_t*) link_context;
    if (!ap)
        return 0;
    return ap->edge_conn_addr;
}


static void on_cleanup(void *link_context)
{
    qcm_edge_addr_proxy_t *ap = (qcm_edge_addr_proxy_t*) link_context;

    ap->tracking_endpoint = 0;
}


qcm_edge_addr_proxy_t *qcm_edge_addr_proxy(qdr_core_t *core)
{
    qcm_edge_addr_proxy_t *ap = NEW(qcm_edge_addr_proxy_t);

    ZERO(ap);
    ap->core = core;

    ap->endpoint_descriptor.label            = "Edge Address Proxy";
    ap->endpoint_descriptor.on_second_attach = on_second_attach;
    ap->endpoint_descriptor.on_transfer      = on_transfer;
    ap->endpoint_descriptor.on_cleanup       = on_cleanup;

    //
    // Establish the edge connection address to represent destinations reachable via the edge connection
    //
    ap->edge_conn_addr = qdr_add_local_address_CT(core, 'L', "_edge", QD_TREATMENT_ANYCAST_CLOSEST);

    //
    // Subscribe to the core events we'll need to drive this component
    //
    ap->event_sub = qdrc_event_subscribe_CT(core,
                                            QDRC_EVENT_CONN_EDGE_ESTABLISHED
                                            | QDRC_EVENT_CONN_EDGE_LOST
                                            | QDRC_EVENT_ADDR_BECAME_LOCAL_DEST
                                            | QDRC_EVENT_ADDR_NO_LONGER_LOCAL_DEST
                                            | QDRC_EVENT_ADDR_ONE_LOCAL_DEST
                                            | QDRC_EVENT_ADDR_TWO_DEST
                                            | QDRC_EVENT_ADDR_BECAME_SOURCE
                                            | QDRC_EVENT_ADDR_NO_LONGER_SOURCE
                                            | QDRC_EVENT_ADDR_TWO_SOURCE
                                            | QDRC_EVENT_ADDR_ONE_SOURCE,
                                            on_conn_event,
                                            0,
                                            on_addr_event,
                                            0,
                                            ap);                                            

    core->edge_conn_addr = qcm_edge_conn_addr;
    core->edge_context = ap;

    return ap;
}



void qcm_edge_addr_proxy_final(qcm_edge_addr_proxy_t *ap)
{
    qdrc_event_unsubscribe_CT(ap->core, ap->event_sub);
    free(ap);
}
<|MERGE_RESOLUTION|>--- conflicted
+++ resolved
@@ -142,17 +142,10 @@
     if (addr->edge_inlink == 0) {
         qdr_terminus_t *term = qdr_terminus_normal(key + 2);
         const char     *key  = (char*) qd_hash_key_by_handle(addr->hash_handle);
-<<<<<<< HEAD
 
         if (key[1] == QD_ITER_HASH_PHASE_FALLBACK) {
             set_fallback_capability(term);
 
-=======
-
-        if (key[1] == QD_ITER_HASH_PHASE_FALLBACK) {
-            set_fallback_capability(term);
-
->>>>>>> 9c21d552
         } else if (addr->config && addr->config->out_phase > 0) {
             //
             // If this address is configured as multi-phase, we may need to
