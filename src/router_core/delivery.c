--- conflicted
+++ resolved
@@ -25,11 +25,7 @@
 
 static void qdr_update_delivery_CT(qdr_core_t *core, qdr_action_t *action, bool discard);
 static void qdr_delete_delivery_CT(qdr_core_t *core, qdr_action_t *action, bool discard);
-<<<<<<< HEAD
-static void qdr_deliver_continue_CT(qdr_core_t *core, qdr_action_t *action, bool discard);
-=======
 static void qdr_delivery_continue_CT(qdr_core_t *core, qdr_action_t *action, bool discard);
->>>>>>> f50bfc90
 static void qdr_delete_delivery_internal_CT(qdr_core_t *core, qdr_delivery_t *delivery);
 static void qdr_delivery_anycast_update_CT(qdr_core_t *core, qdr_delivery_t *dlv,
                                            qdr_delivery_t *peer, uint64_t new_disp, bool settled);
@@ -194,13 +190,9 @@
     action->args.delivery.settled     = settled;
 
     // handle delivery-state extensions e.g. declared, transactional-state
-<<<<<<< HEAD
-    qdr_delivery_set_remote_extension_state(delivery, disposition, ext_state);
-=======
     if (!qdr_delivery_set_remote_delivery_state(delivery, dstate)) {
         qd_delivery_state_free(dstate);
     }
->>>>>>> f50bfc90
 
     //
     // The delivery's ref_count must be incremented to protect its travels into the
@@ -398,13 +390,8 @@
                 core->modified_deliveries++;
         }
 
-<<<<<<< HEAD
-        qd_log(core->log, QD_LOG_DEBUG, "Delivery outcome for%s: dlv:%lx link:%"PRIu64" is %s (0x%"PRIX64")",
-               delivery->presettled?" pre-settled":"", (long) delivery,  link->identity,
-=======
         qd_log(core->log, QD_LOG_DEBUG,DLV_FMT" Delivery outcome %s: is %s (0x%"PRIX64")",
                DLV_ARGS(delivery), delivery->presettled ? "pre-settled" : "",
->>>>>>> f50bfc90
                pn_disposition_type_name(outcome), outcome);
 
         uint32_t delay = core->uptime_ticks - delivery->ingress_time;
@@ -494,16 +481,8 @@
     }
 
     qd_bitmask_free(delivery->link_exclusion);
-<<<<<<< HEAD
-    qdr_error_free(delivery->error);
-    if (delivery->remote_extension_state)
-        pn_data_free(delivery->remote_extension_state);
-    if (delivery->local_extension_state)
-        pn_data_free(delivery->local_extension_state);
-=======
     qd_delivery_state_free(delivery->local_state);
     qd_delivery_state_free(delivery->remote_state);
->>>>>>> f50bfc90
 
     free_qdr_delivery_t(delivery);
 }
@@ -748,12 +727,7 @@
         if (peer) {
             peer->disposition = new_disp;
             push = true;
-<<<<<<< HEAD
-            error_assigned = true;
-            qdr_delivery_move_extension_state_CT(dlv, peer);
-=======
             qdr_delivery_move_delivery_state_CT(dlv, peer);
->>>>>>> f50bfc90
         }
     }
 
@@ -1074,11 +1048,7 @@
 }
 
 
-<<<<<<< HEAD
-void qdr_deliver_continue_peers_CT(qdr_core_t *core, qdr_delivery_t *in_dlv, bool more)
-=======
 void qdr_delivery_continue_peers_CT(qdr_core_t *core, qdr_delivery_t *in_dlv, bool more)
->>>>>>> f50bfc90
 {
     qdr_delivery_t *peer = qdr_delivery_first_peer_CT(in_dlv);
 
@@ -1087,8 +1057,11 @@
             peer->presettled       = in_dlv->presettled;
         }
 
-<<<<<<< HEAD
+        qdr_link_t *peer_link = qdr_delivery_link(peer);
         if (!!peer_link) {
+            sys_mutex_lock(peer_link->conn->work_lock);
+            qdr_link_work_t *work     = peer->link_work;
+            bool             activate = false;
 
             if (peer_link->streaming && !more) {
                 if (!peer_link->in_streaming_pool) {
@@ -1101,51 +1074,18 @@
                 }
             }
 
-=======
-        qdr_link_t *peer_link = qdr_delivery_link(peer);
-        if (!!peer_link) {
-            sys_mutex_lock(peer_link->conn->work_lock);
-            qdr_link_work_t *work     = peer->link_work;
-            bool             activate = false;
-
-            if (peer_link->streaming && !more) {
-                if (!peer_link->in_streaming_pool) {
-                    // A streaming message has completed.  It is now safe to
-                    // re-use this streaming link for the next streaming
-                    // message since that new message will not be blocked
-                    // indefinitely by the current message.
-                    DEQ_INSERT_TAIL_N(STREAMING_POOL, peer_link->conn->streaming_link_pool, peer_link);
-                    peer_link->in_streaming_pool = true;
-                }
-            }
-
->>>>>>> f50bfc90
             //
             // Determines if the peer connection can be activated.
             // For a large message, the peer delivery's link_work MUST be at the head of the peer link's work list. This link work is only removed
             // after the streaming message has been sent.
             //
             if (!!work) {
-<<<<<<< HEAD
-                sys_mutex_lock(peer_link->conn->work_lock);
                 if (work->processing || work == DEQ_HEAD(peer_link->work_list)) {
                     qdr_add_link_ref(&peer_link->conn->links_with_work[peer_link->priority], peer_link, QDR_LINK_LIST_CLASS_WORK);
-                    sys_mutex_unlock(peer_link->conn->work_lock);
-=======
-                if (work->processing || work == DEQ_HEAD(peer_link->work_list)) {
-                    qdr_add_link_ref(&peer_link->conn->links_with_work[peer_link->priority], peer_link, QDR_LINK_LIST_CLASS_WORK);
->>>>>>> f50bfc90
 
                     //
                     // Activate the outgoing connection for later processing.
                     //
-<<<<<<< HEAD
-                    qdr_connection_activate_CT(core, peer_link->conn);
-                }
-                else
-                    sys_mutex_unlock(peer_link->conn->work_lock);
-            }
-=======
                     activate = true;
                 }
             }
@@ -1153,7 +1093,6 @@
 
             if (activate)
                 qdr_connection_activate_CT(core, peer_link->conn);
->>>>>>> f50bfc90
         }
 
         peer = qdr_delivery_next_peer_CT(in_dlv);
@@ -1184,11 +1123,7 @@
     // If it is already in the undelivered list, don't try to deliver this again.
     //
     if (!!link && in_dlv->where != QDR_DELIVERY_IN_UNDELIVERED) {
-<<<<<<< HEAD
-        qdr_deliver_continue_peers_CT(core, in_dlv, more);
-=======
         qdr_delivery_continue_peers_CT(core, in_dlv, more);
->>>>>>> f50bfc90
 
         qd_message_t *msg = qdr_delivery_message(in_dlv);
 
@@ -1279,51 +1214,6 @@
 }
 
 
-<<<<<<< HEAD
-// copy remote disposition and extension state into a delivery
-//
-void qdr_delivery_set_remote_extension_state(qdr_delivery_t *dlv, uint64_t remote_dispo, pn_data_t *remote_ext_state)
-{
-    if (dlv->remote_extension_state)
-        // once set the I/O thread cannot overwrite this until the core has forwarded it
-        return;
-
-    if (remote_dispo > PN_MODIFIED) {  // set only if non-terminal outcome
-        const size_t esize = pn_data_size(remote_ext_state);
-        if (esize) {
-            // note: performance tests show that creating a new pn_data instance
-            // can be expensive, so only do so if there is actually extension state
-            // data to copy
-            dlv->remote_extension_state = pn_data(esize);
-            pn_data_copy(dlv->remote_extension_state, remote_ext_state);
-        }
-    }
-}
-
-
-// take local disposition and extension state from the delivery
-//
-pn_data_t *qdr_delivery_take_local_extension_state(qdr_delivery_t *dlv, uint64_t *dispo)
-{
-    pn_data_t *ext_state = dlv->local_extension_state;
-    dlv->local_extension_state = 0;
-    if (dispo) *dispo = dlv->disposition;
-    return ext_state;
-}
-
-
-// move the REMOTE extension state from a delivery to the LOCAL extension state
-// of its peer delivery.  This causes the extension state data to propagate
-// from one delivery to another.
-//
-void qdr_delivery_move_extension_state_CT(qdr_delivery_t *dlv, qdr_delivery_t *peer)
-{
-    // if extension_state is already present do not overwrite it as the outgoing
-    // I/O thread may be in the process of writing it to proton
-    if (!peer->local_extension_state) {
-        peer->local_extension_state = dlv->remote_extension_state;
-        dlv->remote_extension_state = 0;
-=======
 // Set remote delivery state. Ownership of *remote_state is passed to the delivery.
 // Called on I/O thread that reads the delivery state from proton.
 bool qdr_delivery_set_remote_delivery_state(qdr_delivery_t *dlv, qd_delivery_state_t *remote_state)
@@ -1360,6 +1250,5 @@
     if (!peer->local_state) {
         peer->local_state = dlv->remote_state;
         dlv->remote_state = 0;
->>>>>>> f50bfc90
     }
 }