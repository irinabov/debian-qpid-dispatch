--- conflicted
+++ resolved
@@ -56,11 +56,7 @@
 #define QDR_ROUTER_LINKS_BLOCKED                       29
 #define QDR_ROUTER_UPTIME_SECONDS                      30
 #define QDR_ROUTER_MEMORY_USAGE                        31
-<<<<<<< HEAD
-
-=======
 #define QDR_ROUTER_WORKER_THREADS                      32
->>>>>>> 9c21d552
 
 const char *qdr_router_columns[] =
     {"name",
@@ -95,10 +91,7 @@
      "linksBlocked",
      "uptimeSeconds",
      "memoryUsage",
-<<<<<<< HEAD
-=======
      "workerThreads",
->>>>>>> 9c21d552
      0};
 
 
@@ -244,13 +237,10 @@
         qd_compose_insert_uint(body, core->links_blocked);
         break;
 
-<<<<<<< HEAD
-=======
     case QDR_ROUTER_WORKER_THREADS:
         qd_compose_insert_int(body, core->worker_thread_count);
         break;
 
->>>>>>> 9c21d552
     case QDR_ROUTER_UPTIME_SECONDS:
         qd_compose_insert_uint(body, core->uptime_ticks);
         break;
