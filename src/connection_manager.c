/*
 * Licensed to the Apache Software Foundation (ASF) under one
 * or more contributor license agreements.  See the NOTICE file
 * distributed with this work for additional information
 * regarding copyright ownership.  The ASF licenses this file
 * to you under the Apache License, Version 2.0 (the
 * "License"); you may not use this file except in compliance
 * with the License.  You may obtain a copy of the License at
 *
 *   http://www.apache.org/licenses/LICENSE-2.0
 *
 * Unless required by applicable law or agreed to in writing,
 * software distributed under the License is distributed on an
 * "AS IS" BASIS, WITHOUT WARRANTIES OR CONDITIONS OF ANY
 * KIND, either express or implied.  See the License for the
 * specific language governing permissions and limitations
 * under the License.
 */

#include <qpid/dispatch/connection_manager.h>
#include <qpid/dispatch/ctools.h>
#include <qpid/dispatch/threading.h>
#include <qpid/dispatch/atomic.h>
#include <qpid/dispatch/failoverlist.h>
#include <proton/listener.h>
#include "dispatch_private.h"
#include "connection_manager_private.h"
#include "server_private.h"
#include "entity.h"
#include "entity_cache.h"
#include "schema_enum.h"
#include <string.h>
#include <stdio.h>
#include <inttypes.h>
#include <errno.h>

struct qd_config_ssl_profile_t {
    DEQ_LINKS(qd_config_ssl_profile_t);
    char        *name;
    char        *ssl_password;
    char        *ssl_trusted_certificate_db;
    char        *ssl_uid_format;
    char        *uid_name_mapping_file;
    char        *ssl_certificate_file;
    char        *ssl_private_key_file;
    char        *ssl_ciphers;
    char        *ssl_protocols;
};

DEQ_DECLARE(qd_config_ssl_profile_t, qd_config_ssl_profile_list_t);

struct qd_config_sasl_plugin_t {
    DEQ_LINKS(qd_config_sasl_plugin_t);
    char        *name;
    char        *auth_service;
    char        *sasl_init_hostname;
    char        *auth_ssl_profile;
};

DEQ_DECLARE(qd_config_sasl_plugin_t, qd_config_sasl_plugin_list_t);

struct qd_connection_manager_t {
    qd_log_source_t              *log_source;
    qd_server_t                  *server;
    qd_listener_list_t            listeners;
    qd_connector_list_t           connectors;
    qd_config_ssl_profile_list_t  config_ssl_profiles;
    qd_config_sasl_plugin_list_t  config_sasl_plugins;
};

const char *qd_log_message_components[] =
    {"message-id",
     "user-id",
     "to",
     "subject",
     "reply-to",
     "correlation-id",
     "content-type",
     "content-encoding",
     "absolute-expiry-time",
     "creation-time",
     "group-id",
     "group-sequence",
     "reply-to-group-id",
     "app-properties",
     0};

const char *ALL = "all";
const char *NONE = "none";

/**
 * Search the list of config_ssl_profiles for an ssl-profile that matches the passed in name
 */
static qd_config_ssl_profile_t *qd_find_ssl_profile(qd_connection_manager_t *cm, char *name)
{
    qd_config_ssl_profile_t *ssl_profile = DEQ_HEAD(cm->config_ssl_profiles);
    while (ssl_profile) {
        if (strcmp(ssl_profile->name, name) == 0)
            return ssl_profile;
        ssl_profile = DEQ_NEXT(ssl_profile);
    }

    return 0;
}

/**
 * Read the file from the password_file location on the file system and populate password_field with the
 * contents of the file.
 */
static void qd_set_password_from_file(const char *password_file, char **password_field, qd_log_source_t *log_source)
{
    if (password_file) {
        FILE *file = fopen(password_file, "r");

        if (file == NULL) {
            //
            // The global variable errno (found in <errno.h>) contains information about what went wrong; you can use perror() to print that information as a readable string
            //
            qd_log(log_source, QD_LOG_ERROR, "Unable to open password file %s, error: %s", password_file, strerror(errno));
            return;
        }

        char buffer[200];

        int c;
        int i=0;

        while (i < 200 - 1) {
            c = fgetc(file);
            if (c == EOF || c == '\n')
                break;
            buffer[i++] = c;
        }

        if (i != 0) {
            buffer[i] = '\0';
            free(*password_field);
            *password_field = strdup(buffer);
        }
        fclose(file);
    }
}

/**
 * Search the list of config_sasl_plugins for an sasl-profile that matches the passed in name
 */
static qd_config_sasl_plugin_t *qd_find_sasl_plugin(qd_connection_manager_t *cm, char *name)
{
    qd_config_sasl_plugin_t *sasl_plugin = DEQ_HEAD(cm->config_sasl_plugins);
    while (sasl_plugin) {
        if (strcmp(sasl_plugin->name, name) == 0)
            return sasl_plugin;
        sasl_plugin = DEQ_NEXT(sasl_plugin);
    }

    return 0;
}

void qd_server_config_free(qd_server_config_t *cf)
{
    if (!cf) return;
    free(cf->host);
    free(cf->port);
    free(cf->host_port);
    free(cf->role);
    if (cf->http_root_dir)   free(cf->http_root_dir);
    if (cf->name)            free(cf->name);
    if (cf->protocol_family) free(cf->protocol_family);
    if (cf->sasl_username)   free(cf->sasl_username);
    if (cf->sasl_password)   free(cf->sasl_password);
    if (cf->sasl_mechanisms) free(cf->sasl_mechanisms);
    if (cf->ssl_profile)     free(cf->ssl_profile);
    if (cf->failover_list)   qd_failover_list_free(cf->failover_list);
    if (cf->log_message)     free(cf->log_message);

    if (cf->ssl_certificate_file)       free(cf->ssl_certificate_file);
    if (cf->ssl_private_key_file)       free(cf->ssl_private_key_file);
    if (cf->ssl_ciphers)                free(cf->ssl_ciphers);
    if (cf->ssl_protocols)              free(cf->ssl_protocols);
    if (cf->ssl_password)               free(cf->ssl_password);
    if (cf->ssl_trusted_certificate_db) free(cf->ssl_trusted_certificate_db);
    if (cf->ssl_uid_format)             free(cf->ssl_uid_format);
    if (cf->ssl_uid_name_mapping_file)  free(cf->ssl_uid_name_mapping_file);

    if (cf->sasl_plugin_config.auth_service)               free(cf->sasl_plugin_config.auth_service);
    if (cf->sasl_plugin_config.sasl_init_hostname)         free(cf->sasl_plugin_config.sasl_init_hostname);
    if (cf->sasl_plugin_config.ssl_certificate_file)       free(cf->sasl_plugin_config.ssl_certificate_file);
    if (cf->sasl_plugin_config.ssl_private_key_file)       free(cf->sasl_plugin_config.ssl_private_key_file);
    if (cf->sasl_plugin_config.ssl_ciphers)                free(cf->sasl_plugin_config.ssl_ciphers);
    if (cf->sasl_plugin_config.ssl_protocols)              free(cf->sasl_plugin_config.ssl_protocols);
    if (cf->sasl_plugin_config.ssl_password)               free(cf->sasl_plugin_config.ssl_password);
    if (cf->sasl_plugin_config.ssl_trusted_certificate_db) free(cf->sasl_plugin_config.ssl_trusted_certificate_db);
    if (cf->sasl_plugin_config.ssl_uid_format)             free(cf->sasl_plugin_config.ssl_uid_format);
    if (cf->sasl_plugin_config.ssl_uid_name_mapping_file)  free(cf->sasl_plugin_config.ssl_uid_name_mapping_file);

    memset(cf, 0, sizeof(*cf));
}

#define CHECK() if (qd_error_code()) goto error
#define SSTRDUP(S) ((S) ? strdup(S) : NULL)

/**
 * Private function to set the values of booleans strip_inbound_annotations and strip_outbound_annotations
 * based on the corresponding values for the settings in qdrouter.json
 * strip_inbound_annotations and strip_outbound_annotations are defaulted to true
 */
static void load_strip_annotations(qd_server_config_t *config, const char* stripAnnotations)
{
    if (stripAnnotations) {
    	if      (strcmp(stripAnnotations, "both") == 0) {
    		config->strip_inbound_annotations  = true;
    		config->strip_outbound_annotations = true;
    	}
    	else if (strcmp(stripAnnotations, "in") == 0) {
    		config->strip_inbound_annotations  = true;
    		config->strip_outbound_annotations = false;
    	}
    	else if (strcmp(stripAnnotations, "out") == 0) {
    		config->strip_inbound_annotations  = false;
    		config->strip_outbound_annotations = true;
    	}
    	else if (strcmp(stripAnnotations, "no") == 0) {
    		config->strip_inbound_annotations  = false;
    		config->strip_outbound_annotations = false;
    	}
    }
    else {
    	assert(stripAnnotations);
    	//This is just for safety. Default to stripInboundAnnotations and stripOutboundAnnotations to true (to "both").
		config->strip_inbound_annotations  = true;
		config->strip_outbound_annotations = true;
    }
}

/**
 * Since both the host and the addr have defaults of 127.0.0.1, we will have to use the non-default wherever it is available.
 */
static void set_config_host(qd_server_config_t *config, qd_entity_t* entity)
{
    config->host = qd_entity_opt_string(entity, "host", 0);

    assert(config->host);

    int hplen = strlen(config->host) + strlen(config->port) + 2;
    config->host_port = malloc(hplen);
    snprintf(config->host_port, hplen, "%s:%s", config->host, config->port);
}

static void qd_config_process_password(char **actual_val, char *pw, bool *is_file, bool allow_literal_prefix, qd_log_source_t *log_source)
{
    if (!pw)
        return;

    //
    // If the "password" starts with "env:" then the remaining
    // text is the environment variable that contains the password
    //
    if (strncmp(pw, "env:", 4) == 0) {
        char *env = pw + 4;
        // skip the leading whitespace if it is there
        while (*env == ' ') ++env;

        const char* passwd = getenv(env);
        if (passwd) {
            //
            // Replace the allocated directive with the looked-up password
            //
            *actual_val = strdup(passwd);
        } else {
            qd_error(QD_ERROR_NOT_FOUND, "Failed to find a password in the environment variable");
        }
    }

    //
    // If the "password" starts with "literal:" or "pass:" then
    // the remaining text is the password and the heading should be
    // stripped off
    //
    else if ( (strncmp(pw, "literal:", 8) == 0 && allow_literal_prefix) || strncmp(pw, "pass:", 5) == 0) {
        qd_log(log_source, QD_LOG_WARNING, "It is unsafe to provide plain text passwords in the config file");

        if (strncmp(pw, "l", 1) == 0) {
            // skip the "literal:" header
            pw += 8;
        }
        else {
            // skip the "pass:" header
            pw += 5;
        }

        //
        // Replace the password with a copy of the string after "literal: or "pass:"
        //
        char *copy = strdup(pw);
        *actual_val = copy;
    }
    //
    // If the password starts with a file: literal set the is_file to true.
    //
    else if (strncmp(pw, "file:", 5) == 0) {
        pw += 5;

        // Replace the password with a copy of the string after "file:"
        char *copy = strdup(pw);
        *actual_val = copy;
        *is_file = true;
    }
    else {
        //
        // THe password field does not have any prefixes. Use it as plain text
        //
        qd_log(log_source, QD_LOG_WARNING, "It is unsafe to provide plain text passwords in the config file");

    }
}

static qd_log_bits populate_log_message(const qd_server_config_t *config)
{
    //May have to copy this string since strtok modifies original string.
    char *log_message = config->log_message;

    int32_t ret_val = 0;

    if (!log_message || strcmp(log_message, NONE) == 0)
        return ret_val;

    //If log_message is set to 'all', turn on all bits.
    if (strcmp(log_message, ALL) == 0)
        return INT32_MAX;

    char *delim = ",";

    /* get the first token */
    char *token = strtok(log_message, delim);

    const char *component = 0;

    /* walk through other tokens */
    while( token != NULL ) {
       for (int i=0;; i++) {
           component = qd_log_message_components[i];
           if (component == 0)
               break;

           if (strcmp(component, token) == 0) {
                   ret_val |= 1 << i;
           }
       }
       token = strtok(NULL, delim);
    }

    return ret_val;
}


static qd_error_t load_server_config(qd_dispatch_t *qd, qd_server_config_t *config, qd_entity_t* entity, bool is_listener)
{
    qd_error_clear();

    bool authenticatePeer   = qd_entity_opt_bool(entity, "authenticatePeer",  false);    CHECK();
    bool verifyHostName     = qd_entity_opt_bool(entity, "verifyHostname",    true);     CHECK();
    bool requireEncryption  = qd_entity_opt_bool(entity, "requireEncryption", false);    CHECK();
    bool requireSsl         = qd_entity_opt_bool(entity, "requireSsl",        false);    CHECK();

    ZERO(config);
    config->log_message          = qd_entity_opt_string(entity, "messageLoggingComponents", 0);     CHECK();
    config->log_bits             = populate_log_message(config);
    config->port                 = qd_entity_get_string(entity, "port");              CHECK();
    config->name                 = qd_entity_opt_string(entity, "name", 0);           CHECK();
    config->role                 = qd_entity_get_string(entity, "role");              CHECK();
    config->inter_router_cost    = qd_entity_opt_long(entity, "cost", 1);             CHECK();
    config->protocol_family      = qd_entity_opt_string(entity, "protocolFamily", 0); CHECK();
    config->healthz              = qd_entity_opt_bool(entity, "healthz", true);       CHECK();
    config->metrics              = qd_entity_opt_bool(entity, "metrics", true);       CHECK();
    config->websockets           = qd_entity_opt_bool(entity, "websockets", true);    CHECK();
    config->http                 = qd_entity_opt_bool(entity, "http", false);         CHECK();
    config->http_root_dir        = qd_entity_opt_string(entity, "httpRootDir", false);   CHECK();
    config->http = config->http || config->http_root_dir; /* httpRoot implies http */
    config->max_frame_size       = qd_entity_get_long(entity, "maxFrameSize");        CHECK();
    config->max_sessions         = qd_entity_get_long(entity, "maxSessions");         CHECK();
    uint64_t ssn_frames          = qd_entity_opt_long(entity, "maxSessionFrames", 0); CHECK();
    config->idle_timeout_seconds = qd_entity_get_long(entity, "idleTimeoutSeconds");  CHECK();
    if (is_listener) {
        config->initial_handshake_timeout_seconds = qd_entity_get_long(entity, "initialHandshakeTimeoutSeconds");  CHECK();
    }
    config->sasl_username        = qd_entity_opt_string(entity, "saslUsername", 0);   CHECK();
    config->sasl_password        = qd_entity_opt_string(entity, "saslPassword", 0);   CHECK();
    config->sasl_mechanisms      = qd_entity_opt_string(entity, "saslMechanisms", 0); CHECK();
    config->ssl_profile          = qd_entity_opt_string(entity, "sslProfile", 0);     CHECK();
    config->sasl_plugin          = qd_entity_opt_string(entity, "saslPlugin", 0);     CHECK();
    config->link_capacity        = qd_entity_opt_long(entity, "linkCapacity", 0);     CHECK();
    config->multi_tenant         = qd_entity_opt_bool(entity, "multiTenant", false);  CHECK();
    config->policy_vhost         = qd_entity_opt_string(entity, "policyVhost", 0);    CHECK();
    config->conn_props           = qd_entity_opt_map(entity, "openProperties");       CHECK();

    char *unused                 = qd_entity_opt_string(entity, "trustedCertsFile", 0);
    if (unused) {
        qd_log(qd->connection_manager->log_source, QD_LOG_WARNING,
               "Configuration listener attribute 'trustedCertsFile' is not used. Specify sslProfile caCertFile instead.");
        free(unused);
    }

    set_config_host(config, entity);

    if (config->sasl_password) {
        //
        //Process the sasl password field and set the right values based on prefixes.
        //
        char *actual_pass = 0;
        bool is_file_path = 0;
        qd_config_process_password(&actual_pass, config->sasl_password, &is_file_path, false, qd->connection_manager->log_source);
        if (actual_pass) {
            if (is_file_path) {
                qd_set_password_from_file(actual_pass, &config->sasl_password, qd->connection_manager->log_source);
                free(actual_pass);
            }
            else {
                free(config->sasl_password);
                config->sasl_password = actual_pass;
            }
        }
    }

    //
    // Handle the defaults for various settings
    //
    if (config->link_capacity == 0)
        config->link_capacity = 250;

    if (config->max_sessions == 0 || config->max_sessions > 32768)
        // Proton disallows > 32768
        config->max_sessions = 32768;

    if (config->max_frame_size < QD_AMQP_MIN_MAX_FRAME_SIZE)
        // Silently promote the minimum max-frame-size
        // Proton will do this but the number is needed for the
        // incoming capacity calculation.
        config->max_frame_size = QD_AMQP_MIN_MAX_FRAME_SIZE;

    //
    // Given session frame count and max frame size, compute session incoming_capacity
    //   On 64-bit systems the capacity has no practial limit.
    //   On 32-bit systems the largest default capacity is half the process address space.
    //
    bool is_64bit = sizeof(size_t) == 8;
#define MAX_32BIT_CAPACITY ((size_t)(2147483647))
    if (ssn_frames == 0) {
        config->incoming_capacity = is_64bit ? MAX_32BIT_CAPACITY * (size_t)config->max_frame_size : MAX_32BIT_CAPACITY;
    } else {
        // Limited incoming frames.
        if (is_64bit) {
            // Specify this to proton by setting capacity to be
            // the product (max_frame_size * ssn_frames).
            config->incoming_capacity = (size_t)config->max_frame_size * (size_t)ssn_frames;
        } else {
            // 32-bit systems have an upper bound to the capacity
            uint64_t max_32bit_capacity = (uint64_t)MAX_32BIT_CAPACITY;
            uint64_t capacity     = (uint64_t)config->max_frame_size * (uint64_t)ssn_frames;
            if (capacity <= max_32bit_capacity) {
                config->incoming_capacity = (size_t)capacity;
            } else {
                config->incoming_capacity = MAX_32BIT_CAPACITY;
                uint64_t actual_frames = max_32bit_capacity / (uint64_t)config->max_frame_size;

                qd_log(qd->connection_manager->log_source, QD_LOG_WARNING,
                    "Server configuation for I/O adapter entity name:'%s', host:'%s', port:'%s', "
                    "requested maxSessionFrames truncated from %"PRId64" to %"PRId64,
                    config->name, config->host, config->port, ssn_frames, actual_frames);
            }
        }
    }

    //
    // For now we are hardwiring this attribute to true.  If there's an outcry from the
    // user community, we can revisit this later.
    //
    config->allowInsecureAuthentication = true;
    config->verify_host_name = verifyHostName;

    char *stripAnnotations  = qd_entity_opt_string(entity, "stripAnnotations", 0);
    load_strip_annotations(config, stripAnnotations);
    free(stripAnnotations);
    stripAnnotations = 0;
    CHECK();

    config->requireAuthentication = authenticatePeer;
    config->requireEncryption     = requireEncryption || requireSsl;

    if (config->ssl_profile) {
        config->ssl_required = requireSsl;
        config->ssl_require_peer_authentication = config->sasl_mechanisms &&
            strstr(config->sasl_mechanisms, "EXTERNAL") != 0;

        qd_config_ssl_profile_t *ssl_profile =
            qd_find_ssl_profile(qd->connection_manager, config->ssl_profile);
        if (ssl_profile) {
            config->ssl_certificate_file = SSTRDUP(ssl_profile->ssl_certificate_file);
            config->ssl_private_key_file = SSTRDUP(ssl_profile->ssl_private_key_file);
            config->ssl_ciphers = SSTRDUP(ssl_profile->ssl_ciphers);
            config->ssl_protocols = SSTRDUP(ssl_profile->ssl_protocols);
            config->ssl_password = SSTRDUP(ssl_profile->ssl_password);
            config->ssl_trusted_certificate_db = SSTRDUP(ssl_profile->ssl_trusted_certificate_db);
            config->ssl_uid_format = SSTRDUP(ssl_profile->ssl_uid_format);
            config->ssl_uid_name_mapping_file = SSTRDUP(ssl_profile->uid_name_mapping_file);
        }
    }

    if (config->sasl_plugin) {
        qd_config_sasl_plugin_t *sasl_plugin =
            qd_find_sasl_plugin(qd->connection_manager, config->sasl_plugin);
        if (sasl_plugin) {
            config->sasl_plugin_config.auth_service = SSTRDUP(sasl_plugin->auth_service);
            config->sasl_plugin_config.sasl_init_hostname = SSTRDUP(sasl_plugin->sasl_init_hostname);
            qd_log(qd->connection_manager->log_source, QD_LOG_INFO, "Using auth service %s from  SASL Plugin %s", config->sasl_plugin_config.auth_service, config->sasl_plugin);

            if (sasl_plugin->auth_ssl_profile) {
                config->sasl_plugin_config.use_ssl = true;
                qd_config_ssl_profile_t *auth_ssl_profile =
                    qd_find_ssl_profile(qd->connection_manager, sasl_plugin->auth_ssl_profile);

                config->sasl_plugin_config.ssl_certificate_file = SSTRDUP(auth_ssl_profile->ssl_certificate_file);
                config->sasl_plugin_config.ssl_private_key_file = SSTRDUP(auth_ssl_profile->ssl_private_key_file);
                config->sasl_plugin_config.ssl_ciphers = SSTRDUP(auth_ssl_profile->ssl_ciphers);
                config->sasl_plugin_config.ssl_protocols = SSTRDUP(auth_ssl_profile->ssl_protocols);
                config->sasl_plugin_config.ssl_password = SSTRDUP(auth_ssl_profile->ssl_password);
                config->sasl_plugin_config.ssl_trusted_certificate_db = SSTRDUP(auth_ssl_profile->ssl_trusted_certificate_db);
                config->sasl_plugin_config.ssl_uid_format = SSTRDUP(auth_ssl_profile->ssl_uid_format);
                config->sasl_plugin_config.ssl_uid_name_mapping_file = SSTRDUP(auth_ssl_profile->uid_name_mapping_file);
            } else {
                config->sasl_plugin_config.use_ssl = false;
            }
        } else {
            qd_error(QD_ERROR_RUNTIME, "Cannot find sasl plugin %s", config->sasl_plugin); CHECK();
        }
    }

    return QD_ERROR_NONE;

  error:
    qd_server_config_free(config);
    return qd_error_code();
}


bool is_log_component_enabled(qd_log_bits log_message, const char *component_name) {

    for(int i=0;;i++) {
        const char *component = qd_log_message_components[i];
        if (component == 0)
            break;
        if (strcmp(component_name, component) == 0)
            return (log_message >> i) & 1;
    }

    return 0;
}


static bool config_ssl_profile_free(qd_connection_manager_t *cm, qd_config_ssl_profile_t *ssl_profile)
{
    DEQ_REMOVE(cm->config_ssl_profiles, ssl_profile);

    free(ssl_profile->name);
    free(ssl_profile->ssl_password);
    free(ssl_profile->ssl_trusted_certificate_db);
    free(ssl_profile->ssl_uid_format);
    free(ssl_profile->uid_name_mapping_file);
    free(ssl_profile->ssl_certificate_file);
    free(ssl_profile->ssl_private_key_file);
    free(ssl_profile->ssl_ciphers);
    free(ssl_profile->ssl_protocols);
    free(ssl_profile);
    return true;

}

static bool config_sasl_plugin_free(qd_connection_manager_t *cm, qd_config_sasl_plugin_t *sasl_plugin)
{
    DEQ_REMOVE(cm->config_sasl_plugins, sasl_plugin);

    free(sasl_plugin->name);
    free(sasl_plugin->auth_service);
    free(sasl_plugin->sasl_init_hostname);
    free(sasl_plugin->auth_ssl_profile);
    free(sasl_plugin);
    return true;

}


qd_config_ssl_profile_t *qd_dispatch_configure_ssl_profile(qd_dispatch_t *qd, qd_entity_t *entity)
{
    qd_error_clear();
    qd_connection_manager_t *cm = qd->connection_manager;

    qd_config_ssl_profile_t *ssl_profile = NEW(qd_config_ssl_profile_t);
    ZERO(ssl_profile);
    DEQ_ITEM_INIT(ssl_profile);
    DEQ_INSERT_TAIL(cm->config_ssl_profiles, ssl_profile);
    ssl_profile->name                       = qd_entity_opt_string(entity, "name", 0); CHECK();
    ssl_profile->ssl_certificate_file       = qd_entity_opt_string(entity, "certFile", 0); CHECK();
    ssl_profile->ssl_private_key_file       = qd_entity_opt_string(entity, "privateKeyFile", 0); CHECK();
    ssl_profile->ssl_password               = qd_entity_opt_string(entity, "password", 0); CHECK();
    char *password_file                     = qd_entity_opt_string(entity, "passwordFile", 0); CHECK();

    if (ssl_profile->ssl_password) {
        //
        // Process the password to handle any modifications or lookups needed
        //
        char *actual_pass = 0;
        bool is_file_path = 0;
        qd_config_process_password(&actual_pass, ssl_profile->ssl_password, &is_file_path, true, cm->log_source); CHECK();
        if (actual_pass) {
            if (is_file_path) {
                qd_set_password_from_file(actual_pass, &ssl_profile->ssl_password, cm->log_source);
                free(actual_pass);
            }
            else {
                free(ssl_profile->ssl_password);
                ssl_profile->ssl_password = actual_pass;
            }
        }
    }
    else if (password_file) {
        //
        // Warn the user that the passwordFile attribute has been deprecated.
        //
        qd_log(cm->log_source, QD_LOG_WARNING, "Attribute passwordFile of entity sslProfile has been deprecated. Use password field with the file: prefix instead.");
        qd_set_password_from_file(password_file, &ssl_profile->ssl_password, cm->log_source);
    }

    free(password_file);

    ssl_profile->ssl_ciphers   = qd_entity_opt_string(entity, "ciphers", 0);                   CHECK();
    ssl_profile->ssl_protocols = qd_entity_opt_string(entity, "protocols", 0);                 CHECK();
    ssl_profile->ssl_trusted_certificate_db = qd_entity_opt_string(entity, "caCertFile", 0);   CHECK();
    ssl_profile->ssl_uid_format             = qd_entity_opt_string(entity, "uidFormat", 0);          CHECK();
    ssl_profile->uid_name_mapping_file      = qd_entity_opt_string(entity, "uidNameMappingFile", 0); CHECK();

    qd_log(cm->log_source, QD_LOG_INFO, "Created SSL Profile with name %s ", ssl_profile->name);
    return ssl_profile;

    error:
        qd_log(cm->log_source, QD_LOG_ERROR, "Unable to create ssl profile: %s", qd_error_message());
        config_ssl_profile_free(cm, ssl_profile);
        return 0;
}

qd_config_sasl_plugin_t *qd_dispatch_configure_sasl_plugin(qd_dispatch_t *qd, qd_entity_t *entity)
{
    qd_error_clear();
    qd_connection_manager_t *cm = qd->connection_manager;

    qd_config_sasl_plugin_t *sasl_plugin = NEW(qd_config_sasl_plugin_t);
    ZERO(sasl_plugin);
    DEQ_ITEM_INIT(sasl_plugin);
    DEQ_INSERT_TAIL(cm->config_sasl_plugins, sasl_plugin);
    sasl_plugin->name                       = qd_entity_opt_string(entity, "name", 0); CHECK();

    char *auth_host = qd_entity_opt_string(entity, "host", 0);
    char *auth_port = qd_entity_opt_string(entity, "port", 0);

    if (auth_host && auth_port) {
        int strlen_auth_host = strlen(auth_host);
        int strlen_auth_port = strlen(auth_port);

        if (strlen_auth_host > 0 && strlen_auth_port > 0) {

            int hplen = strlen(auth_host) + strlen(auth_port) + 2;
            if (hplen > 2) {
                sasl_plugin->auth_service = malloc(hplen);
                snprintf(sasl_plugin->auth_service, hplen, "%s:%s", auth_host, auth_port);
            }
        }
    }

    free(auth_host);
    free(auth_port);

    if (!sasl_plugin->auth_service) {
        sasl_plugin->auth_service               = qd_entity_opt_string(entity, "authService", 0); CHECK();
        qd_log(cm->log_source, QD_LOG_WARNING, "Attribute authService of entity authServicePlugin has been deprecated. Use host and port instead.");
    }

    sasl_plugin->sasl_init_hostname         = qd_entity_opt_string(entity, "realm", 0); CHECK();
    sasl_plugin->auth_ssl_profile           = qd_entity_opt_string(entity, "sslProfile", 0); CHECK();

    qd_log(cm->log_source, QD_LOG_INFO, "Created SASL plugin config with name %s", sasl_plugin->name);
    return sasl_plugin;

    error:
        qd_log(cm->log_source, QD_LOG_ERROR, "Unable to create SASL plugin config: %s", qd_error_message());
        config_sasl_plugin_free(cm, sasl_plugin);
        return 0;
}

static void log_config(qd_log_source_t *log, qd_server_config_t *c, const char *what) {
    qd_log(log, QD_LOG_INFO, "Configured %s: %s proto=%s, role=%s%s%s%s",
           what, c->host_port, c->protocol_family ? c->protocol_family : "any",
           c->role,
           c->http ? ", http" : "",
           c->ssl_profile ? ", sslProfile=":"",
           c->ssl_profile ? c->ssl_profile:"");
}


qd_listener_t *qd_dispatch_configure_listener(qd_dispatch_t *qd, qd_entity_t *entity)
{
    qd_connection_manager_t *cm = qd->connection_manager;
    qd_listener_t *li = qd_server_listener(qd->server);
    if (!li || load_server_config(qd, &li->config, entity, true) != QD_ERROR_NONE) {
        qd_log(cm->log_source, QD_LOG_ERROR, "Unable to create listener: %s", qd_error_message());
        qd_listener_decref(li);
        return 0;
    }
    char *fol = qd_entity_opt_string(entity, "failoverUrls", 0);
    if (fol) {
        li->config.failover_list = qd_failover_list(fol);
        free(fol);
        if (li->config.failover_list == 0) {
            qd_log(cm->log_source, QD_LOG_ERROR, "Unable to create listener, bad failover list: %s",
                   qd_error_message());
            qd_listener_decref(li);
            return 0;
        }
    } else {
        li->config.failover_list = 0;
    }
    DEQ_ITEM_INIT(li);
    DEQ_INSERT_TAIL(cm->listeners, li);
    log_config(cm->log_source, &li->config, "Listener");
    return li;
}


qd_error_t qd_entity_refresh_listener(qd_entity_t* entity, void *impl)
{
    return QD_ERROR_NONE;
}


/**
 * Calculates the total length of the failover  list string.
 * For example, the failover list string can look like this - "amqp://0.0.0.0:62616, amqp://0.0.0.0:61616"
 * This function calculates the length of the above string by adding up the scheme (amqp or amqps) and host_port for each failover item.
 * It also assumes that there will be a comma and a space between each failover item.
 *
 */
static int get_failover_info_length(qd_failover_item_list_t   conn_info_list)
{
    int arr_length = 0;
    qd_failover_item_t *item = DEQ_HEAD(conn_info_list);

    while(item) {
        if (item->scheme) {
            // The +3 is for the '://'
            arr_length += strlen(item->scheme) + 3;
        }
        if (item->host_port) {
            arr_length += strlen(item->host_port);
        }
        item = DEQ_NEXT(item);
        if (item) {
            // This is for the comma and space between the items
            arr_length += 2;
        }
    }

    if (arr_length > 0)
        // This is for the final '\0'
        arr_length += 1;

    return arr_length;
}

/**
 *
 * Creates a failover url list. This comma separated failover list shows a list of urls that the router will attempt
 * to connect to in case the primary connection fails. The router will attempt these failover connections to urls in
 * the order that they appear in the list.
 *
 */
qd_error_t qd_entity_refresh_connector(qd_entity_t* entity, void *impl)
{
    qd_connector_t *ct = (qd_connector_t*) impl;

    int conn_index = ct->conn_index;

    int i = 1;
    int num_items = 0;

    qd_failover_item_list_t   conn_info_list = ct->conn_info_list;

    int conn_info_len = DEQ_SIZE(conn_info_list);

    qd_failover_item_t *item = DEQ_HEAD(conn_info_list);

    int arr_length = get_failover_info_length(conn_info_list);

    // This is the string that will contain the comma separated failover list
    char failover_info[arr_length + 1];
    failover_info[0] = 0;

    while(item) {

        // Break out of the loop when we have hit all items in the list.
        if (num_items >= conn_info_len)
            break;

        if (num_items >= 1) {
            strcat(failover_info, ", ");
        }

        // We need to go to the elements in the list to get to the
        // element that matches the connection index. This is the first
        // url that the router will try to connect on ffailover.
        if (conn_index == i) {
            num_items += 1;
            if (item->scheme) {
                strcat(failover_info, item->scheme);
                strcat(failover_info, "://");
            }
            if (item->host_port) {
                strcat(failover_info, item->host_port);
            }
        }
        else {
            if (num_items > 0) {
                num_items += 1;
                if (item->scheme) {
                    strcat(failover_info, item->scheme);
                    strcat(failover_info, "://");
                }
                if (item->host_port) {
                    strcat(failover_info, item->host_port);
                }
            }
        }

        i += 1;

        item = DEQ_NEXT(item);
        if (item == 0)
            item = DEQ_HEAD(conn_info_list);
    }

    const char *state_info = 0;
    switch (ct->state) {
    case CXTR_STATE_CONNECTING:
      state_info = "CONNECTING";
      break;
    case CXTR_STATE_OPEN:
      state_info = "SUCCESS";
      break;
    case CXTR_STATE_FAILED:
      state_info = "FAILED";
      break;
    case CXTR_STATE_INIT:
      state_info = "INITIALIZING";
      break;
    default:
      state_info = "UNKNOWN";
      break;
    }

    if (qd_entity_set_string(entity, "failoverUrls", failover_info) == 0
            && qd_entity_set_string(entity, "connectionStatus", state_info) == 0
            && qd_entity_set_string(entity, "connectionMsg", ct->conn_msg) == 0)
        return QD_ERROR_NONE;

    return qd_error_code();
}


qd_connector_t *qd_dispatch_configure_connector(qd_dispatch_t *qd, qd_entity_t *entity)
{
    qd_connection_manager_t *cm = qd->connection_manager;
    qd_connector_t *ct = qd_server_connector(qd->server);

    qd_error_clear();

    if (ct && load_server_config(qd, &ct->config, entity, false) == QD_ERROR_NONE) {
        ct->policy_vhost = qd_entity_opt_string(entity, "policyVhost", 0); CHECK();
        DEQ_ITEM_INIT(ct);
        DEQ_INSERT_TAIL(cm->connectors, ct);
        log_config(cm->log_source, &ct->config, "Connector");

        //
        // Add the first item to the ct->conn_info_list
        // The initial connection information and any backup connection information is stored in the conn_info_list
        //
        qd_failover_item_t *item = NEW(qd_failover_item_t);
        ZERO(item);
        if (ct->config.ssl_required)
            item->scheme   = strdup("amqps");
        else
            item->scheme   = strdup("amqp");

        item->host     = strdup(ct->config.host);
        item->port     = strdup(ct->config.port);

        int hplen = strlen(item->host) + strlen(item->port) + 2;
        item->host_port = malloc(hplen);
        snprintf(item->host_port, hplen, "%s:%s", item->host , item->port);

        DEQ_INSERT_TAIL(ct->conn_info_list, item);

        return ct;
    }

  error:
    qd_log(cm->log_source, QD_LOG_ERROR, "Unable to create connector: %s", qd_error_message());
    qd_connector_decref(ct);
    return 0;
}


qd_connection_manager_t *qd_connection_manager(qd_dispatch_t *qd)
{
    qd_connection_manager_t *cm = NEW(qd_connection_manager_t);
    if (!cm)
        return 0;

    cm->log_source = qd_log_source("CONN_MGR");
    cm->server     = qd->server;
    DEQ_INIT(cm->listeners);
    DEQ_INIT(cm->connectors);
    DEQ_INIT(cm->config_ssl_profiles);
    DEQ_INIT(cm->config_sasl_plugins);

    return cm;
}


// Called on router shutdown
//
void qd_connection_manager_free(qd_connection_manager_t *cm)
{
    if (!cm) return;
    qd_listener_t *li = DEQ_HEAD(cm->listeners);
    while (li) {
        DEQ_REMOVE_HEAD(cm->listeners);
        if (li->pn_listener) {
            // DISPATCH-1508: force cleanup of pn_listener context.  This is
            // usually done in the PN_LISTENER_CLOSE event handler in server.c,
            // but since the router is going down those events will no longer
            // be generated.
            pn_listener_set_context(li->pn_listener, 0);
            pn_listener_close(li->pn_listener);
            li->pn_listener = 0;
            qd_listener_decref(li);  // for the pn_listener's context
        }
        qd_listener_decref(li);
        li = DEQ_HEAD(cm->listeners);
    }

    qd_connector_t *c = DEQ_HEAD(cm->connectors);
    while (c) {
        DEQ_REMOVE_HEAD(cm->connectors);
        qd_connector_decref(c);
        c = DEQ_HEAD(cm->connectors);
    }

    qd_config_ssl_profile_t *sslp = DEQ_HEAD(cm->config_ssl_profiles);
    while (sslp) {
        config_ssl_profile_free(cm, sslp);
        sslp = DEQ_HEAD(cm->config_ssl_profiles);
    }

    qd_config_sasl_plugin_t *saslp = DEQ_HEAD(cm->config_sasl_plugins);
    while (saslp) {
        config_sasl_plugin_free(cm, saslp);
        saslp = DEQ_HEAD(cm->config_sasl_plugins);
    }
}


/** NOTE: non-static qd_connection_manager_* functions are called from the python agent */


void qd_connection_manager_start(qd_dispatch_t *qd)
{
    static bool first_start = true;
    qd_listener_t  *li = DEQ_HEAD(qd->connection_manager->listeners);
    qd_connector_t *ct = DEQ_HEAD(qd->connection_manager->connectors);

    while (li) {
        if (!li->pn_listener) {
            if (!qd_listener_listen(li) && first_start) {
                qd_log(qd->connection_manager->log_source, QD_LOG_CRITICAL,
                       "Listen on %s failed during initial config", li->config.host_port);
                exit(1);
            } else {
                li->exit_on_error = first_start;
            }
        }
        li = DEQ_NEXT(li);
    }

    while (ct) {

        if (ct->state == CXTR_STATE_OPEN || ct->state == CXTR_STATE_CONNECTING) {
            ct = DEQ_NEXT(ct);
            continue;
        }

        qd_connector_connect(ct);
        ct = DEQ_NEXT(ct);
    }

    first_start = false;
}


void qd_connection_manager_delete_listener(qd_dispatch_t *qd, void *impl)
{
    qd_listener_t *li = (qd_listener_t*) impl;
    if (li) {
        if (li->pn_listener) {
            pn_listener_close(li->pn_listener);
        }
        else if (li->http) {
<<<<<<< HEAD
            qd_http_listener_close(li->http);
=======
            qd_lws_listener_close(li->http);
>>>>>>> f50bfc90
        }
        DEQ_REMOVE(qd->connection_manager->listeners, li);
        qd_listener_decref(li);
    }
}


void qd_connection_manager_delete_ssl_profile(qd_dispatch_t *qd, void *impl)
{
    qd_config_ssl_profile_t *ssl_profile = (qd_config_ssl_profile_t*) impl;
    config_ssl_profile_free(qd->connection_manager, ssl_profile);
}

void qd_connection_manager_delete_sasl_plugin(qd_dispatch_t *qd, void *impl)
{
    qd_config_sasl_plugin_t *sasl_plugin = (qd_config_sasl_plugin_t*) impl;
    config_sasl_plugin_free(qd->connection_manager, sasl_plugin);
}


static void deferred_close(void *context, bool discard) {
    if (!discard) {
        pn_connection_close((pn_connection_t*)context);
    }
}


void qd_connection_manager_delete_connector(qd_dispatch_t *qd, void *impl)
{
    qd_connector_t *ct = (qd_connector_t*) impl;
    if (ct) {
        sys_mutex_lock(ct->lock);
        if (ct->ctx) {
            ct->ctx->connector = 0;
            if(ct->ctx->pn_conn)
                qd_connection_invoke_deferred(ct->ctx, deferred_close, ct->ctx->pn_conn);

        }
        sys_mutex_unlock(ct->lock);
        DEQ_REMOVE(qd->connection_manager->connectors, ct);
        qd_connector_decref(ct);
    }
}


const char *qd_connector_name(qd_connector_t *ct)
{
    return ct ? ct->config.name : 0;
}
<|MERGE_RESOLUTION|>--- conflicted
+++ resolved
@@ -1020,11 +1020,7 @@
             pn_listener_close(li->pn_listener);
         }
         else if (li->http) {
-<<<<<<< HEAD
-            qd_http_listener_close(li->http);
-=======
             qd_lws_listener_close(li->http);
->>>>>>> f50bfc90
         }
         DEQ_REMOVE(qd->connection_manager->listeners, li);
         qd_listener_decref(li);
