--- conflicted
+++ resolved
@@ -69,8 +69,6 @@
 
 static void handle_connection_event(pn_event_t *e, qd_server_t *qd_server, void *context);
 static void _http_record_request(qdr_http2_connection_t *conn, qdr_http2_stream_data_t *stream_data);
-<<<<<<< HEAD
-=======
 static void free_http2_stream_data(qdr_http2_stream_data_t *stream_data, bool on_shutdown);
 
 static void free_all_connection_streams(qdr_http2_connection_t *http_conn, bool on_shutdown)
@@ -83,7 +81,6 @@
         stream_data = DEQ_HEAD(http_conn->session_data->streams);
     }
 }
->>>>>>> 9a95092d
 
 static void set_stream_data_delivery_flags(qdr_http2_stream_data_t * stream_data, qdr_delivery_t *dlv) {
     if (dlv == stream_data->in_dlv) {
@@ -360,16 +357,7 @@
 void free_qdr_http2_connection(qdr_http2_connection_t* http_conn, bool on_shutdown)
 {
     // Free all the stream data associated with this connection/session.
-<<<<<<< HEAD
-    qdr_http2_stream_data_t *stream_data = DEQ_HEAD(http_conn->session_data->streams);
-    while (stream_data) {
-        qd_log(http2_adaptor->log_source, QD_LOG_TRACE, "[C%"PRIu64"][S%"PRId32"] Freeing stream in free_qdr_http2_connection", stream_data->session_data->conn->conn_id, stream_data->stream_id);
-        free_http2_stream_data(stream_data, on_shutdown);
-        stream_data = DEQ_HEAD(http_conn->session_data->streams);
-    }
-=======
     free_all_connection_streams(http_conn, on_shutdown);
->>>>>>> 9a95092d
 
     if(http_conn->remote_address) {
         free(http_conn->remote_address);
@@ -2199,13 +2187,6 @@
             }
             conn->stream_dispatcher_stream_data = 0;
 
-<<<<<<< HEAD
-            if (conn->delete_egress_connections) {
-                // The config has already been freed by the qd_http_connector_decref() function, set it to zero here
-                conn->config = 0;
-                close_connections(conn);
-            }
-=======
         }
         if (conn->delete_egress_connections) {
             // The config has already been freed by the qd_http_connector_decref() function, set it to zero here
@@ -2216,7 +2197,6 @@
         }
         else {
             clean_session_data(conn);
->>>>>>> 9a95092d
         }
     }
     sys_mutex_unlock(qd_server_get_activation_lock(http2_adaptor->core->qd->server));
