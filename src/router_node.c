--- conflicted
+++ resolved
@@ -28,11 +28,7 @@
 #include "router_private.h"
 #include "delivery.h"
 #include "policy.h"
-<<<<<<< HEAD
-#include <qpid/dispatch/router_core.h>
-=======
 #include <qpid/dispatch/protocol_adaptor.h>
->>>>>>> f50bfc90
 #include <qpid/dispatch/proton_utils.h>
 #include <proton/sasl.h>
 #include <inttypes.h>
@@ -590,47 +586,11 @@
                                                    (uint8_t*) dtag.start,
                                                    dtag.size,
                                                    pn_delivery_remote_state(pnd),
-<<<<<<< HEAD
-                                                   pn_disposition_data(pn_delivery_remote(pnd)));
-=======
                                                    qd_delivery_read_remote_state(pnd));
->>>>>>> f50bfc90
         qd_link_set_incoming_msg(link, (qd_message_t*) 0);  // msg no longer exclusive to qd_link
         qdr_node_connect_deliveries(link, delivery, pnd);
         qdr_delivery_decref(router->router_core, delivery, "release protection of return from deliver_to_routed_link");
         return next_delivery;
-    }
-
-    //
-    // Head of line blocking avoidance (DISPATCH-1545)
-    //
-    // Before we can forward a message we need to determine whether or not this
-    // message is "streaming" - a large message that has the potential to block
-    // other messages sharing the trunk link.  At this point we cannot for sure
-    // know the actual length of the incoming message, so we employ the
-    // following heuristic to determine if the message is "streaming":
-    //
-    // - If the message is receive-complete it is NOT a streaming message.
-    // - If it is NOT receive-complete:
-    //   Continue buffering incoming data until:
-    //   - receive has completed => NOT a streaming message
-    //   - not rx-complete AND Q2 threshold hit => a streaming message
-    //
-    // Once Q2 is hit we MUST forward the message regardless of rx-complete
-    // since Q2 will block forever unless the incoming data is drained via
-    // forwarding.
-    //
-    if (!receive_complete) {
-        if (qd_message_is_Q2_blocked(msg)) {
-            qd_log(router->log_source, QD_LOG_DEBUG,
-                   "[C%"PRIu64" L%"PRIu64"] Incoming message classified as streaming. User:%s",
-                   conn->connection_id,
-                   qd_link_link_id(link),
-                   conn->user_id);
-        } else {
-            // Continue buffering this message
-            return false;
-        }
     }
 
     //
@@ -807,11 +767,7 @@
                 delivery = qdr_link_deliver_to(rlink, msg, ingress_iter, addr_iter, pn_delivery_settled(pnd),
                                                link_exclusions, ingress_index,
                                                pn_delivery_remote_state(pnd),
-<<<<<<< HEAD
-                                               pn_disposition_data(pn_delivery_remote(pnd)));
-=======
                                                qd_delivery_read_remote_state(pnd));
->>>>>>> f50bfc90
             } else {
                 //reject
                 qd_log(router->log_source, QD_LOG_DEBUG, "Message rejected due to policy violation on target. User:%s", conn->user_id);
@@ -860,11 +816,7 @@
         }
         delivery = qdr_link_deliver(rlink, msg, ingress_iter, pn_delivery_settled(pnd), link_exclusions, ingress_index,
                                     pn_delivery_remote_state(pnd),
-<<<<<<< HEAD
-                                    pn_disposition_data(pn_delivery_remote(pnd)));
-=======
                                     qd_delivery_read_remote_state(pnd));
->>>>>>> f50bfc90
     }
 
     //
@@ -973,11 +925,8 @@
                                                        qdr_terminus(qd_link_remote_target(link)),
                                                        pn_link_name(qd_link_pn(link)),
                                                        terminus_addr,
-<<<<<<< HEAD
-=======
                                                        false,
                                                        0,
->>>>>>> f50bfc90
                                                        &link_id);
     qd_link_set_link_id(link, link_id);
     qdr_link_set_context(qdr_link, link);
@@ -1007,11 +956,8 @@
                                                  qdr_terminus(qd_link_remote_target(link)),
                                                  pn_link_name(qd_link_pn(link)),
                                                  terminus_addr,
-<<<<<<< HEAD
-=======
                                                  false,
                                                  0,
->>>>>>> f50bfc90
                                                  &link_id);
     qd_link_set_link_id(link, link_id);
     qdr_link_set_context(qdr_link, link);
@@ -1367,9 +1313,6 @@
                                                                  rversion,
                                                                  streaming_links);
 
-<<<<<<< HEAD
-    qdr_connection_opened(router->router_core, inbound, role, cost, connection_id, name,
-=======
     qdr_connection_opened(router->router_core,
                           amqp_direct_adaptor,
                           inbound,
@@ -1377,7 +1320,6 @@
                           cost,
                           connection_id,
                           name,
->>>>>>> f50bfc90
                           pn_connection_remote_container(pn_conn),
                           conn->strip_annotations_in,
                           conn->strip_annotations_out,
@@ -1544,154 +1486,6 @@
 }
 
 
-<<<<<<< HEAD
-// We are attempting to find a connection property called failover-server-list which is a list of failover host names and ports..
-// failover-server-list looks something like this
-//      :"failover-server-list"=[{:"network-host"="some-host", :port="35000"}, {:"network-host"="localhost", :port="25000"}]
-// There are three cases here -
-// 1. The failover-server-list is present but the content of the list is empty in which case we scrub the failover list except we keep the original connector information and current connection information.
-// 2. If the failover list contains one or more maps that contain failover connection information, that information will be appended to the list which already contains the original connection information
-//    and the current connection information. Any other failover information left over from the previous connection is deleted
-// 3. If the failover-server-list is not present at all in the connection properties, the failover list we maintain in untoched.
-//
-// props should be pointing at the value that corresponds to the QD_CONNECTION_PROPERTY_FAILOVER_LIST_KEY
-// returns true if failover list properly parsed.
-//
-static bool parse_failover_property_list(qd_router_t *router, qd_connection_t *conn, pn_data_t *props)
-{
-    bool found_failover = false;
-
-    if (pn_data_type(props) != PN_LIST)
-        return false;
-
-    size_t list_num_items = pn_data_get_list(props);
-
-    if (list_num_items > 0) {
-
-        save_original_and_current_conn_info(conn);
-
-        pn_data_enter(props); // enter list
-
-        for (int i=0; i < list_num_items; i++) {
-            pn_data_next(props);// this is the first element of the list, a map.
-            if (props && pn_data_type(props) == PN_MAP) {
-
-                size_t map_num_items = pn_data_get_map(props);
-                pn_data_enter(props);
-
-                qd_failover_item_t *item = NEW(qd_failover_item_t);
-                ZERO(item);
-
-                // We have found a map with the connection information. Step thru the map contents and create qd_failover_item_t
-
-                for (int j=0; j < map_num_items/2; j++) {
-
-                    pn_data_next(props);
-                    if (pn_data_type(props) == PN_SYMBOL) {
-                        pn_bytes_t sym = pn_data_get_symbol(props);
-                        if (sym.size == strlen(QD_CONNECTION_PROPERTY_FAILOVER_NETHOST_KEY) &&
-                            strcmp(sym.start, QD_CONNECTION_PROPERTY_FAILOVER_NETHOST_KEY) == 0) {
-                            pn_data_next(props);
-                            if (pn_data_type(props) == PN_STRING) {
-                                item->host = strdup(pn_data_get_string(props).start);
-                            }
-                        }
-                        else if (sym.size == strlen(QD_CONNECTION_PROPERTY_FAILOVER_PORT_KEY) &&
-                                 strcmp(sym.start, QD_CONNECTION_PROPERTY_FAILOVER_PORT_KEY) == 0) {
-                            pn_data_next(props);
-                            item->port = qdpn_data_as_string(props);
-
-                        }
-                        else if (sym.size == strlen(QD_CONNECTION_PROPERTY_FAILOVER_SCHEME_KEY) &&
-                                 strcmp(sym.start, QD_CONNECTION_PROPERTY_FAILOVER_SCHEME_KEY) == 0) {
-                            pn_data_next(props);
-                            if (pn_data_type(props) == PN_STRING) {
-                                item->scheme = strdup(pn_data_get_string(props).start);
-                            }
-
-                        }
-                        else if (sym.size == strlen(QD_CONNECTION_PROPERTY_FAILOVER_HOSTNAME_KEY) &&
-                                 strcmp(sym.start, QD_CONNECTION_PROPERTY_FAILOVER_HOSTNAME_KEY) == 0) {
-                            pn_data_next(props);
-                            if (pn_data_type(props) == PN_STRING) {
-                                item->hostname = strdup(pn_data_get_string(props).start);
-                            }
-                        }
-                    }
-                }
-
-                int host_length = strlen(item->host);
-                //
-                // We will not even bother inserting the item if there is no host available.
-                //
-                if (host_length != 0) {
-                    if (item->scheme == 0)
-                        item->scheme = strdup("amqp");
-                    if (item->port == 0)
-                        item->port = strdup("5672");
-
-                    int hplen = strlen(item->host) + strlen(item->port) + 2;
-                    item->host_port = malloc(hplen);
-                    snprintf(item->host_port, hplen, "%s:%s", item->host, item->port);
-
-                    //
-                    // Iterate through failover list items and sets insert_tail to true
-                    // when list has just original connector's host and port or when new
-                    // reported host and port is not yet part of the current list.
-                    //
-                    bool insert_tail = false;
-                    if ( DEQ_SIZE(conn->connector->conn_info_list) == 1 ) {
-                        insert_tail = true;
-                    } else {
-                        qd_failover_item_t *conn_item = DEQ_HEAD(conn->connector->conn_info_list);
-                        insert_tail = true;
-                        while ( conn_item ) {
-                            if ( !strcmp(conn_item->host_port, item->host_port) ) {
-                                insert_tail = false;
-                                break;
-                            }
-                            conn_item = DEQ_NEXT(conn_item);
-                        }
-                    }
-
-                    // Only inserts if not yet part of failover list
-                    if ( insert_tail ) {
-                        DEQ_INSERT_TAIL(conn->connector->conn_info_list, item);
-                        qd_log(router->log_source, QD_LOG_DEBUG, "Added %s as backup host", item->host_port);
-                        found_failover = true;
-                    }
-                    else {
-                        free(item->scheme);
-                        free(item->host);
-                        free(item->port);
-                        free(item->hostname);
-                        free(item->host_port);
-                        free(item);
-                    }
-
-                }
-                else {
-                    free(item->scheme);
-                    free(item->host);
-                    free(item->port);
-                    free(item->hostname);
-                    free(item->host_port);
-                    free(item);
-                }
-            }
-            pn_data_exit(props);
-        }
-    } // list_num_items > 0
-    else {
-        save_original_and_current_conn_info(conn);
-    }
-
-    return found_failover;
-}
-
-
-=======
->>>>>>> f50bfc90
 static int AMQP_inbound_opened_handler(void *type_context, qd_connection_t *conn, void *context)
 {
     qd_router_t *router = (qd_router_t*) type_context;
@@ -2089,10 +1883,6 @@
         const char *tag;
         int         tag_length;
         uint64_t    disposition = 0;
-<<<<<<< HEAD
-        pn_data_t   *extension_state = 0;
-=======
->>>>>>> f50bfc90
 
         qdr_delivery_tag(dlv, &tag, &tag_length);
 
@@ -2102,17 +1892,10 @@
         pdlv = pn_link_current(plink);
 
         // handle any delivery-state on the transfer e.g. transactional-state
-<<<<<<< HEAD
-        extension_state = qdr_delivery_take_local_extension_state(dlv, &disposition);
-        if (extension_state) {
-            pn_data_copy(pn_disposition_data(pn_delivery_local(pdlv)), extension_state);
-            pn_data_free(extension_state);
-=======
         qd_delivery_state_t *dstate = qdr_delivery_take_local_delivery_state(dlv, &disposition);
         if (dstate) {
             qd_delivery_write_local_state(pdlv, disposition, dstate);
             qd_delivery_state_free(dstate);
->>>>>>> f50bfc90
         }
         if (disposition)
             pn_delivery_update(pdlv, disposition);
@@ -2237,15 +2020,6 @@
 
         if (disp == PN_MODIFIED)
             pn_disposition_set_failed(pn_delivery_local(pnd), true);
-<<<<<<< HEAD
-
-        pn_data_t *extension_state = qdr_delivery_take_local_extension_state(dlv, 0);
-        if (extension_state) {
-            pn_data_copy(pn_disposition_data(pn_delivery_local(pnd)), extension_state);
-            pn_data_free(extension_state);
-        }
-=======
->>>>>>> f50bfc90
 
         //
         // If the delivery is still arriving, don't push out the disposition change yet.
@@ -2268,11 +2042,7 @@
             qdr_node_disconnect_deliveries(router->router_core, link, dlv, pnd);
             pn_delivery_settle(pnd);
         } else {
-<<<<<<< HEAD
-            if (disp == PN_RELEASED || disp == PN_MODIFIED || qdr_delivery_presettled(dlv)) {
-=======
             if (disp == PN_RELEASED || disp == PN_MODIFIED || disp == PN_REJECTED || qdr_delivery_presettled(dlv)) {
->>>>>>> f50bfc90
                 //
                 // If the delivery is settled and it is still arriving, defer the settlement
                 // until the content has fully arrived. For now set the disposition on the qdr_delivery
