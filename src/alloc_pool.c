--- conflicted
+++ resolved
@@ -28,19 +28,10 @@
 #include "entity_cache.h"
 #include "config.h"
 
-<<<<<<< HEAD
-const char *QD_ALLOCATOR_TYPE = "allocator";
-
-typedef struct qd_alloc_type_t          qd_alloc_type_t;
-typedef struct qd_alloc_item_t          qd_alloc_item_t;
-typedef struct qd_alloc_chunk_t         qd_alloc_chunk_t;
-typedef struct qd_alloc_linked_stack_t  qd_alloc_linked_stack_t;
-=======
 #ifdef QD_MEMORY_DEBUG
 #include <execinfo.h>
 #include "log_private.h"
 #endif
->>>>>>> 9c21d552
 
 const char *QD_ALLOCATOR_TYPE = "allocator";
 
@@ -65,9 +56,22 @@
 #endif
 };
 
-<<<<<<< HEAD
+#ifdef QD_MEMORY_DEBUG
+DEQ_DECLARE(qd_alloc_item_t, qd_alloc_item_list_t);
+#endif
+
+struct qd_alloc_type_t {
+    DEQ_LINKS(qd_alloc_type_t);
+    qd_alloc_type_desc_t *desc;
+#ifdef QD_MEMORY_DEBUG
+    qd_alloc_item_list_t  allocated;
+#endif
+};
+
+DEQ_DECLARE(qd_alloc_type_t, qd_alloc_type_list_t);
+
 //128 has been chosen because many CPUs arch use an
-//adiacent line prefetching optimization that load
+//adjacent line prefetching optimization that load
 //2*cache line bytes in batch
 #define CHUNK_SIZE 128/sizeof(void*)
 
@@ -159,115 +163,6 @@
     return true;
 }
 
-=======
-#ifdef QD_MEMORY_DEBUG
-DEQ_DECLARE(qd_alloc_item_t, qd_alloc_item_list_t);
-#endif
-
-struct qd_alloc_type_t {
-    DEQ_LINKS(qd_alloc_type_t);
-    qd_alloc_type_desc_t *desc;
-#ifdef QD_MEMORY_DEBUG
-    qd_alloc_item_list_t  allocated;
-#endif
-};
-
-DEQ_DECLARE(qd_alloc_type_t, qd_alloc_type_list_t);
-
-//128 has been chosen because many CPUs arch use an
-//adjacent line prefetching optimization that load
-//2*cache line bytes in batch
-#define CHUNK_SIZE 128/sizeof(void*)
-
-struct qd_alloc_chunk_t {
-    qd_alloc_chunk_t     *prev;                 //do not use DEQ_LINKS here: field position could affect access cost
-    qd_alloc_item_t      *items[CHUNK_SIZE];
-    qd_alloc_chunk_t     *next;
-};
-
-struct qd_alloc_linked_stack_t {
-    //the base
-    qd_alloc_chunk_t     *top_chunk;
-    uint32_t              top;                  //qd_alloc_item* top_item = top_chunk->items[top+1] <-> top > 0
-    uint64_t              size;
-    qd_alloc_chunk_t      base_chunk;
-};
-
-static inline void init_stack(qd_alloc_linked_stack_t *stack)
-{
-    stack->top_chunk = &stack->base_chunk;
-    stack->top_chunk->next = NULL;
-    stack->top = 0;
-    stack->size = 0;
-}
-
-static inline void prev_chunk_stack(qd_alloc_linked_stack_t *const stack)
-{
-    const uint32_t chunk_size = CHUNK_SIZE;
-    assert(stack->top == 0);
-    assert(stack->size != 0);
-    assert(stack->top_chunk != &stack->base_chunk);
-    qd_alloc_chunk_t *prev = stack->top_chunk->prev;
-    //TODO(franz):  stack->top_chunk could be passed externally and walked its nexts
-    //              to recycle the last chunk.
-    //              Just need to pay attention to null out released_chunk->prev->next
-    //              to make it unreachable from the stack
-    stack->top_chunk = prev;
-    stack->top = chunk_size;
-}
-
-static inline qd_alloc_item_t *pop_stack(qd_alloc_linked_stack_t *const stack)
-{
-    if (stack->top == 0) {
-        if (stack->size == 0) {
-            assert(stack->top_chunk == &stack->base_chunk);
-            return NULL;
-        }
-        prev_chunk_stack(stack);
-    }
-    assert(stack->top > 0);
-    stack->top--;
-    assert(stack->top < CHUNK_SIZE);
-    assert(stack->size > 0);
-    stack->size--;
-    qd_alloc_item_t *item = stack->top_chunk->items[stack->top];
-    assert(item != NULL);
-    return item;
-}
-
-static inline void free_stack_chunks(qd_alloc_linked_stack_t *stack)
-{
-    assert(stack->size == 0);
-    //the assumption here is that next is always correctly set
-    qd_alloc_chunk_t *chunk = stack->base_chunk.next;
-    while (chunk != NULL) {
-        qd_alloc_chunk_t *next = chunk->next;
-        free(chunk);
-        chunk = next;
-    }
-}
-
-static inline bool next_chunk_stack(qd_alloc_linked_stack_t *const stack)
-{
-    assert(stack->top == CHUNK_SIZE);
-    qd_alloc_chunk_t *top = stack->top_chunk->next;
-    if (top == NULL) {
-        top = NEW(qd_alloc_chunk_t);
-        if (top == NULL) {
-            return false;
-        }
-        stack->top_chunk->next = top;
-        top->prev = stack->top_chunk;
-        top->next = NULL;
-    }
-    assert(top->prev == stack->top_chunk);
-    assert(stack->top_chunk->next == top);
-    stack->top_chunk = top;
-    stack->top = 0;
-    return true;
-}
-
->>>>>>> 9c21d552
 static inline bool push_stack(qd_alloc_linked_stack_t *stack, qd_alloc_item_t *item)
 {
     const uint32_t chunk_size = CHUNK_SIZE;
@@ -452,12 +347,9 @@
             ALLOC_CACHE_ALIGNED(size, item);
             if (item == 0)
                 break;
-<<<<<<< HEAD
-=======
 #ifdef QD_MEMORY_DEBUG
             DEQ_ITEM_INIT(item);
 #endif
->>>>>>> 9c21d552
             if (!push_stack(&pool->free_list, item)) {
                 free(item);
                 break;
