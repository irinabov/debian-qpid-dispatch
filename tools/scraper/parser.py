--- conflicted
+++ resolved
@@ -530,11 +530,8 @@
             ###    colorize_dispositions_not_accepted(proto, res, global_vars, count_anomalies)
             res.web_show_str = ("<strong>%s</strong>  [%s] (%s %s-%s settled=%s state=%s)" %
                                 (res.name, res.channel, res.role, res.first, res.last, res.settled, res.disposition_state))
-<<<<<<< HEAD
-=======
             res.sdorg_str = ("%s  [%s] (%s %s-%s settled=%s state=%s)" %
                                 (res.name, res.channel, res.role, res.first, res.last, res.settled, res.disposition_state))
->>>>>>> 1fd20c97
 
         elif perf == 0x16:
             # Performative: detach [channel, handle]
@@ -742,12 +739,9 @@
             res.web_show_str = ("<strong>%s</strong> %s %s %s (source: %s, target: %s, class: %s)" %
                                 (res.name, colorize_bg(res.channel_handle), res.role, res.link_short_name_popup,
                                  res.source, res.target, res.link_class))
-<<<<<<< HEAD
-=======
             res.sdorg_str =  ("%s %s %s %s (src: %s, tgt: %s)" %
                                 (res.name, res.channel_handle, res.role, res.link_short_name,
                                  res.source, res.target))
->>>>>>> 1fd20c97
         elif perf == 0x14:
             # Performative: transfer [channel,handle] (id)
             self.transfer_short_name = self.shorteners.short_data_names.translate(res.transfer_bare, customer=self)
@@ -759,15 +753,12 @@
                 self.highlighted("resume", res.transfer_resume, common.color_of("aborted")),
                 self.highlighted("aborted", res.transfer_aborted, common.color_of("aborted")),
                 showdat, res.transfer_size)
-<<<<<<< HEAD
-=======
             res.sdorg_str = "%s %s (%s) %s %s%s%s%s" % (
                 res.name, res.channel_handle, res.delivery_id, res.transfer_size,
                 self.unhighlighted(" settled", res.transfer_settled),
                 self.unhighlighted(" more", res.transfer_more),
                 self.unhighlighted(" resume", res.transfer_resume),
                 self.unhighlighted(" aborted", res.transfer_aborted))
->>>>>>> 1fd20c97
 
     def adverbl_link_to(self):
         """
