#!/usr/bin/env ${PY_STRING}

#
# Licensed to the Apache Software Foundation (ASF) under one
# or more contributor license agreements.  See the NOTICE file
# distributed with this work for additional information
# regarding copyright ownership.  The ASF licenses this file
# to you under the Apache License, Version 2.0 (the
# "License"); you may not use this file except in compliance
# with the License.  You may obtain a copy of the License at
#
#   http://www.apache.org/licenses/LICENSE-2.0
#
# Unless required by applicable law or agreed to in writing,
# software distributed under the License is distributed on an
# "AS IS" BASIS, WITHOUT WARRANTIES OR CONDITIONS OF ANY
# KIND, either express or implied.  See the License for the
# specific language governing permissions and limitations
# under the License.
#

from __future__ import unicode_literals
from __future__ import division
from __future__ import absolute_import
from __future__ import print_function

import os
import sys
import locale
import socket
import re
from datetime import datetime
from time import ctime, strftime, gmtime
import qpid_dispatch_site
from qpid_dispatch.management.client import Url, Node, Entity
from qpid_dispatch_internal.management.qdrouter import QdSchema
from qpid_dispatch_internal.tools import Display, Header, Sorter, YN, Commas, TimeLong, TimeShort, BodyFormat, PlainNum
from qpid_dispatch_internal.tools import NumKMG
from qpid_dispatch_internal.tools.command import (parse_args_qdstat, main,
                                                  opts_ssl_domain, opts_sasl,
                                                  opts_url)
from qpid_dispatch_internal.compat import UNICODE

def get(obj, attr):
    return getattr(obj, attr, None)

class BusManager(Node):

    schema = QdSchema()

    def __init__(self, opts):
        self.opts = opts
        super(BusManager, self).__init__(
            Node.connection(opts_url(opts), opts.router,
                            timeout=opts.timeout,
                            ssl_domain=opts_ssl_domain(opts),
                            sasl=opts_sasl(opts),
                            edge_router=opts.edge_router))
        self.show = getattr(self, opts.show)
        self.bodyFormat = BodyFormat.CSV if opts.csv else BodyFormat.CLASSIC

    def query(self, entity_type, attribute_names=None, limit=None):
        if attribute_names:
            unames = []
            for a in attribute_names:
                unames.append(UNICODE(a))
            attribute_names = unames
        return super(BusManager, self).query(entity_type, attribute_names, count=limit).get_entities()

    def connAuth(self, conn):
        ##
        ## Summarize the authentication for a connection:
        ##   no-auth
        ##   anonymous-user
        ##   <user>(PLAIN)
        ##   <user>(kerberos)
        ##   <user>(x.509)
        ##
        if not conn.isAuthenticated:
            return "no-auth"
        sasl = conn.sasl
        if sasl == "GSSAPI":
            sasl = "Kerberos"
        elif sasl == "EXTERNAL":
            sasl = "x.509"
        elif sasl == "ANONYMOUS":
            return "anonymous-user"
        if not conn.user:
            return sasl
        return "%s(%s)" % (conn.user, sasl)

    def connSecurity(self, conn):
        ##
        ## Summarize the security of a connection:
        ##   no-security
        ##   SSLv3 (cipher)
        ##   TLS (cipher)
        ##   Kerberos
        ##
        if not conn.isEncrypted:
            return "no-security"
        if conn.sasl == "GSSAPI":
            return "Kerberos"
        return "%s(%s)" % (conn.sslProto, conn.sslCipher)

    def noTrailingSlash(self, text):
        if text == None:
            return ""
        if text[-1:] == '/':
            return text[:-1]
        return text

    def displayRouterId(self):
        objects = self.query('org.apache.qpid.dispatch.router')
        router = objects[0]
        if router:
            print(router.id)

    def display_datetime_router_id(self):
        print(str(datetime.utcnow()) + " UTC")
        self.displayRouterId()
        print("")


    def displayEdges(self, show_date_id=True):
        disp = Display(prefix="  ", bodyFormat=self.bodyFormat)
        heads = []
        heads.append(Header("id"))
        heads.append(Header("host"))
        heads.append(Header("container"))
        heads.append(Header("role"))
        heads.append(Header("dir"))
        heads.append(Header("security"))
        heads.append(Header("authentication"))
        heads.append(Header("tenant"))
        
        rows = []
        objects = self.query('org.apache.qpid.dispatch.connection', limit=self.opts.limit)
        
        if not objects:
            if show_date_id:
                self.display_datetime_router_id()
            print("No Edge Router Connections")
            return

        if show_date_id:
            self.display_datetime_router_id()

        has_active = False
        
        first = objects[0]
        try:
            if first:
                active = first.active
                has_active = True
        except:
            pass
            
        if has_active:
            heads.append(Header("active"))
        
        for conn in objects:
            if conn.role == "edge":
               row = []
               row.append(conn.identity)
               row.append(conn.host)
               row.append(conn.container)
               row.append(conn.role)
               row.append(conn.dir)
               row.append(self.connSecurity(conn))
               row.append(self.connAuth(conn))
               row.append(self.noTrailingSlash(get(conn, 'tenant')))
               if has_active:
                   if conn.active:
                       row.append("yes")
                   else:
                       row.append("no")
               rows.append(row)
        
        if rows:
            title = "Connections"
        else:
            return
        
        dispRows = rows
        disp.formattedTable(title, heads, dispRows)            
        
    def displayConnections(self, show_date_id=True):
        disp = Display(prefix="  ", bodyFormat=self.bodyFormat)
        heads = []
        heads.append(Header("id"))
        heads.append(Header("host"))
        heads.append(Header("container"))
        heads.append(Header("role"))
        heads.append(Header("dir"))
        heads.append(Header("security"))
        heads.append(Header("authentication"))
        heads.append(Header("tenant"))

        rows = []
        objects = self.query('org.apache.qpid.dispatch.connection', limit=self.opts.limit)

        if show_date_id:
            self.display_datetime_router_id()

        has_uptime = False
        has_last_dlv = False

        if objects:
            first_conn = objects[0]
            try:
                lastDlvSeconds = first_conn.lastDlvSeconds
                has_last_dlv = True
            except:
                pass
            try:
                uptime = first_conn.uptimeSeconds
                has_uptime = True
            except:
                pass

        # This is so that, this qdstat can be used against older routers without Python keyerrors
        if has_last_dlv:
            heads.append(Header("last dlv"))
        if has_uptime:
            heads.append(Header("uptime"))

        for conn in objects:
            row = []
            row.append(conn.identity)
            row.append(conn.host)
            row.append(conn.container)
            row.append(conn.role)
            row.append(conn.dir)
            row.append(self.connSecurity(conn))
            row.append(self.connAuth(conn))
            row.append(self.noTrailingSlash(get(conn, 'tenant')))
            if has_last_dlv:
                if conn.lastDlvSeconds is None:
                    row.append('-')
                else:
                    row.append(TimeLong(conn.lastDlvSeconds))
            if has_uptime:
                row.append(TimeLong(conn.uptimeSeconds))
            rows.append(row)
        title = "Connections"
        dispRows = rows
        disp.formattedTable(title, heads, dispRows)

    def _addr_summary(self, addr):
        cls   = self._addr_class(addr)
        phase = self._addr_phase(addr)
        text  = self._addr_text(addr)
        if cls == '-':
            return "-"
        if cls == 'M':
            if phase == '0':
                return text
            else:
                return "%s:%s" % (phase, text)
        return "%s:%s" % (cls, text)


    def _addr_class(self, addr):
        if not addr:
            return ""
        if addr[0] == 'M'  : return "mobile"
        if addr[0] == 'R'  : return "router"
        if addr[0] == 'A'  : return "area"
        if addr[0] == 'L'  : return "local"
        if addr[0] == 'T'  : return "topo"
        if addr[0] in 'CE' : return "link-in"
        if addr[0] in 'DF' : return "link-out"
        if addr[0] == 'H'  : return "edge"
        return "unknown: %s" % addr[0]

    def _addr_text(self, addr):
        if not addr:
            return ""
        if addr[0] == 'M':
            return addr[2:]
        else:
            return addr[1:]

    def _addr_phase(self, addr):
        if not addr:
            return ""
        if addr[0] == 'M':
            return addr[1]
        return ''

    def _identity_clean(self, identity, router_id=None):
        if router_id:
            return router_id
        if not identity:
            return "-"
        pos = identity.find('/')
        if pos >= 0:
            return identity[pos + 1:]
        return identity

    def _list_clean(self, inlist):
        outlist = []
        if not inlist:
            return outlist
        for i in inlist:
            outlist.append(str(i))
        return outlist

    def displayGeneral(self, show_date_id=True):
        disp = Display(prefix="  ", bodyFormat=self.bodyFormat)
        heads = []
        heads.append(Header("attr"))
        heads.append(Header("value"))
        rows = []

        objects = self.query('org.apache.qpid.dispatch.router')

        router = objects[0]
<<<<<<< HEAD
        if show_date_id:
            self.display_datetime_router_id()

        rows.append(('Version',       router.version))
        rows.append(('Mode',          router.mode))
        rows.append(('Router Id',     router.id))
=======

        if show_date_id:
            self.display_datetime_router_id()

        rows.append(('Version',        router.version))
        rows.append(('Mode',           router.mode))
        rows.append(('Router Id',      router.id))
        try:
            rows.append(('Worker Threads', router.workerThreads))
        except:
            pass

>>>>>>> 1fd20c97
        try:
            rows.append(('Uptime',        TimeLong(router.uptimeSeconds)))
        except:
            pass
<<<<<<< HEAD
=======
            
>>>>>>> 1fd20c97
        try:
            if router.memoryUsage > 0:
                rows.append(('VmSize', NumKMG(router.memoryUsage,
                                              base=1024)))
        except Exception:
            pass
        rows.append(('Area',          router.area))
        rows.append(('Link Routes',   PlainNum(router.linkRouteCount)))
        rows.append(('Auto Links',    PlainNum(router.autoLinkCount)))
        rows.append(('Links',         PlainNum(router.linkCount)))
        rows.append(('Nodes',         PlainNum(router.nodeCount)))
        rows.append(('Addresses',     PlainNum(router.addrCount)))
        rows.append(('Connections',   PlainNum(router.connectionCount)))

        # Overall delivery related counts.
        # These overall statistics were introduced in 1.1 version.
        # Wrap these in a try except so that newer versions of qdstat works with older version of router
        try:
            rows.append(('Presettled Count', PlainNum(router.presettledDeliveries)))
            rows.append(('Dropped Presettled Count', PlainNum(router.droppedPresettledDeliveries)))
            rows.append(('Accepted Count', PlainNum(router.acceptedDeliveries)))
            rows.append(('Rejected Count', PlainNum(router.rejectedDeliveries)))
            rows.append(('Released Count', PlainNum(router.releasedDeliveries)))
            rows.append(('Modified Count', PlainNum(router.modifiedDeliveries)))
            try:
                rows.append(('Deliveries Delayed > 1sec',  PlainNum(router.deliveriesDelayed1Sec)))
                rows.append(('Deliveries Delayed > 10sec', PlainNum(router.deliveriesDelayed10Sec)))
                rows.append(('Deliveries Stuck > 10sec',   PlainNum(router.deliveriesStuck)))
                rows.append(('Deliveries to Fallback',     PlainNum(router.deliveriesRedirectedToFallback)))
                try:
                    rows.append(('Links Blocked', PlainNum(router.linksBlocked)))
                except:
                    pass
            except:
                pass
            rows.append(('Ingress Count', PlainNum(router.deliveriesIngress)))
            rows.append(('Egress Count', PlainNum(router.deliveriesEgress)))
            rows.append(('Transit Count', PlainNum(router.deliveriesTransit)))
            rows.append(('Deliveries from Route Container', PlainNum(router.deliveriesIngressRouteContainer)))
            rows.append(('Deliveries to Route Container', PlainNum(router.deliveriesEgressRouteContainer)))
        except:
            pass

        title = "Router Statistics"
        dispRows = rows
        disp.formattedTable(title, heads, dispRows)

    def displayRouterLinks(self, show_date_id=True):
        disp = Display(prefix="  ", bodyFormat=self.bodyFormat)
        heads = []
        heads.append(Header("type"))
        heads.append(Header("dir"))
        heads.append(Header("conn id"))
        heads.append(Header("id"))
        heads.append(Header("peer"))
        heads.append(Header("class"))
        heads.append(Header("addr"))
        heads.append(Header("phs"))
        heads.append(Header("cap", Header.PLAIN_NUM))

        rows = []
        cols = ('linkType', 'linkDir', 'connectionId', 'identity', 'peer', 'owningAddr',
                'capacity', 'undeliveredCount', 'unsettledCount', 'deliveryCount',
                'presettledCount', 'droppedPresettledCount', 'acceptedCount', 'rejectedCount', 'releasedCount',
                'modifiedCount', 'deliveriesDelayed1Sec', 'deliveriesDelayed10Sec', 'deliveriesStuck',
                'creditAvailable', 'zeroCreditSeconds',
                'adminStatus', 'operStatus', 'linkName', 'priority', 'settleRate')

        objects = self.query('org.apache.qpid.dispatch.router.link', cols, limit=self.opts.limit)

        has_dropped_presettled_count = False
        has_priority = False
        has_delayed  = False
        has_stuck    = False
        has_credit   = False

        if show_date_id:
            self.display_datetime_router_id()

        if objects:
            first_row = objects[0]
            if first_row:
                if hasattr(first_row, 'droppedPresettledCount'):
                    has_dropped_presettled_count = True
                if hasattr(first_row, 'priority'):
                    has_priority = True
                if hasattr(first_row, 'deliveriesDelayed1Sec'):
                    has_delayed = True
                if hasattr(first_row, 'deliveriesStuck'):
                    has_stuck = True
                if hasattr(first_row, 'creditAvailable'):
                    has_credit = True

        if has_priority:
            heads.append(Header("pri", Header.PLAIN_NUM))
        heads.append(Header("undel", Header.PLAIN_NUM))
        heads.append(Header("unsett", Header.PLAIN_NUM))
        heads.append(Header("deliv", Header.PLAIN_NUM))
        heads.append(Header("presett", Header.PLAIN_NUM))

        if has_dropped_presettled_count:
            heads.append(Header("psdrop", Header.PLAIN_NUM))

        heads.append(Header("acc", Header.PLAIN_NUM))
        heads.append(Header("rej", Header.PLAIN_NUM))
        heads.append(Header("rel", Header.PLAIN_NUM))
        heads.append(Header("mod", Header.PLAIN_NUM))
        if has_delayed:
            heads.append(Header("delay", Header.PLAIN_NUM))
            heads.append(Header("rate", Header.PLAIN_NUM))
        if has_stuck:
            heads.append(Header("stuck", Header.PLAIN_NUM))
        if has_credit:
            heads.append(Header("cred", Header.PLAIN_NUM))
            heads.append(Header("blkd"))
        if self.opts.verbose:
            heads.append(Header("admin"))
            heads.append(Header("oper"))
            heads.append(Header("name"))

        for link in objects:
            row = []
            row.append(link.linkType)
            row.append(link.linkDir)
            row.append(link.connectionId)
            row.append(link.identity)
            row.append(link.peer)
            row.append(self._addr_class(link.owningAddr))
            row.append(self._addr_text(link.owningAddr))
            row.append(self._addr_phase(link.owningAddr))
            row.append(link.capacity)
            if has_priority:
                row.append(link.priority)
            row.append(link.undeliveredCount)
            row.append(link.unsettledCount)
            row.append(link.deliveryCount)
            row.append(link.presettledCount)
            if has_dropped_presettled_count:
                row.append(link.droppedPresettledCount)
            row.append(link.acceptedCount)
            row.append(link.rejectedCount)
            row.append(link.releasedCount)
            row.append(link.modifiedCount)
            if has_delayed:
                row.append(link.deliveriesDelayed1Sec + link.deliveriesDelayed10Sec)
                row.append(link.settleRate)
            if has_stuck:
                row.append(link.deliveriesStuck)
            if has_credit:
                row.append(link.creditAvailable)
                if link.zeroCreditSeconds > 0:
                    row.append(TimeShort(link.zeroCreditSeconds * 1000000000))
                else:
                    row.append('-')
            if self.opts.verbose:
                row.append(link.adminStatus)
                row.append(link.operStatus)
                row.append(link.linkName)
            rows.append(row)
        title = "Router Links"
        dispRows = rows
        disp.formattedTable(title, heads, dispRows)

    def displayRouterNodes(self, show_date_id=True):
        disp = Display(prefix="  ", bodyFormat=self.bodyFormat)
        heads = []
        heads.append(Header("router-id"))
        heads.append(Header("next-hop"))
        heads.append(Header("link"))
        if self.opts.verbose:
            heads.append(Header("ver"))
            heads.append(Header("cost"))
            heads.append(Header("neighbors"))
            heads.append(Header("valid-origins"))
        rows = []
        objects = self.query('org.apache.qpid.dispatch.router.node', limit=self.opts.limit)

        # Find the most recent topo change in this neighborhood.
        lastTopoChange = 0.0

        if show_date_id:
            self.display_datetime_router_id()

        for node in objects:
            row = []
            if node.lastTopoChange:
                if float(node.lastTopoChange) > lastTopoChange:
                    lastTopoChange = float(node.lastTopoChange)
            row.append(node.id)
            if node.nextHop != None:
                row.append(node.nextHop)
                row.append('-')
            else:
                row.append('-')
                row.append(node.routerLink)

            if self.opts.verbose:
                row.append(get(node, 'protocolVersion'))
                row.append(get(node, 'cost'))
                row.append('%r' % self._list_clean(node.linkState))
                row.append('%r' % self._list_clean(node.validOrigins))
            rows.append(row)
        if len(rows) > 0:
            title = "Routers in the Network"
            # Use gmtime to make times comparable across large networks.
            if lastTopoChange > 1.0:
                topoLine = "\nLast Topology Change: " + strftime('%A %b %d %H:%M:%S %Y',gmtime(lastTopoChange)) + " GMT"
                title += topoLine
            sort = Sorter(heads, rows, 'router-id')
            dispRows = sort.getSorted()
            disp.formattedTable(title, heads, dispRows)
        else:
            print("Router is Standalone - No Router List")

    def displayAddresses(self, show_date_id=True):
        disp = Display(prefix="  ", bodyFormat=self.bodyFormat)
        heads = []
        heads.append(Header("class"))
        heads.append(Header("addr"))
        heads.append(Header("phs"))
        heads.append(Header("distrib"))

        rows = []
        cols = ('distribution', 'inProcess', 'subscriberCount', 'remoteCount',
                'containerCount', 'deliveriesIngress', 'deliveriesEgress', 'deliveriesRedirectedToFallback',
                'deliveriesTransit', 'deliveriesToContainer', 'deliveriesFromContainer', 'name', 'priority')

        objects = self.query('org.apache.qpid.dispatch.router.address', cols, limit=self.opts.limit)

        has_priority = False

        if show_date_id:
            self.display_datetime_router_id()

        if objects:
            first_row = objects[0]
            if first_row:
                if hasattr(first_row, 'priority'):
                    has_priority = True

        if has_priority:
            heads.append(Header("pri"))
        if self.opts.verbose:
            heads.append(Header("in-proc", Header.COMMAS))
        heads.append(Header("local", Header.COMMAS))
        heads.append(Header("remote", Header.COMMAS))
        heads.append(Header("in", Header.COMMAS))
        heads.append(Header("out", Header.COMMAS))
        heads.append(Header("thru", Header.COMMAS))
        heads.append(Header("fallback", Header.COMMAS))
        if self.opts.verbose:
            heads.append(Header("to-proc", Header.COMMAS))
            heads.append(Header("from-proc", Header.COMMAS))

        for addr in objects:
            row = []
            row.append(self._addr_class(addr.name))
            row.append(self._addr_text(addr.name))
            row.append(self._addr_phase(addr.name))
            row.append(addr.distribution)
            if has_priority:
                row.append(addr.priority if addr.priority >= 0 else "-")
            if self.opts.verbose:
                row.append(addr.inProcess)
            row.append(PlainNum(addr.containerCount) if addr.name[0] in 'CDEF' else PlainNum(addr.subscriberCount))
            row.append(PlainNum(addr.remoteCount))
            row.append(PlainNum(addr.deliveriesIngress))
            row.append(PlainNum(addr.deliveriesEgress))
            row.append(PlainNum(addr.deliveriesTransit))
            try:
                row.append(PlainNum(addr.deliveriesRedirectedToFallback))
            except:
                row.append("-")
            if self.opts.verbose:
                row.append(PlainNum(addr.deliveriesToContainer))
                row.append(PlainNum(addr.deliveriesFromContainer))
            rows.append(row)
        title = "Router Addresses"
        sorter = Sorter(heads, rows, 'addr', 0, True)
        dispRows = sorter.getSorted()
        disp.formattedTable(title, heads, dispRows)

    def displayAutolinks(self, show_date_id=True):
        disp = Display(prefix="  ", bodyFormat=self.bodyFormat)
        heads = []
        heads.append(Header("addr"))
        heads.append(Header("dir"))
        heads.append(Header("phs"))
        heads.append(Header("extAddr"))
        heads.append(Header("link"))
        heads.append(Header("status"))
        heads.append(Header("lastErr"))
        rows = []
        cols = ('address', 'direction', 'phase', 'externalAddress', 'linkRef', 'operStatus', 'lastError')

        objects = self.query('org.apache.qpid.dispatch.router.config.autoLink', cols, limit=self.opts.limit)

        if show_date_id:
            self.display_datetime_router_id()

        if not objects:
            print("AutoLinks")
            print("No AutoLinks found")
            return

        for al in objects:
            row = []
            row.append(al.address)
            row.append(al.direction)
            row.append(al.phase)
            row.append(al.externalAddress)
            row.append(al.linkRef)
            row.append(al.operStatus)
            row.append(al.lastError)
            rows.append(row)

        title = "AutoLinks"
        sorter = Sorter(heads, rows, 'addr', 0, True)
        dispRows = sorter.getSorted()
        disp.formattedTable(title, heads, dispRows)

    def displayLinkRoutes(self, show_date_id=True):
        disp = Display(prefix="  ", bodyFormat=self.bodyFormat)
        heads = []
        heads.append(Header("address"))
        heads.append(Header("dir"))
        heads.append(Header("distrib"))
        heads.append(Header("status"))
        rows = []
        cols = ('prefix', 'direction', 'distribution', 'operStatus', 'pattern', 'addExternalPrefix', 'delExternalPrefix')

        link_routes = self.query('org.apache.qpid.dispatch.router.config.linkRoute', cols, limit=self.opts.limit)

        have_add_del_prefix = False

        if not link_routes:
            if show_date_id:
                self.display_datetime_router_id()
            print("Link Routes")
            print("No Link Routes found")
            return

        if show_date_id:
            self.display_datetime_router_id()

        for link_route in link_routes:
            row = []
            row.append(link_route.prefix if link_route.prefix else link_route.pattern)
            row.append(link_route.direction)
            row.append(link_route.distribution)
            row.append(link_route.operStatus)
            try:
                if link_route.addExternalPrefix or link_route.delExternalPrefix:
                    row.append(link_route.addExternalPrefix)
                    row.append(link_route.delExternalPrefix)
                    have_add_del_prefix = True
            except KeyError:
                pass # added post 1.1.0
            rows.append(row)
        title = "Link Routes"
        if have_add_del_prefix:
            heads.append(Header("add-ext-prefix"))
            heads.append(Header("del-ext-prefix"))
        sorter = Sorter(heads, rows, 'address', 0, True)
        dispRows = sorter.getSorted()
        disp.formattedTable(title, heads, dispRows)

    def displayMemory(self, show_date_id=True):
        disp = Display(prefix="  ", bodyFormat=self.bodyFormat)
        heads = []
        heads.append(Header("type"))
        heads.append(Header("size", Header.COMMAS))
        heads.append(Header("batch"))
        heads.append(Header("thread-max", Header.COMMAS))
        heads.append(Header("total", Header.COMMAS))
        heads.append(Header("in-threads", Header.COMMAS))
        heads.append(Header("rebal-in", Header.COMMAS))
        heads.append(Header("rebal-out", Header.COMMAS))
        rows = []
        cols = ('identity', 'typeSize', 'transferBatchSize', 'localFreeListMax',
                'totalAllocFromHeap', 'heldByThreads', 'batchesRebalancedToThreads',
                'batchesRebalancedToGlobal')

        objects = self.query('org.apache.qpid.dispatch.allocator', cols)

        if show_date_id:
            self.display_datetime_router_id()

        pooled_total = 0
        for t in objects:
            row = []
            row.append(self._identity_clean(t.identity))
            row.append(PlainNum(t.typeSize))
            row.append(PlainNum(t.transferBatchSize))
            row.append(PlainNum(t.localFreeListMax))
            row.append(PlainNum(t.totalAllocFromHeap))
            row.append(PlainNum(t.heldByThreads))
            row.append(PlainNum(t.batchesRebalancedToThreads))
            row.append(PlainNum(t.batchesRebalancedToGlobal))
            rows.append(row)
            pooled_total += (t.typeSize * t.totalAllocFromHeap)
        if not rows:
            # router built w/o memory pools:
            print("No memory statistics available")
            return
        title = "Types"
        sorter = Sorter(heads, rows, 'type', 0, True)
        dispRows = sorter.getSorted()
        disp.formattedTable(title, heads, dispRows)

        # attempt to get the qdrouterd process memory usage
        # this may not be present on all platforms
        rows = []
        try:
            objects = self.query('org.apache.qpid.dispatch.router', ['memoryUsage'])
            mem = objects[0].memoryUsage
        except Exception:
            mem = None

        if mem is not None:
            hdr_format = Header.KiMiGi
            rows.append(mem)
        else:
            hdr_format = Header.NONE
            rows.append("-")

        rows.append(pooled_total)

        disp.formattedTable("\nSummary",
                            [Header("VmSize", hdr_format),
                             Header("Pooled", Header.KiMiGi)],
                            [rows])

    def displayLog(self):
        log = self.get_log(limit=self.opts.limit)
        for line in log:
            print("%s %s (%s) %s" % (ctime(line[5]), line[0], line[1], line[2]))

    def show_all(self, show_summary=True):
        if show_summary:
            # print the datetime and router id
            print(str(datetime.utcnow())  + " UTC")
            self.displayRouterId()
            print("")

        self.displayRouterLinks(show_date_id=False)
        print("")
        self.displayAddresses(show_date_id=False)
        print("")
        self.displayConnections(show_date_id=False)
        print("")
        self.displayAutolinks(show_date_id=False)
        print("")
        self.displayLinkRoutes(show_date_id=False)
        print("")
        self.displayGeneral(show_date_id=False)
        print("")
        self.displayMemory(show_date_id=False)
        print("")

    def has_nodes(self):
        all_nodes = super(BusManager, self).get_mgmt_nodes()
        has_nodes = True
        if all_nodes:
            if len(all_nodes) < 2:
                has_nodes = False
        else:
           has_nodes = False

        return has_nodes, all_nodes

    def has_nodes(self):
        all_nodes = super(BusManager, self).get_mgmt_nodes()
        has_nodes = True
        if all_nodes:
            if len(all_nodes) < 2:
                has_nodes = False
        else:
           has_nodes = False

        return has_nodes, all_nodes

    def display(self):
        has_nodes, nodes = self.has_nodes()
        if self.opts.all_routers and has_nodes:
            print(str(datetime.utcnow()) + " UTC")
            for node in nodes:
                super(BusManager, self).set_client(node[6:])
                parts = node.split("/")
                print ("Router ", parts[3])
                print("")
                if self.show.__name__ == 'show_all':
                    self.show(show_summary=False)
                else:
                    self.show(show_date_id=False)
                print("")
        else:
            self.show()

def run(argv):
    args = parse_args_qdstat(BusManager)
    bm = BusManager(args)
    try:
        bm.display()
    finally:
        bm.close()

if __name__ == "__main__":
    sys.exit(main(run))<|MERGE_RESOLUTION|>--- conflicted
+++ resolved
@@ -317,14 +317,6 @@
         objects = self.query('org.apache.qpid.dispatch.router')
 
         router = objects[0]
-<<<<<<< HEAD
-        if show_date_id:
-            self.display_datetime_router_id()
-
-        rows.append(('Version',       router.version))
-        rows.append(('Mode',          router.mode))
-        rows.append(('Router Id',     router.id))
-=======
 
         if show_date_id:
             self.display_datetime_router_id()
@@ -337,15 +329,11 @@
         except:
             pass
 
->>>>>>> 1fd20c97
         try:
             rows.append(('Uptime',        TimeLong(router.uptimeSeconds)))
         except:
             pass
-<<<<<<< HEAD
-=======
             
->>>>>>> 1fd20c97
         try:
             if router.memoryUsage > 0:
                 rows.append(('VmSize', NumKMG(router.memoryUsage,
