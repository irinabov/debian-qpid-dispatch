--- conflicted
+++ resolved
@@ -575,15 +575,12 @@
         self.assertEqual(out_links, COUNT)
         self.assertEqual(in_links, COUNT)
 
-<<<<<<< HEAD
-=======
     def test_worker_threads(self):
         long_type = 'org.apache.qpid.dispatch.router'
         qd_manager = QdManager(self, address=self.address())
         output = qd_manager.query('org.apache.qpid.dispatch.router')
         self.assertEqual(output[0]['workerThreads'], 4)
 
->>>>>>> 1fd20c97
     def test_check_memory_usage(self):
         """
         Verify that the process memory usage is present. Non-Linux platforms
