#
# Licensed to the Apache Software Foundation (ASF) under one
# or more contributor license agreements.  See the NOTICE file
# distributed with this work for additional information
# regarding copyright ownership.  The ASF licenses this file
# to you under the Apache License, Version 2.0 (the
# "License"); you may not use this file except in compliance
# with the License.  You may obtain a copy of the License at
#
#   http://www.apache.org/licenses/LICENSE-2.0
#
# Unless required by applicable law or agreed to in writing,
# software distributed under the License is distributed on an
# "AS IS" BASIS, WITHOUT WARRANTIES OR CONDITIONS OF ANY
# KIND, either express or implied.  See the License for the
# specific language governing permissions and limitations
# under the License.
#

from __future__ import unicode_literals
from __future__ import division
from __future__ import absolute_import
from __future__ import print_function

from system_test import TestCase, Qdrouterd, main_module
from system_test import unittest
from proton.utils import BlockingConnection
import subprocess
<<<<<<< HEAD
=======
import sys
>>>>>>> f50bfc90

class MaxFrameMaxSessionFramesTest(TestCase):
    """System tests setting proton negotiated size max-frame-size and incoming-window"""
    @classmethod
    def setUpClass(cls):
        """Start a router"""
        super(MaxFrameMaxSessionFramesTest, cls).setUpClass()
        name = "MaxFrameMaxSessionFrames"
        config = Qdrouterd.Config([
            ('router', {'mode': 'standalone', 'id': 'QDR'}),

            ('listener', {'host': '0.0.0.0', 'port': cls.tester.get_port(), 'maxFrameSize': '2048', 'maxSessionFrames': '10'}),
        ])
        cls.router = cls.tester.qdrouterd(name, config)
        cls.router.wait_ready()
        cls.address = cls.router.addresses[0]

    def test_max_frame_max_session_frames__max_sessions_default(self):
        # Set up a connection to get the Open and a receiver to get a Begin frame in the log
        bc = BlockingConnection(self.router.addresses[0])
        bc.create_receiver("xxx")
        bc.close()

        with open('../setUpClass/MaxFrameMaxSessionFrames.log', 'r') as router_log:
            log_lines = router_log.read().split("\n")
            open_lines = [s for s in log_lines if "-> @open" in s]
            # max-frame is from the config
            self.assertIn(' max-frame-size=2048,', open_lines[0])
            # channel-max is default
            self.assertIn(" channel-max=32767", open_lines[0])
            begin_lines = [s for s in log_lines if "-> @begin" in s]
            # incoming-window is from the config
            self.assertIn(" incoming-window=10,", begin_lines[0])


class MaxSessionsTest(TestCase):
    """System tests setting proton channel-max"""
    @classmethod
    def setUpClass(cls):
        """Start a router and a messenger"""
        super(MaxSessionsTest, cls).setUpClass()
        name = "MaxSessions"
        config = Qdrouterd.Config([
            ('router', {'mode': 'standalone', 'id': 'QDR'}),

            ('listener', {'host': '0.0.0.0', 'port': cls.tester.get_port(), 'maxSessions': '10'}),
        ])
        cls.router = cls.tester.qdrouterd(name, config)
        cls.router.wait_ready()
        cls.address = cls.router.addresses[0]

    def test_max_sessions(self):
        # Set up a connection to get the Open and a receiver to get a Begin frame in the log
        bc = BlockingConnection(self.router.addresses[0])
        bc.create_receiver("xxx")
        bc.close()

        with open('../setUpClass/MaxSessions.log', 'r') as router_log:
            log_lines = router_log.read().split("\n")
            open_lines = [s for s in log_lines if "-> @open" in s]
            # channel-max is 9
<<<<<<< HEAD
            self.assertTrue(" channel-max=9" in open_lines[0])
=======
            self.assertIn(" channel-max=9", open_lines[0])
>>>>>>> f50bfc90


class MaxSessionsZeroTest(TestCase):
    """System tests setting proton channel-max"""
    @classmethod
    def setUpClass(cls):
        """Start a router and a messenger"""
        super(MaxSessionsZeroTest, cls).setUpClass()
        name = "MaxSessionsZero"
        config = Qdrouterd.Config([
            ('router', {'mode': 'standalone', 'id': 'QDR'}),

            ('listener', {'host': '0.0.0.0', 'port': cls.tester.get_port(), 'maxSessions': '0'}),
        ])
        cls.router = cls.tester.qdrouterd(name, config)
        cls.router.wait_ready()
        cls.address = cls.router.addresses[0]

    def test_max_sessions_zero(self):
        # Set up a connection to get the Open and a receiver to get a Begin frame in the log
        bc = BlockingConnection(self.router.addresses[0])
        bc.create_receiver("xxx")
        bc.close()

        with open('../setUpClass/MaxSessionsZero.log', 'r') as router_log:
            log_lines = router_log.read().split("\n")
            open_lines = [s for s in log_lines if "-> @open" in s]
            # channel-max is 0. Should get proton default 32767
            self.assertIn(" channel-max=32767", open_lines[0])


class MaxSessionsLargeTest(TestCase):
    """System tests setting proton channel-max"""
    @classmethod
    def setUpClass(cls):
        """Start a router and a messenger"""
        super(MaxSessionsLargeTest, cls).setUpClass()
        name = "MaxSessionsLarge"
        config = Qdrouterd.Config([
            ('router', {'mode': 'standalone', 'id': 'QDR'}),

            ('listener', {'host': '0.0.0.0', 'port': cls.tester.get_port(), 'maxSessions': '500000'}),
        ])
        cls.router = cls.tester.qdrouterd(name, config)
        cls.router.wait_ready()
        cls.address = cls.router.addresses[0]

    def test_max_sessions_large(self):
        # Set up a connection to get the Open and a receiver to get a Begin frame in the log
        bc = BlockingConnection(self.router.addresses[0])
        bc.create_receiver("xxx")
        bc.close()

        with open('../setUpClass/MaxSessionsLarge.log', 'r') as router_log:
            log_lines = router_log.read().split("\n")
            open_lines = [s for s in log_lines if "-> @open" in s]
            # channel-max is 0. Should get proton default 32767
            self.assertIn(" channel-max=32767", open_lines[0])


class MaxFrameSmallTest(TestCase):
    """System tests setting proton max-frame-size"""
    @classmethod
    def setUpClass(cls):
        """Start a router and a messenger"""
        super(MaxFrameSmallTest, cls).setUpClass()
        name = "MaxFrameSmall"
        config = Qdrouterd.Config([
            ('router', {'mode': 'standalone', 'id': 'QDR'}),

            ('listener', {'host': '0.0.0.0', 'port': cls.tester.get_port(), 'maxFrameSize': '2'}),
        ])
        cls.router = cls.tester.qdrouterd(name, config)
        cls.router.wait_ready()
        cls.address = cls.router.addresses[0]

    def test_max_frame_small(self):
        # Set up a connection to get the Open and a receiver to get a Begin frame in the log
        bc = BlockingConnection(self.router.addresses[0])
        bc.create_receiver("xxx")
        bc.close()

        with open('../setUpClass/MaxFrameSmall.log', 'r') as router_log:
            log_lines = router_log.read().split("\n")
            open_lines = [s for s in log_lines if "-> @open" in s]
            # if frame size <= 512 proton set min of 512
            self.assertIn(" max-frame-size=512", open_lines[0])


class MaxFrameDefaultTest(TestCase):
    """System tests setting proton max-frame-size"""
    @classmethod
    def setUpClass(cls):
        """Start a router and a messenger"""
        super(MaxFrameDefaultTest, cls).setUpClass()
        name = "MaxFrameDefault"
        config = Qdrouterd.Config([
            ('router', {'mode': 'standalone', 'id': 'QDR'}),

            ('listener', {'host': '0.0.0.0', 'port': cls.tester.get_port()}),
        ])
        cls.router = cls.tester.qdrouterd(name, config)
        cls.router.wait_ready()
        cls.address = cls.router.addresses[0]

    def test_max_frame_default(self):
        # Set up a connection to get the Open and a receiver to get a Begin frame in the log
        bc = BlockingConnection(self.router.addresses[0])
        bc.create_receiver("xxx")
        bc.close()

        with open('../setUpClass/MaxFrameDefault.log', 'r') as router_log:
            log_lines = router_log.read().split("\n")
            open_lines = [s for s in log_lines if "-> @open" in s]
            # if frame size not set then a default is used
            self.assertIn(" max-frame-size=16384", open_lines[0])


class MaxSessionFramesDefaultTest(TestCase):
    """System tests setting proton max-frame-size"""
    @classmethod
    def setUpClass(cls):
        """Start a router and a messenger"""
        super(MaxSessionFramesDefaultTest, cls).setUpClass()
        name = "MaxSessionFramesDefault"
        config = Qdrouterd.Config([
            ('router', {'mode': 'standalone', 'id': 'QDR'}),

            ('listener', {'host': '0.0.0.0', 'port': cls.tester.get_port()}),
        ])
        cls.router = cls.tester.qdrouterd(name, config)
        cls.router.wait_ready()
        cls.address = cls.router.addresses[0]

    def test_max_session_frames_default(self):
        # Set up a connection to get the Open and a receiver to get a Begin frame in the log
        bc = BlockingConnection(self.router.addresses[0])
        bc.create_receiver("xxx")
        bc.close()

        with open('../setUpClass/MaxSessionFramesDefault.log', 'r') as router_log:
            log_lines = router_log.read().split("\n")
            open_lines = [s for s in log_lines if "-> @open" in s]
            # if frame size not set then a default is used
            self.assertIn(" max-frame-size=16384", open_lines[0])
            begin_lines = [s for s in log_lines if "-> @begin" in s]
<<<<<<< HEAD
            # incoming-window is defaulted to 2^31-1 (Proton default)
            self.assertTrue(" incoming-window=2147483647," in begin_lines[0])
=======
            # incoming-window should be 2^31-1 (64-bit) or
            # (2^31-1) / max-frame-size (32-bit)
            is_64bits = sys.maxsize > 2 ** 32
            expected = " incoming-window=2147483647," if is_64bits else \
                (" incoming-window=%d," % int(2147483647 / 16384))
            #self.assertIn(expected, begin_lines[0], "Expected:'%s' not found in '%s'" % (expected, begin_lines[0]))
            self.assertIn(expected, begin_lines[0])
>>>>>>> f50bfc90


class MaxFrameMaxSessionFramesZeroTest(TestCase):
    """
    System tests setting proton negotiated size max-frame-size and incoming-window
    when they are both zero. Frame size is bumped up to the minimum and capacity is
    bumped up to have an incoming window of 1
    """
    @classmethod
    def setUpClass(cls):
        """Start a router"""
        super(MaxFrameMaxSessionFramesZeroTest, cls).setUpClass()
        name = "MaxFrameMaxSessionFramesZero"
        config = Qdrouterd.Config([
            ('router', {'mode': 'standalone', 'id': 'QDR'}),

            ('listener', {'host': '0.0.0.0', 'port': cls.tester.get_port(), 'maxFrameSize': '0', 'maxSessionFrames': '0'}),
        ])
        cls.router = cls.tester.qdrouterd(name, config)
        cls.router.wait_ready()
        cls.address = cls.router.addresses[0]

    def test_max_frame_max_session_zero(self):
        # Set up a connection to get the Open and a receiver to get a Begin frame in the log
        bc = BlockingConnection(self.router.addresses[0])
        bc.create_receiver("xxx")
        bc.close()

        with open('../setUpClass/MaxFrameMaxSessionFramesZero.log', 'r') as router_log:
            log_lines = router_log.read().split("\n")
            open_lines = [s for s in log_lines if "-> @open" in s]
            # max-frame gets set to protocol min
            self.assertIn(' max-frame-size=512,', open_lines[0])
            begin_lines = [s for s in log_lines if "-> @begin" in s]
<<<<<<< HEAD
            # incoming-window is defaulted to 2^31-1 (Proton default)
            self.assertTrue(" incoming-window=2147483647," in begin_lines[0])
=======
            # incoming-window should be 2^31-1 (64-bit) or
            # (2^31-1) / max-frame-size (32-bit)
            is_64bits = sys.maxsize > 2 ** 32
            expected = " incoming-window=2147483647," if is_64bits else \
                (" incoming-window=%d," % int(2147483647 / 512))
            self.assertIn(expected, begin_lines[0])
>>>>>>> f50bfc90


class ConnectorSettingsDefaultTest(TestCase):
    """
    The internal logic for protocol settings in listener and connector
    is common code. This test makes sure that defaults in the connector
    config make it to the wire.
    """
    inter_router_port = None

    @staticmethod
    def ssl_config(client_server, connection):
        return []  # Over-ridden by RouterTestSsl

    @classmethod
    def setUpClass(cls):
        """Start two routers"""
        super(ConnectorSettingsDefaultTest, cls).setUpClass()

        def router(name, client_server, connection):
            config = cls.ssl_config(client_server, connection) + [
                ('router', {'mode': 'interior', 'id': 'QDR.%s' % name}),

                ('listener', {'port': cls.tester.get_port()}),
                connection
            ]

            config = Qdrouterd.Config(config)

            cls.routers.append(cls.tester.qdrouterd(name, config, wait=True))

        cls.routers = []

        inter_router_port = cls.tester.get_port()

        router('A', 'server',
               ('listener', {'role': 'inter-router', 'port': inter_router_port}))
        router('B', 'client',
               ('connector', {'name': 'connectorToA', 'role': 'inter-router', 'port': inter_router_port}))

        cls.routers[0].wait_router_connected('QDR.B')
        cls.routers[1].wait_router_connected('QDR.A')

    def test_connector_default(self):
<<<<<<< HEAD
        with  open('../setUpClass/A.log', 'r') as router_log:
=======
        with open('../setUpClass/A.log', 'r') as router_log:
>>>>>>> f50bfc90
            log_lines = router_log.read().split("\n")
            open_lines = [s for s in log_lines if "<- @open" in s]
            # defaults
            self.assertIn(' max-frame-size=16384,', open_lines[0])
            self.assertIn(' channel-max=32767,', open_lines[0])
            begin_lines = [s for s in log_lines if "<- @begin" in s]
            # incoming-window should be 2^31-1 (64-bit) or
            # (2^31-1) / max-frame-size (32-bit)
            is_64bits = sys.maxsize > 2 ** 32
            expected = " incoming-window=2147483647," if is_64bits else \
                (" incoming-window=%d," % int(2147483647 / 16384))
            self.assertIn(expected, begin_lines[0])


class ConnectorSettingsNondefaultTest(TestCase):
    """
    The internal logic for protocol settings in listener and connector
    is common code. This test makes sure that settings in the connector
    config make it to the wire. The listener tests test the setting logic.
    """
    inter_router_port = None

    @staticmethod
    def ssl_config(client_server, connection):
        return []  # Over-ridden by RouterTestSsl

    @classmethod
    def setUpClass(cls):
        """Start two routers"""
        super(ConnectorSettingsNondefaultTest, cls).setUpClass()

        def router(name, client_server, connection):
            config = cls.ssl_config(client_server, connection) + [
                ('router', {'mode': 'interior', 'id': 'QDR.%s' % name}),

                ('listener', {'port': cls.tester.get_port()}),
                connection
            ]

            config = Qdrouterd.Config(config)

            cls.routers.append(cls.tester.qdrouterd(name, config, wait=True))

        cls.routers = []

        inter_router_port = cls.tester.get_port()

        router('A', 'server',
               ('listener', {'role': 'inter-router', 'port': inter_router_port}))
        router('B', 'client',
               ('connector', {'name': 'connectorToA', 'role': 'inter-router', 'port': inter_router_port,
                              'maxFrameSize': '2048', 'maxSessionFrames': '10', 'maxSessions': '20'}))

        cls.routers[0].wait_router_connected('QDR.B')
        cls.routers[1].wait_router_connected('QDR.A')

    def test_connector_default(self):
        with  open('../setUpClass/A.log', 'r') as router_log:
            log_lines = router_log.read().split("\n")
            open_lines = [s for s in log_lines if "<- @open" in s]
            # nondefaults
            self.assertIn(' max-frame-size=2048,', open_lines[0])
            self.assertIn(' channel-max=19,', open_lines[0])
            begin_lines = [s for s in log_lines if "<- @begin" in s]
            # nondefaults
            self.assertIn(" incoming-window=10,", begin_lines[0])


if __name__ == '__main__':
    unittest.main(main_module())<|MERGE_RESOLUTION|>--- conflicted
+++ resolved
@@ -26,10 +26,7 @@
 from system_test import unittest
 from proton.utils import BlockingConnection
 import subprocess
-<<<<<<< HEAD
-=======
 import sys
->>>>>>> f50bfc90
 
 class MaxFrameMaxSessionFramesTest(TestCase):
     """System tests setting proton negotiated size max-frame-size and incoming-window"""
@@ -91,11 +88,7 @@
             log_lines = router_log.read().split("\n")
             open_lines = [s for s in log_lines if "-> @open" in s]
             # channel-max is 9
-<<<<<<< HEAD
-            self.assertTrue(" channel-max=9" in open_lines[0])
-=======
             self.assertIn(" channel-max=9", open_lines[0])
->>>>>>> f50bfc90
 
 
 class MaxSessionsZeroTest(TestCase):
@@ -242,10 +235,6 @@
             # if frame size not set then a default is used
             self.assertIn(" max-frame-size=16384", open_lines[0])
             begin_lines = [s for s in log_lines if "-> @begin" in s]
-<<<<<<< HEAD
-            # incoming-window is defaulted to 2^31-1 (Proton default)
-            self.assertTrue(" incoming-window=2147483647," in begin_lines[0])
-=======
             # incoming-window should be 2^31-1 (64-bit) or
             # (2^31-1) / max-frame-size (32-bit)
             is_64bits = sys.maxsize > 2 ** 32
@@ -253,7 +242,6 @@
                 (" incoming-window=%d," % int(2147483647 / 16384))
             #self.assertIn(expected, begin_lines[0], "Expected:'%s' not found in '%s'" % (expected, begin_lines[0]))
             self.assertIn(expected, begin_lines[0])
->>>>>>> f50bfc90
 
 
 class MaxFrameMaxSessionFramesZeroTest(TestCase):
@@ -288,17 +276,12 @@
             # max-frame gets set to protocol min
             self.assertIn(' max-frame-size=512,', open_lines[0])
             begin_lines = [s for s in log_lines if "-> @begin" in s]
-<<<<<<< HEAD
-            # incoming-window is defaulted to 2^31-1 (Proton default)
-            self.assertTrue(" incoming-window=2147483647," in begin_lines[0])
-=======
             # incoming-window should be 2^31-1 (64-bit) or
             # (2^31-1) / max-frame-size (32-bit)
             is_64bits = sys.maxsize > 2 ** 32
             expected = " incoming-window=2147483647," if is_64bits else \
                 (" incoming-window=%d," % int(2147483647 / 512))
             self.assertIn(expected, begin_lines[0])
->>>>>>> f50bfc90
 
 
 class ConnectorSettingsDefaultTest(TestCase):
@@ -343,11 +326,7 @@
         cls.routers[1].wait_router_connected('QDR.A')
 
     def test_connector_default(self):
-<<<<<<< HEAD
-        with  open('../setUpClass/A.log', 'r') as router_log:
-=======
         with open('../setUpClass/A.log', 'r') as router_log:
->>>>>>> f50bfc90
             log_lines = router_log.read().split("\n")
             open_lines = [s for s in log_lines if "<- @open" in s]
             # defaults
