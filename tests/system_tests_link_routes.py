#
# Licensed to the Apache Software Foundation (ASF) under one
# or more contributor license agreements.  See the NOTICE file
# distributed with this work for additional information
# regarding copyright ownership.  The ASF licenses this file
# to you under the Apache License, Version 2.0 (the
# "License"); you may not use this file except in compliance
# with the License.  You may obtain a copy of the License at
#
#   http://www.apache.org/licenses/LICENSE-2.0
#
# Unless required by applicable law or agreed to in writing,
# software distributed under the License is distributed on an
# "AS IS" BASIS, WITHOUT WARRANTIES OR CONDITIONS OF ANY
# KIND, either express or implied.  See the License for the
# specific language governing permissions and limitations
# under the License.
#

from __future__ import unicode_literals
from __future__ import division
from __future__ import absolute_import
from __future__ import print_function

import os
from time import sleep, time
from threading import Event
from subprocess import PIPE, STDOUT

from system_test import TestCase, Qdrouterd, main_module, TIMEOUT, Process, TestTimeout, \
    AsyncTestSender, AsyncTestReceiver, MgmtMsgProxy, unittest, QdManager
from test_broker import FakeBroker
from test_broker import FakeService

from proton import Delivery, symbol
from proton import Message, Data, Condition
from proton.handlers import MessagingHandler
from proton.reactor import AtMostOnce, Container, DynamicNodeProperties, LinkOption, AtLeastOnce
from proton.reactor import ApplicationEvent
from proton.reactor import EventInjector
from proton.utils import BlockingConnection
from system_tests_drain_support import DrainMessagesHandler, DrainOneMessageHandler, DrainNoMessagesHandler, DrainNoMoreMessagesHandler

from qpid_dispatch.management.client import Node
from qpid_dispatch.management.error import NotFoundStatus, BadRequestStatus


class LinkRouteTest(TestCase):
    """
    Tests the linkRoute property of the dispatch router.

    Sets up 4 routers (two of which are acting as brokers (QDR.A, QDR.D)). The other two routers have linkRoutes
    configured such that matching traffic will be directed to/from the 'fake' brokers.

    (please see configs in the setUpClass method to get a sense of how the routers and their connections are configured)
    The tests in this class send and receive messages across this network of routers to link routable addresses.
    Uses the Python Blocking API to send/receive messages. The blocking api plays neatly into the synchronous nature
    of system tests.

        QDR.A acting broker #1
             +---------+         +---------+         +---------+     +-----------------+
             |         | <------ |         | <-----  |         |<----| blocking_sender |
             |  QDR.A  |         |  QDR.B  |         |  QDR.C  |     +-----------------+
             |         | ------> |         | ------> |         |     +-------------------+
             +---------+         +---------+         +---------+---->| blocking_receiver |
                                    ^  |                             +-------------------+
                                    |  |
                                    |  V
                                 +---------+
                                 |         |
                                 |  QDR.D  |
                                 |         |
                                 +---------+
                            QDR.D acting broker #2

    """
    @classmethod
    def get_router(cls, index):
        return cls.routers[index]

    @classmethod
    def setUpClass(cls):
        """Start three routers"""
        super(LinkRouteTest, cls).setUpClass()

        def router(name, connection):

            config = [
                ('router', {'mode': 'interior', 'id': 'QDR.%s'%name}),
            ] + connection

            config = Qdrouterd.Config(config)
            cls.routers.append(cls.tester.qdrouterd(name, config, wait=False))

        cls.routers = []
        a_listener_port = cls.tester.get_port()
        b_listener_port = cls.tester.get_port()
        c_listener_port = cls.tester.get_port()
        d_listener_port = cls.tester.get_port()
        test_tag_listener_port = cls.tester.get_port()

        router('A',
               [
                   ('listener', {'role': 'normal', 'host': '0.0.0.0', 'port': a_listener_port, 'saslMechanisms': 'ANONYMOUS'}),
               ])
        router('B',
               [
                   # Listener for clients, note that the tests assume this listener is first in this list:
                   ('listener', {'role': 'normal', 'host': '0.0.0.0', 'port': b_listener_port, 'saslMechanisms': 'ANONYMOUS'}),
                   ('listener', {'name': 'test-tag', 'role': 'route-container', 'host': '0.0.0.0', 'port': test_tag_listener_port, 'saslMechanisms': 'ANONYMOUS'}),

                   # This is an route-container connection made from QDR.B's ephemeral port to a_listener_port
                   ('connector', {'name': 'broker', 'role': 'route-container', 'host': '0.0.0.0', 'port': a_listener_port, 'saslMechanisms': 'ANONYMOUS'}),
                   # Only inter router communication must happen on 'inter-router' connectors. This connector makes
                   # a connection from the router B's ephemeral port to c_listener_port
                   ('connector', {'name': 'routerC', 'role': 'inter-router', 'host': '0.0.0.0', 'port': c_listener_port}),
                   # This is an on-demand connection made from QDR.B's ephemeral port to d_listener_port
                   ('connector', {'name': 'routerD', 'role': 'route-container', 'host': '0.0.0.0', 'port': d_listener_port, 'saslMechanisms': 'ANONYMOUS'}),

                   #('linkRoute', {'prefix': 'org.apache', 'connection': 'broker', 'direction': 'in'}),
                   ('linkRoute', {'prefix': 'org.apache', 'containerId': 'QDR.A', 'direction': 'in'}),
                   ('linkRoute', {'prefix': 'org.apache', 'containerId': 'QDR.A', 'direction': 'out'}),

                   ('linkRoute', {'prefix': 'pulp.task', 'connection': 'test-tag', 'direction': 'in'}),
                   ('linkRoute', {'prefix': 'pulp.task', 'connection': 'test-tag', 'direction': 'out'}),

                   # addresses matching pattern 'a.*.toA.#' route to QDR.A
                   ('linkRoute', {'pattern': 'a.*.toA.#', 'containerId': 'QDR.A', 'direction': 'in'}),
                   ('linkRoute', {'pattern': 'a.*.toA.#', 'containerId': 'QDR.A', 'direction': 'out'}),

                   # addresses matching pattern 'a.*.toD.#' route to QDR.D
                   # Dont change dir to direction here so we can make sure that the dir attribute is still working.
                   ('linkRoute', {'pattern': 'a.*.toD.#', 'containerId': 'QDR.D', 'dir': 'in'}),
                   ('linkRoute', {'pattern': 'a.*.toD.#', 'containerId': 'QDR.D', 'dir': 'out'})

               ]
               )
        router('C',
               [
                   # The client will exclusively use the following listener to
                   # connect to QDR.C, the tests assume this is the first entry
                   # in the list
                   ('listener', {'host': '0.0.0.0', 'role': 'normal', 'port': cls.tester.get_port(), 'saslMechanisms': 'ANONYMOUS'}),
                   ('listener', {'host': '0.0.0.0', 'role': 'inter-router', 'port': c_listener_port, 'saslMechanisms': 'ANONYMOUS'}),
                   # The dot(.) at the end is ignored by the address hashing scheme.

                   ('linkRoute', {'prefix': 'org.apache.', 'direction': 'in'}),
                   ('linkRoute', {'prefix': 'org.apache.', 'direction': 'out'}),

                   ('linkRoute', {'prefix': 'pulp.task', 'direction': 'in'}),
                   ('linkRoute', {'prefix': 'pulp.task', 'direction': 'out'}),

                   ('linkRoute', {'pattern': 'a.*.toA.#', 'direction': 'in'}),
                   ('linkRoute', {'pattern': 'a.*.toA.#', 'direction': 'out'}),

                   ('linkRoute', {'pattern': 'a.*.toD.#', 'direction': 'in'}),
                   ('linkRoute', {'pattern': 'a.*.toD.#', 'direction': 'out'})

                ]
               )
        router('D',  # sink for QDR.D routes
               [
                   ('listener', {'role': 'normal', 'host': '0.0.0.0', 'port': d_listener_port, 'saslMechanisms': 'ANONYMOUS'}),
               ])

        # Wait for the routers to locate each other, and for route propagation
        # to settle
        cls.routers[1].wait_router_connected('QDR.C')
        cls.routers[2].wait_router_connected('QDR.B')
        cls.routers[2].wait_address("org.apache", remotes=1, delay=0.5, count=2)

        # This is not a classic router network in the sense that QDR.A and D are acting as brokers. We allow a little
        # bit more time for the routers to stabilize.
        sleep(2)

    def run_qdstat_linkRoute(self, address, args=None):
        cmd = ['qdstat', '--bus', str(address), '--timeout', str(TIMEOUT) ] + ['--linkroute']
        if args:
            cmd = cmd + args
        p = self.popen(
            cmd,
            name='qdstat-'+self.id(), stdout=PIPE, expect=None,
            universal_newlines=True)

        out = p.communicate()[0]
        assert p.returncode == 0, "qdstat exit status %s, output:\n%s" % (p.returncode, out)
        return out

    def run_qdmanage(self, cmd, input=None, expect=Process.EXIT_OK, address=None):
        p = self.popen(
            ['qdmanage'] + cmd.split(' ') + ['--bus', address or self.address(), '--indent=-1', '--timeout', str(TIMEOUT)],
            stdin=PIPE, stdout=PIPE, stderr=STDOUT, expect=expect,
            universal_newlines=True)
        out = p.communicate(input)[0]
        try:
            p.teardown()
        except Exception as e:
            raise Exception("%s\n%s" % (e, out))
        return out

    def test_aaa_qdmanage_query_link_route(self):
        """
        qdmanage converts short type to long type and this test specifically tests if qdmanage is actually doing
        the type conversion correctly by querying with short type and long type.
        """
        cmd = 'QUERY --type=linkRoute'
        out = self.run_qdmanage(cmd=cmd, address=self.routers[1].addresses[0])

        # Make sure there is a dir of in and out.
        self.assertIn('"direction": "in"', out)
        self.assertIn('"direction": "out"', out)
        self.assertIn('"containerId": "QDR.A"', out)

        # Use the long type and make sure that qdmanage does not mess up the long type
        cmd = 'QUERY --type=org.apache.qpid.dispatch.router.config.linkRoute'
        out = self.run_qdmanage(cmd=cmd, address=self.routers[1].addresses[0])

        # Make sure there is a dir of in and out.
        self.assertIn('"direction": "in"', out)
        self.assertIn('"direction": "out"', out)
        self.assertIn('"containerId": "QDR.A"', out)

        identity = out[out.find("identity") + 12: out.find("identity") + 13]
        cmd = 'READ --type=linkRoute --identity=' + identity
        out = self.run_qdmanage(cmd=cmd, address=self.routers[1].addresses[0])
        self.assertIn(identity, out)

        exception_occurred = False
        try:
            # This identity should not be found
            cmd = 'READ --type=linkRoute --identity=9999'
            out = self.run_qdmanage(cmd=cmd, address=self.routers[1].addresses[0])
        except Exception as e:
            exception_occurred = True
            self.assertIn("NotFoundStatus: Not Found", str(e))

        self.assertTrue(exception_occurred)

        exception_occurred = False
        try:
            # There is no identity specified, this is a bad request
            cmd = 'READ --type=linkRoute'
            out = self.run_qdmanage(cmd=cmd, address=self.routers[1].addresses[0])
        except Exception as e:
            exception_occurred = True
            self.assertIn("BadRequestStatus: No name or identity provided", str(e))

        self.assertTrue(exception_occurred)

        cmd = 'CREATE --type=autoLink address=127.0.0.1 direction=in connection=routerC'
        out = self.run_qdmanage(cmd=cmd, address=self.routers[1].addresses[0])

        identity = out[out.find("identity") + 12: out.find("identity") + 14]
        cmd = 'READ --type=autoLink --identity=' + identity
        out = self.run_qdmanage(cmd=cmd, address=self.routers[1].addresses[0])
        self.assertIn(identity, out)

    def test_bbb_qdstat_link_routes_routerB(self):
        """
        Runs qdstat on router B to make sure that router B has 4 link routes,
        each having one 'in' and one 'out' entry

        """
        out = self.run_qdstat_linkRoute(self.routers[1].addresses[0])
        for route in ['a.*.toA.#', 'a.*.toD.#', 'org.apache',  'pulp.task']:
            self.assertIn(route, out)

        out_list = out.split()
        self.assertEqual(out_list.count('in'), 4)
        self.assertEqual(out_list.count('out'), 4)

        parts = out.split("\n")
        self.assertEqual(len(parts), 15)

        out = self.run_qdstat_linkRoute(self.routers[1].addresses[0], args=['--limit=1'])
        parts = out.split("\n")
        self.assertEqual(len(parts), 8)

    def test_ccc_qdstat_link_routes_routerC(self):
        """
        Runs qdstat on router C to make sure that router C has 4 link routes,
        each having one 'in' and one 'out' entry

        """
        out = self.run_qdstat_linkRoute(self.routers[2].addresses[0])
        out_list = out.split()

        self.assertEqual(out_list.count('in'), 4)
        self.assertEqual(out_list.count('out'), 4)

    def test_ddd_partial_link_route_match(self):
        """
        The linkRoute on Routers C and B is set to org.apache.
        Creates a receiver listening on the address 'org.apache.dev' and a sender that sends to address 'org.apache.dev'.
        Sends a message to org.apache.dev via router QDR.C and makes sure that the message was successfully
        routed (using partial address matching) and received using pre-created links that were created as a
        result of specifying addresses in the linkRoute attribute('org.apache.').
        """
        hello_world_1 = "Hello World_1!"

        # Connects to listener #2 on QDR.C
        addr = self.routers[2].addresses[0]

        blocking_connection = BlockingConnection(addr)

        # Receive on org.apache.dev
        blocking_receiver = blocking_connection.create_receiver(address="org.apache.dev")

        apply_options = AtMostOnce()

        # Sender to org.apache.dev
        blocking_sender = blocking_connection.create_sender(address="org.apache.dev", options=apply_options)
        msg = Message(body=hello_world_1)
        # Send a message
        blocking_sender.send(msg)

        received_message = blocking_receiver.receive()

        self.assertEqual(hello_world_1, received_message.body)

        # Connect to the router acting like the broker (QDR.A) and check the deliveriesIngress and deliveriesEgress
        local_node = Node.connect(self.routers[0].addresses[0], timeout=TIMEOUT)

        self.assertEqual(u'QDR.A', local_node.query(type='org.apache.qpid.dispatch.router',
                                                    attribute_names=[u'id']).results[0][0])

        self.assertEqual(1, local_node.read(type='org.apache.qpid.dispatch.router.address',
                                            name='M0org.apache.dev').deliveriesEgress)
        self.assertEqual(1, local_node.read(type='org.apache.qpid.dispatch.router.address',
                                            name='M0org.apache.dev').deliveriesIngress)

        # There should be 4 links -
        # 1. outbound receiver link on org.apache.dev
        # 2. inbound sender link on blocking_sender
        # 3. inbound link to the $management
        # 4. outbound link to $management
        # self.assertEqual(4, len()
        self.assertEqual(4, len(local_node.query(type='org.apache.qpid.dispatch.router.link').results))

        blocking_connection.close()

    def test_partial_link_route_match_1(self):
        """
        This test is pretty much the same as the previous test (test_partial_link_route_match) but the connection is
        made to router QDR.B instead of QDR.C and we expect to see the same behavior.
        """
        hello_world_2 = "Hello World_2!"
        addr = self.routers[1].addresses[0]

        blocking_connection = BlockingConnection(addr)

        # Receive on org.apache.dev
        blocking_receiver = blocking_connection.create_receiver(address="org.apache.dev.1")

        apply_options = AtMostOnce()

        # Sender to  to org.apache.dev
        blocking_sender = blocking_connection.create_sender(address="org.apache.dev.1", options=apply_options)
        msg = Message(body=hello_world_2)
        # Send a message
        blocking_sender.send(msg)

        received_message = blocking_receiver.receive()

        self.assertEqual(hello_world_2, received_message.body)

        local_node = Node.connect(self.routers[0].addresses[0], timeout=TIMEOUT)

        # Make sure that the router node acting as the broker (QDR.A) had one message routed through it. This confirms
        # that the message was link routed
        self.assertEqual(1, local_node.read(type='org.apache.qpid.dispatch.router.address',
                                            name='M0org.apache.dev.1').deliveriesEgress)

        self.assertEqual(1, local_node.read(type='org.apache.qpid.dispatch.router.address',
                                            name='M0org.apache.dev.1').deliveriesIngress)

        blocking_connection.close()

    def test_full_link_route_match(self):
        """
        The linkRoute on Routers C and B is set to org.apache.
        Creates a receiver listening on the address 'org.apache' and a sender that sends to address 'org.apache'.
        Sends a message to org.apache via router QDR.C and makes sure that the message was successfully
        routed (using full address matching) and received using pre-created links that were created as a
        result of specifying addresses in the linkRoute attribute('org.apache.').
        """
        hello_world_3 = "Hello World_3!"
        # Connects to listener #2 on QDR.C
        addr = self.routers[2].addresses[0]

        blocking_connection = BlockingConnection(addr)

        # Receive on org.apache
        blocking_receiver = blocking_connection.create_receiver(address="org.apache")

        apply_options = AtMostOnce()

        # Sender to  to org.apache
        blocking_sender = blocking_connection.create_sender(address="org.apache", options=apply_options)
        msg = Message(body=hello_world_3)
        # Send a message
        blocking_sender.send(msg)

        received_message = blocking_receiver.receive()

        self.assertEqual(hello_world_3, received_message.body)

        local_node = Node.connect(self.routers[0].addresses[0], timeout=TIMEOUT)

        # Make sure that the router node acting as the broker (QDR.A) had one message routed through it. This confirms
        # that the message was link routed
        self.assertEqual(1, local_node.read(type='org.apache.qpid.dispatch.router.address',
                                            name='M0org.apache').deliveriesEgress)

        self.assertEqual(1, local_node.read(type='org.apache.qpid.dispatch.router.address',
                                            name='M0org.apache').deliveriesIngress)

        blocking_connection.close()

    def _link_route_pattern_match(self, connect_node, include_host,
                                  exclude_host, test_address,
                                  expected_pattern):
        """
        This helper function ensures that messages sent to 'test_address' pass
        through 'include_host', and are *not* routed to 'exclude_host'

        """
        hello_pattern = "Hello Pattern!"
        route = 'M0' + test_address

        # Connect to the two 'waypoints', ensure the route is not present on
        # either

        node_A = Node.connect(include_host, timeout=TIMEOUT)
        node_B = Node.connect(exclude_host, timeout=TIMEOUT)

        for node in [node_A, node_B]:
            self.assertRaises(NotFoundStatus,
                              node.read,
                              type='org.apache.qpid.dispatch.router.address',
                              name=route)

        # wait until the host we're connecting to gets its next hop for the
        # pattern we're connecting to
        connect_node.wait_address(expected_pattern, remotes=1, delay=0.1, count=2)

        # Connect to 'connect_node' and send message to 'address'

        blocking_connection = BlockingConnection(connect_node.addresses[0])
        blocking_receiver = blocking_connection.create_receiver(address=test_address)
        blocking_sender = blocking_connection.create_sender(address=test_address,
                                                            options=AtMostOnce())
        msg = Message(body=hello_pattern)
        blocking_sender.send(msg)
        received_message = blocking_receiver.receive()
        self.assertEqual(hello_pattern, received_message.body)

        # verify test_address is only present on include_host and not on exclude_host

        self.assertRaises(NotFoundStatus,
                          node_B.read,
                          type='org.apache.qpid.dispatch.router.address',
                          name=route)

        self.assertEqual(1, node_A.read(type='org.apache.qpid.dispatch.router.address',
                                        name=route).deliveriesIngress)
        self.assertEqual(1, node_A.read(type='org.apache.qpid.dispatch.router.address',
                                        name=route).deliveriesIngress)

        # drop the connection and verify that test_address is no longer on include_host

        blocking_connection.close()

        timeout = time() + TIMEOUT
        while True:
            try:
                node_A.read(type='org.apache.qpid.dispatch.router.address',
                            name=route)
                if time() > timeout:
                    raise Exception("Expected route '%s' to expire!" % route)
                sleep(0.1)
            except NotFoundStatus:
                break;

        node_A.close()
        node_B.close()

    def test_link_route_pattern_match(self):
        """
        Verify the addresses match the proper patterns and are routed to the
        proper 'waypoint' only
        """
        qdr_A = self.routers[0].addresses[0]
        qdr_D = self.routers[3].addresses[0]
        qdr_C = self.routers[2]  # note: the node, not the address!

        self._link_route_pattern_match(connect_node=qdr_C,
                                       include_host=qdr_A,
                                       exclude_host=qdr_D,
                                       test_address='a.notD.toA',
                                       expected_pattern='a.*.toA.#')
        self._link_route_pattern_match(connect_node=qdr_C,
                                       include_host=qdr_D,
                                       exclude_host=qdr_A,
                                       test_address='a.notA.toD',
                                       expected_pattern='a.*.toD.#')
        self._link_route_pattern_match(connect_node=qdr_C,
                                       include_host=qdr_A,
                                       exclude_host=qdr_D,
                                       test_address='a.toD.toA.xyz',
                                       expected_pattern='a.*.toA.#')
        self._link_route_pattern_match(connect_node=qdr_C,
                                       include_host=qdr_D,
                                       exclude_host=qdr_A,
                                       test_address='a.toA.toD.abc',
                                       expected_pattern='a.*.toD.#')

    def test_custom_annotations_match(self):
        """
        The linkRoute on Routers C and B is set to org.apache.
        Creates a receiver listening on the address 'org.apache' and a sender that sends to address 'org.apache'.
        Sends a message with custom annotations to org.apache via router QDR.C and makes sure that the message was successfully
        routed (using full address matching) and received using pre-created links that were created as a
        result of specifying addresses in the linkRoute attribute('org.apache.'). Make sure custom annotations arrived as well.
        """
        hello_world_3 = "Hello World_3!"
        # Connects to listener #2 on QDR.C
        addr = self.routers[2].addresses[0]

        blocking_connection = BlockingConnection(addr)

        # Receive on org.apache
        blocking_receiver = blocking_connection.create_receiver(address="org.apache.2")

        apply_options = AtMostOnce()

        # Sender to  to org.apache
        blocking_sender = blocking_connection.create_sender(address="org.apache.2", options=apply_options)
        msg = Message(body=hello_world_3)
        annotations = {'custom-annotation': '1/Custom_Annotation'}
        msg.annotations = annotations

        # Send a message
        blocking_sender.send(msg)

        received_message = blocking_receiver.receive()

        self.assertEqual(hello_world_3, received_message.body)
        self.assertEqual(received_message.annotations, annotations)

        blocking_connection.close()

    def test_full_link_route_match_1(self):
        """
        This test is pretty much the same as the previous test (test_full_link_route_match) but the connection is
        made to router QDR.B instead of QDR.C and we expect the message to be link routed successfully.
        """
        hello_world_4 = "Hello World_4!"
        addr = self.routers[1].addresses[0]

        blocking_connection = BlockingConnection(addr)

        # Receive on org.apache
        blocking_receiver = blocking_connection.create_receiver(address="org.apache.1")

        apply_options = AtMostOnce()

        # Sender to  to org.apache
        blocking_sender = blocking_connection.create_sender(address="org.apache.1", options=apply_options)

        msg = Message(body=hello_world_4)
        # Send a message
        blocking_sender.send(msg)

        received_message = blocking_receiver.receive()

        self.assertEqual(hello_world_4, received_message.body)

        local_node = Node.connect(self.routers[0].addresses[0], timeout=TIMEOUT)

        # Make sure that the router node acting as the broker (QDR.A) had one message routed through it. This confirms
        # that the message was link routed
        self.assertEqual(1, local_node.read(type='org.apache.qpid.dispatch.router.address',
                                            name='M0org.apache.1').deliveriesEgress)

        self.assertEqual(1, local_node.read(type='org.apache.qpid.dispatch.router.address',
                                            name='M0org.apache.1').deliveriesIngress)

        blocking_connection.close()

    def test_zzz_qdmanage_delete_link_route(self):
        """
        We are deleting the link route using qdmanage short name. This should be the last test to run
        """

        local_node = Node.connect(self.routers[1].addresses[0], timeout=TIMEOUT)
        res = local_node.query(type='org.apache.qpid.dispatch.router')
        results = res.results[0]
        attribute_list = res.attribute_names

        result_list = local_node.query(type='org.apache.qpid.dispatch.router.config.linkRoute').results
        self.assertEqual(results[attribute_list.index('linkRouteCount')], len(result_list))

        # First delete linkRoutes on QDR.B
        for rid in range(8):
            cmd = 'DELETE --type=linkRoute --identity=' + result_list[rid][1]
            self.run_qdmanage(cmd=cmd, address=self.routers[1].addresses[0])

        cmd = 'QUERY --type=linkRoute'
        out = self.run_qdmanage(cmd=cmd, address=self.routers[1].addresses[0])
        self.assertEqual(out.rstrip(), '[]')

        # linkRoutes now gone on QDR.B but remember that it still exist on QDR.C
        # We will now try to create a receiver on address org.apache.dev on QDR.C.
        # Since the linkRoute on QDR.B is gone, QDR.C
        # will not allow a receiver to be created since there is no route to destination.

        # Connects to listener #2 on QDR.C
        addr = self.routers[2].addresses[0]

        # Now delete linkRoutes on QDR.C to eradicate linkRoutes completely
        local_node = Node.connect(addr, timeout=TIMEOUT)
        result_list = local_node.query(type='org.apache.qpid.dispatch.router.config.linkRoute').results

        # QDR.C has 8 link routes configured, nuke 'em:
        self.assertEqual(8, len(result_list))
        for rid in range(8):
            cmd = 'DELETE --type=linkRoute --identity=' + result_list[rid][1]
            self.run_qdmanage(cmd=cmd, address=addr)

        cmd = 'QUERY --type=linkRoute'
        out = self.run_qdmanage(cmd=cmd, address=addr)
        self.assertEqual(out.rstrip(), '[]')

        res = local_node.query(type='org.apache.qpid.dispatch.router')
        results = res.results[0]
        attribute_list = res.attribute_names
        self.assertEqual(results[attribute_list.index('linkRouteCount')], 0)

        blocking_connection = BlockingConnection(addr, timeout=3)

        # Receive on org.apache.dev (this address used to be linkRouted but not anymore since we deleted linkRoutes
        # on both QDR.C and QDR.B)
        blocking_receiver = blocking_connection.create_receiver(address="org.apache.dev")

        apply_options = AtMostOnce()
        hello_world_1 = "Hello World_1!"
        # Sender to org.apache.dev
        blocking_sender = blocking_connection.create_sender(address="org.apache.dev", options=apply_options)
        msg = Message(body=hello_world_1)

        # Send a message
        blocking_sender.send(msg)
        received_message = blocking_receiver.receive(timeout=5)
        self.assertEqual(hello_world_1, received_message.body)

    def test_yyy_delivery_tag(self):
        """
        Tests that the router carries over the delivery tag on a link routed delivery
        """
        listening_address = self.routers[1].addresses[1]
        sender_address = self.routers[2].addresses[0]
        qdstat_address = self.routers[2].addresses[0]
        test = DeliveryTagsTest(sender_address, listening_address, qdstat_address)
        test.run()
        self.assertEqual(None, test.error)

    def test_yyy_invalid_delivery_tag(self):
        test = InvalidTagTest(self.routers[2].addresses[0])
        test.run()
        self.assertEqual(None, test.error)

    def test_close_with_unsettled(self):
        test = CloseWithUnsettledTest(self.routers[1].addresses[0], self.routers[1].addresses[1])
        test.run()
        self.assertEqual(None, test.error)

    def test_www_drain_support_all_messages(self):
        drain_support = DrainMessagesHandler(self.routers[2].addresses[0])
        drain_support.run()
        self.assertEqual(None, drain_support.error)

    def test_www_drain_support_one_message(self):
        drain_support = DrainOneMessageHandler(self.routers[2].addresses[0])
        drain_support.run()
        self.assertEqual(None, drain_support.error)

    def test_www_drain_support_no_messages(self):
        drain_support = DrainNoMessagesHandler(self.routers[2].addresses[0])
        drain_support.run()
        self.assertEqual(None, drain_support.error)

    def test_www_drain_support_no_more_messages(self):
        drain_support = DrainNoMoreMessagesHandler(self.routers[2].addresses[0])
        drain_support.run()
        self.assertEqual(None, drain_support.error)

    def test_link_route_terminus_address(self):
        # The receiver is attaching to router B to a listener that has link route for address 'pulp.task' setup.
        listening_address = self.routers[1].addresses[1]
        # Run the query on a normal port
        query_address_listening = self.routers[1].addresses[0]

        # Sender is attaching to router C
        sender_address = self.routers[2].addresses[0]
        query_address_sending = self.routers[2].addresses[0]

        test = TerminusAddrTest(sender_address, listening_address, query_address_sending, query_address_listening)
        test.run()

        self.assertTrue(test.in_receiver_found)
        self.assertTrue(test.out_receiver_found)
        self.assertTrue(test.in_sender_found)
        self.assertTrue(test.out_sender_found)

    def test_dynamic_source(self):
        test = DynamicSourceTest(self.routers[1].addresses[0], self.routers[1].addresses[1])
        test.run()
        self.assertEqual(None, test.error)

    def test_dynamic_target(self):
        test = DynamicTargetTest(self.routers[1].addresses[0], self.routers[1].addresses[1])
        test.run()
        self.assertEqual(None, test.error)

    def test_detach_without_close(self):
        test = DetachNoCloseTest(self.routers[1].addresses[0], self.routers[1].addresses[1])
        test.run()
        self.assertEqual(None, test.error)

    def test_detach_mixed_close(self):
        test = DetachMixedCloseTest(self.routers[1].addresses[0], self.routers[1].addresses[1])
        test.run()
        self.assertEqual(None, test.error)

    def _multi_link_send_receive(self, send_host, receive_host, name):
        senders = ["%s/%s" % (send_host, address) for address in ["org.apache.foo", "org.apache.bar"]]
        receivers = ["%s/%s" % (receive_host, address) for address in ["org.apache.foo", "org.apache.bar"]]
        test = MultiLinkSendReceive(senders, receivers, name)
        test.run()
        self.assertEqual(None, test.error)

    def test_same_name_route_receivers_through_B(self):
        self._multi_link_send_receive(self.routers[0].addresses[0], self.routers[1].addresses[0], "recv_through_B")

    def test_same_name_route_senders_through_B(self):
        self._multi_link_send_receive(self.routers[1].addresses[0], self.routers[0].addresses[0], "send_through_B")

    def test_same_name_route_receivers_through_C(self):
        self._multi_link_send_receive(self.routers[0].addresses[0], self.routers[2].addresses[0], "recv_through_C")

    def test_same_name_route_senders_through_C(self):
        self._multi_link_send_receive(self.routers[2].addresses[0], self.routers[0].addresses[0], "send_through_C")

    def test_echo_detach_received(self):
        """
        Create two receivers to link routed address org.apache.dev
        Create a sender to the same address that the receiver is listening on and send 100 messages.
        After the receivers receive 10 messages each, the receivers will detach and expect to receive ten
        detaches in response.

        """
        test = EchoDetachReceived(self.routers[2].addresses[0], self.routers[2].addresses[0])
        test.run()
        self.assertEqual(None, test.error)

    def test_bad_link_route_config(self):
        """
        What happens when the link route create request is malformed?
        """
        mgmt = self.routers[1].management

        # zero length prefix
        self.assertRaises(BadRequestStatus,
                          mgmt.create,
                          type="org.apache.qpid.dispatch.router.config.linkRoute",
                          name="bad-1",
                          attributes={'prefix': '',
                                      'containerId': 'FakeBroker',
                                      'direction': 'in'})
        # pattern wrong type
        self.assertRaises(BadRequestStatus,
                          mgmt.create,
                          type="org.apache.qpid.dispatch.router.config.linkRoute",
                          name="bad-2",
                          attributes={'pattern': 666,
                                      'containerId': 'FakeBroker',
                                      'direction': 'in'})
        # invalid pattern (no tokens)
        self.assertRaises(BadRequestStatus,
                          mgmt.create,
                          type="org.apache.qpid.dispatch.router.config.linkRoute",
                          name="bad-3",
                          attributes={'pattern': '///',
                                      'containerId': 'FakeBroker',
                                      'direction': 'in'})
        # empty attributes
        self.assertRaises(BadRequestStatus,
                          mgmt.create,
                          type="org.apache.qpid.dispatch.router.config.linkRoute",
                          name="bad-4",
                          attributes={})

        # both pattern and prefix
        self.assertRaises(BadRequestStatus,
                          mgmt.create,
                          type="org.apache.qpid.dispatch.router.config.linkRoute",
                          name="bad-5",
                          attributes={'prefix': 'a1',
                                      'pattern': 'b2',
                                      'containerId': 'FakeBroker',
                                      'direction': 'in'})
        # bad direction
        self.assertRaises(BadRequestStatus,
                          mgmt.create,
                          type="org.apache.qpid.dispatch.router.config.linkRoute",
                          name="bad-6",
                          attributes={'pattern': 'b2',
                                      'containerId': 'FakeBroker',
                                      'direction': 'nowhere'})
        # bad distribution
        self.assertRaises(BadRequestStatus,
                          mgmt.create,
                          type="org.apache.qpid.dispatch.router.config.linkRoute",
                          name="bad-7",
                          attributes={'pattern': 'b2',
                                      'containerId': 'FakeBroker',
                                      'direction': 'in',
                                      "distribution": "dilly dilly"})

        # no direction
        self.assertRaises(BadRequestStatus,
                          mgmt.create,
                          type="org.apache.qpid.dispatch.router.config.linkRoute",
                          name="bad-8",
                          attributes={'prefix': 'b2',
                                      'containerId': 'FakeBroker'})

        # neither pattern nor prefix
        self.assertRaises(BadRequestStatus,
                          mgmt.create,
                          type="org.apache.qpid.dispatch.router.config.linkRoute",
                          name="bad-9",
                          attributes={'direction': 'out',
                                      'containerId': 'FakeBroker'})


class DeliveryTagsTest(MessagingHandler):
    def __init__(self, sender_address, listening_address, qdstat_address):
        super(DeliveryTagsTest, self).__init__()
        self.sender_address = sender_address
        self.listening_address = listening_address
        self.sender = None
        self.receiver_connection = None
        self.sender_connection = None
        self.qdstat_address = qdstat_address
        self.id = '1235'
        self.times = 1
        self.sent = 0
        self.rcvd = 0
        self.delivery_tag_verified = False
        # The delivery tag we are going to send in the transfer frame
        # We will later make sure that the same delivery tag shows up on the receiving end in the link routed case.
        # KAG: force the literal to type 'str' due to SWIG weirdness: on 2.X a
        # delivery tag cannot be unicode (must be binary), but on 3.X it must
        # be unicode!  See https://issues.apache.org/jira/browse/PROTON-1843
        self.delivery_tag = str('92319')
        self.error = None

    def timeout(self):
        self.error = "Timeout expired: sent=%d rcvd=%d" % (self.sent, self.rcvd)
        if self.receiver_connection:
            self.receiver_connection.close()
        if self.sender_connection:
            self.sender_connection.close()

    def on_start(self, event):
        self.timer               = event.reactor.schedule(TIMEOUT, TestTimeout(self))
        self.receiver_connection = event.container.connect(self.listening_address)

    def on_connection_remote_open(self, event):
        if event.connection == self.receiver_connection:
            continue_loop = True
            # Don't open the sender connection unless we can make sure that there is a remote receiver ready to
            # accept the message.
            # If there is no remote receiver, the router will throw a 'No route to destination' error when
            # creating sender connection.
            # The following loops introduces a wait before creating the sender connection. It gives time to the
            # router so that the address Dpulp.task can show up on the remoteCount
            i = 0
            while continue_loop:
                if i > 100: # If we have run the read command for more than hundred times and we still do not have
                    # the remoteCount set to 1, there is a problem, just exit out of the function instead
                    # of looping to infinity.
                    self.receiver_connection.close()
                    return
                local_node = Node.connect(self.qdstat_address, timeout=TIMEOUT)
                out = local_node.read(type='org.apache.qpid.dispatch.router.address', name='Dpulp.task').remoteCount
                if out == 1:
                    continue_loop = False
                else:
                    i += 1
                    sleep(0.25)

            self.sender_connection = event.container.connect(self.sender_address)
            self.sender = event.container.create_sender(self.sender_connection, "pulp.task", options=AtMostOnce())

    def on_sendable(self, event):
        if self.times == 1:
            msg = Message(body="Hello World")
            self.sender.send(msg, tag=self.delivery_tag)
            self.times += 1
            self.sent += 1

    def on_message(self, event):
        if "Hello World" == event.message.body:
            self.rcvd += 1

        # If the tag on the delivery is the same as the tag we sent with the initial transfer, it means
        # that the router has propagated the delivery tag successfully because of link routing.
        if self.delivery_tag != event.delivery.tag:
            self.error = "Delivery-tag: expected:%r got:%r" % (self.delivery_tag, event.delivery.tag)
        self.receiver_connection.close()
        self.sender_connection.close()
        self.timer.cancel()

    def run(self):
        Container(self).run()


class CloseWithUnsettledTest(MessagingHandler):
    ##
    ## This test sends a message across an attach-routed link.  While the message
    ## is unsettled, the client link is closed.  The test is ensuring that the
    ## router does not crash during the closing of the links.
    ##
    def __init__(self, normal_addr, route_addr):
        super(CloseWithUnsettledTest, self).__init__(prefetch=0, auto_accept=False)
        self.normal_addr = normal_addr
        self.route_addr  = route_addr
        self.dest = "pulp.task.CWUtest"
        self.error = None

    def timeout(self):
        self.error = "Timeout Expired - Check for cores"
        self.conn_normal.close()
        self.conn_route.close()

    def on_start(self, event):
        self.timer      = event.reactor.schedule(TIMEOUT, TestTimeout(self))
        self.conn_route = event.container.connect(self.route_addr)

    def on_connection_opened(self, event):
        if event.connection == self.conn_route:
            self.conn_normal = event.container.connect(self.normal_addr)
        elif event.connection == self.conn_normal:
            self.sender = event.container.create_sender(self.conn_normal, self.dest)

    def on_connection_closed(self, event):
        self.conn_route.close()
        self.timer.cancel()

    def on_link_opened(self, event):
        if event.receiver:
            self.receiver = event.receiver
            self.receiver.flow(1)

    def on_sendable(self, event):
        msg = Message(body="CloseWithUnsettled")
        event.sender.send(msg)

    def on_message(self, event):
        self.conn_normal.close()

    def run(self):
        Container(self).run()


class DynamicSourceTest(MessagingHandler):
    ##
    ## This test verifies that a dynamic source can be propagated via link-route to
    ## a route-container.
    ##
    def __init__(self, normal_addr, route_addr):
        super(DynamicSourceTest, self).__init__(prefetch=0, auto_accept=False)
        self.normal_addr = normal_addr
        self.route_addr  = route_addr
        self.dest = "pulp.task.DynamicSource"
        self.address = "DynamicSourceAddress"
        self.error = None

    def timeout(self):
        self.error = "Timeout Expired - Check for cores"
        self.conn_normal.close()
        self.conn_route.close()

    def on_start(self, event):
        self.timer      = event.reactor.schedule(TIMEOUT, TestTimeout(self))
        self.conn_route = event.container.connect(self.route_addr)

    def on_connection_opened(self, event):
        if event.connection == self.conn_route:
            self.conn_normal = event.container.connect(self.normal_addr)
        elif event.connection == self.conn_normal:
            self.receiver = event.container.create_receiver(self.conn_normal, None, dynamic=True,options=DynamicNodeProperties({"x-opt-qd.address":u"pulp.task.abc"}))

    def on_link_opened(self, event):
        if event.receiver == self.receiver:
            if self.receiver.remote_source.address != self.address:
                self.error = "Expected %s, got %s" % (self.address, self.receiver.remote_source.address)
            self.conn_normal.close()
            self.conn_route.close()
            self.timer.cancel()

    def on_link_opening(self, event):
        if event.sender:
            self.sender = event.sender
            if not self.sender.remote_source.dynamic:
                self.error = "Expected sender with dynamic source"
                self.conn_normal.close()
                self.conn_route.close()
                self.timer.cancel()
            self.sender.source.address = self.address
            self.sender.open()

    def run(self):
        Container(self).run()


class DynamicTarget(LinkOption):
    def apply(self, link):
        link.target.dynamic = True
        link.target.address = None


class DynamicTargetTest(MessagingHandler):
    ##
    ## This test verifies that a dynamic source can be propagated via link-route to
    ## a route-container.
    ##
    def __init__(self, normal_addr, route_addr):
        super(DynamicTargetTest, self).__init__(prefetch=0, auto_accept=False)
        self.normal_addr = normal_addr
        self.route_addr  = route_addr
        self.dest = "pulp.task.DynamicTarget"
        self.address = "DynamicTargetAddress"
        self.error = None

    def timeout(self):
        self.error = "Timeout Expired - Check for cores"
        self.conn_normal.close()
        self.conn_route.close()

    def on_start(self, event):
        self.timer      = event.reactor.schedule(TIMEOUT, TestTimeout(self))
        self.conn_route = event.container.connect(self.route_addr)

    def on_connection_opened(self, event):
        if event.connection == self.conn_route:
            self.conn_normal = event.container.connect(self.normal_addr)
        elif event.connection == self.conn_normal:
            self.sender = event.container.create_sender(self.conn_normal, None, options=\
                                                        [DynamicTarget(), DynamicNodeProperties({"x-opt-qd.address":u"pulp.task.abc"})])

    def on_link_opened(self, event):
        if event.sender == self.sender:
            if self.sender.remote_target.address != self.address:
                self.error = "Expected %s, got %s" % (self.address, self.receiver.remote_source.address)
            self.conn_normal.close()
            self.conn_route.close()
            self.timer.cancel()

    def on_link_opening(self, event):
        if event.receiver:
            self.receiver = event.receiver
            if not self.receiver.remote_target.dynamic:
                self.error = "Expected receiver with dynamic source"
                self.conn_normal.close()
                self.conn_route.close()
                self.timer.cancel()
            self.receiver.target.address = self.address
            self.receiver.open()

    def run(self):
        Container(self).run()


class DetachNoCloseTest(MessagingHandler):
    ##
    ## This test verifies that link-detach (not close) is propagated properly
    ##
    def __init__(self, normal_addr, route_addr):
        super(DetachNoCloseTest, self).__init__(prefetch=0, auto_accept=False)
        self.normal_addr = normal_addr
        self.route_addr  = route_addr
        self.dest = "pulp.task.DetachNoClose"
        self.error = None

    def timeout(self):
        self.error = "Timeout Expired - Check for cores"
        self.conn_normal.close()
        self.conn_route.close()

    def stop(self):
        self.conn_normal.close()
        self.conn_route.close()
        self.timer.cancel()

    def on_start(self, event):
        self.timer      = event.reactor.schedule(TIMEOUT, TestTimeout(self))
        self.conn_route = event.container.connect(self.route_addr)

    def on_connection_opened(self, event):
        if event.connection == self.conn_route:
            self.conn_normal = event.container.connect(self.normal_addr)
        elif event.connection == self.conn_normal:
            self.receiver = event.container.create_receiver(self.conn_normal, self.dest)

    def on_link_opened(self, event):
        if event.receiver == self.receiver:
            self.receiver.detach()

    def on_link_remote_detach(self, event):
        if event.sender == self.sender:
            self.sender.detach()
        if event.receiver == self.receiver:
            ##
            ## Test passed, we expected a detach on the propagated sender and back
            ##
            self.stop()

    def on_link_closing(self, event):
        if event.sender == self.sender:
            self.error = 'Propagated link was closed.  Expected it to be detached'
            self.stop()

        if event.receiver == self.receiver:
            self.error = 'Client link was closed.  Expected it to be detached'
            self.stop()

    def on_link_opening(self, event):
        if event.sender:
            self.sender = event.sender
            self.sender.source.address = self.sender.remote_source.address
            self.sender.open()

    def run(self):
        Container(self).run()


class DetachMixedCloseTest(MessagingHandler):
    ##
    ## This test verifies that link-detach (not close) is propagated properly
    ##
    def __init__(self, normal_addr, route_addr):
        super(DetachMixedCloseTest, self).__init__(prefetch=0, auto_accept=False)
        self.normal_addr = normal_addr
        self.route_addr  = route_addr
        self.dest = "pulp.task.DetachMixedClose"
        self.error = None

    def timeout(self):
        self.error = "Timeout Expired - Check for cores"
        self.conn_normal.close()
        self.conn_route.close()

    def stop(self):
        self.conn_normal.close()
        self.conn_route.close()
        self.timer.cancel()

    def on_start(self, event):
        self.timer      = event.reactor.schedule(TIMEOUT, TestTimeout(self))
        self.conn_route = event.container.connect(self.route_addr)

    def on_connection_opened(self, event):
        if event.connection == self.conn_route:
            self.conn_normal = event.container.connect(self.normal_addr)
        elif event.connection == self.conn_normal:
            self.receiver = event.container.create_receiver(self.conn_normal, self.dest)

    def on_link_opened(self, event):
        if event.receiver == self.receiver:
            self.receiver.detach()

    def on_link_remote_detach(self, event):
        if event.sender == self.sender:
            self.sender.close()
        if event.receiver == self.receiver:
            self.error = 'Client link was detached.  Expected it to be closed'
            self.stop()

    def on_link_closing(self, event):
        if event.sender == self.sender:
            self.error = 'Propagated link was closed.  Expected it to be detached'
            self.stop()

        if event.receiver == self.receiver:
            ##
            ## Test Passed
            ##
            self.stop()

    def on_link_opening(self, event):
        if event.sender:
            self.sender = event.sender
            self.sender.source.address = self.sender.remote_source.address
            self.sender.open()

    def run(self):
        Container(self).run()


# Test to validate fix for DISPATCH-927
class EchoDetachReceived(MessagingHandler):
    def __init__(self, sender_address, recv_address):
        super(EchoDetachReceived, self).__init__()
        self.sender_address = sender_address
        self.recv_address = recv_address
        self.dest = "org.apache.dev"
        self.num_msgs = 100
        self.num_receivers = 10
        self.msgs_sent = 0
        self.receiver_conn = None
        self.sender_conn = None
        self.sender = None
        self.receiver_dict = {}
        self.error = None
        self.receiver_attaches = 0
        self.timer = None
        self.sender_attached = False
        self.received_msgs_dict = {}
        self.receiver_detach_dict = {}
        self.num_detaches_echoed = 0

    @property
    def msgs_received(self):
        return sum(self.received_msgs_dict.values())

    def timeout(self):

        self.bail("Timeout Expired: msgs_sent=%d msgs_received=%d, number of detaches received=%d"
                  % (self.msgs_sent, self.msgs_received, self.num_detaches_echoed))

    def on_start(self, event):
        self.timer = event.reactor.schedule(TIMEOUT, TestTimeout(self))

        # Create two separate connections for sender and receivers
        self.receiver_conn = event.container.connect(self.recv_address)
        self.sender_conn = event.container.connect(self.sender_address)
        for i in range(self.num_receivers):
            name = "R%d" % i
            self.receiver_dict[name] = event.container.create_receiver(self.receiver_conn, self.dest, name=name)
            self.received_msgs_dict[name] = 0

    def bail(self, text=None):
        self.error = text
        self.sender_conn.close()
        self.receiver_conn.close()
        self.timer.cancel()

    def on_link_opened(self, event):
        if event.receiver:
            if event.receiver.name in list(self.receiver_dict):
                self.receiver_attaches+=1
            # The response receiver attaches have been received. The receiver sent attaches which was link routed
            # all the way to the 'broker' router and the response attaches have come back.
            # It is now time to create the sender.
            if self.receiver_attaches == self.num_receivers:
                self.sender = event.container.create_sender(self.sender_conn, self.dest)

        elif event.sender:
            if not self.sender_attached:
                if event.sender == self.sender:
                    # The sender attaches were link routed as well and the response attach has been received.
                    self.sender_attached = True

    def on_sendable(self, event):
        # The sender will send 100 messages
        if self.receiver_attaches == self.num_receivers and self.sender_attached:
            if self.msgs_sent < self.num_msgs:
                msg = Message(body="Hello World")
                self.sender.send(msg)
                self.msgs_sent += 1

    def on_message(self, event):
        if event.receiver and event.receiver.name in list(self.receiver_dict):
            self.received_msgs_dict[event.receiver.name] += 1

        if sum(self.received_msgs_dict.values()) == self.num_msgs:
            # The receivers have received a total of 100 messages. Close the receivers. The detach sent by these
            # receivers will travel all the way over the link route and the 'broker' router will respond with a
            # detach
            for receiver in list(self.receiver_dict):
                self.receiver_dict[receiver].close()

    def on_link_closed(self, event):
        if event.receiver.name in list(self.receiver_dict) and event.receiver.name not in list(self.receiver_detach_dict):
            self.receiver_detach_dict[event.receiver.name] = event.receiver
            self.num_detaches_echoed += 1

        # Terminate the test only if both detach frames have been received.
        if all(receiver in list(self.receiver_detach_dict) for receiver in list(self.receiver_dict)):
            self.bail()

    def run(self):
        Container(self).run()


class TerminusAddrTest(MessagingHandler):
    """
    This tests makes sure that the link route address is visible in the output of qdstat -l command.

    Sets up a sender on address pulp.task.terminusTestSender and a receiver on pulp.task.terminusTestReceiver.
    Connects to the router to which the sender is attached and makes sure that the pulp.task.terminusTestSender address
    shows up with an 'in' and 'out'
    Similarly connects to the router to which the receiver is attached and makes sure that the
    pulp.task.terminusTestReceiver address shows up with an 'in' and 'out'

    """
    def __init__(self, sender_address, listening_address, query_address_sending, query_address_listening):
        super(TerminusAddrTest, self).__init__()
        self.sender_address = sender_address
        self.listening_address = listening_address
        self.sender = None
        self.receiver = None
        self.message_received = False
        self.receiver_connection = None
        self.sender_connection = None
        # We will run a query on the same router where the sender is attached
        self.query_address_sending = query_address_sending

        # We will run a query on the same router where the receiver is attached
        self.query_address_listening = query_address_listening
        self.count = 0

        self.in_receiver_found = False
        self.out_receiver_found = False
        self.in_sender_found = False
        self.out_sender_found = False

        self.receiver_link_opened = False
        self.sender_link_opened = False

    def on_start(self, event):
        self.receiver_connection = event.container.connect(self.listening_address)

    def on_connection_remote_open(self, event):
        if event.connection == self.receiver_connection:
            continue_loop = True
            # The following loops introduces a wait. It gives time to the
            # router so that the address Dpulp.task can show up on the remoteCount
            i = 0
            while continue_loop:
                if i > 100: # If we have run the read command for more than hundred times and we still do not have
                    # the remoteCount set to 1, there is a problem, just exit out of the function instead
                    # of looping to infinity.
                    self.receiver_connection.close()
                    return
                local_node = Node.connect(self.query_address_sending, timeout=TIMEOUT)
                out = local_node.read(type='org.apache.qpid.dispatch.router.address', name='Dpulp.task').remoteCount
                if out == 1:
                    continue_loop = False
                i += 1
                sleep(0.25)

            self.sender_connection = event.container.connect(self.sender_address)

            # Notice here that the receiver and sender are listening on different addresses. Receiver on
            # pulp.task.terminusTestReceiver and the sender on pulp.task.terminusTestSender
            self.receiver = event.container.create_receiver(self.receiver_connection, "pulp.task.terminusTestReceiver")
            self.sender = event.container.create_sender(self.sender_connection, "pulp.task.terminusTestSender", options=AtMostOnce())

    def on_link_opened(self, event):
        if event.receiver == self.receiver:
            self.receiver_link_opened = True

            local_node = Node.connect(self.query_address_listening, timeout=TIMEOUT)
            out = local_node.query(type='org.apache.qpid.dispatch.router.link')

            link_dir_index = out.attribute_names.index("linkDir")
            owning_addr_index = out.attribute_names.index("owningAddr")

            # Make sure that the owningAddr M0pulp.task.terminusTestReceiver shows up on both in and out.
            # The 'out' link is on address M0pulp.task.terminusTestReceiver outgoing from the router B to the receiver
            # The 'in' link is on address M0pulp.task.terminusTestReceiver incoming from router C to router B
            for result in out.results:
                if result[link_dir_index] == 'in' and result[owning_addr_index] == 'M0pulp.task.terminusTestReceiver':
                    self.in_receiver_found = True
                if result[link_dir_index] == 'out' and result[owning_addr_index] == 'M0pulp.task.terminusTestReceiver':
                    self.out_receiver_found = True

        if event.sender == self.sender:
            self.sender_link_opened = True

            local_node = Node.connect(self.query_address_sending, timeout=TIMEOUT)
            out = local_node.query(type='org.apache.qpid.dispatch.router.link')

            link_dir_index = out.attribute_names.index("linkDir")
            owning_addr_index = out.attribute_names.index("owningAddr")

            # Make sure that the owningAddr M0pulp.task.terminusTestSender shows up on both in and out.
            # The 'in' link is on address M0pulp.task.terminusTestSender incoming from sender to router
            # The 'out' link is on address M0pulp.task.terminusTestSender outgoing from router C to router B
            for result in out.results:
                if result[link_dir_index] == 'in' and result[owning_addr_index] == 'M0pulp.task.terminusTestSender':
                    self.in_sender_found = True
                if result[link_dir_index] == 'out' and result[owning_addr_index] == 'M0pulp.task.terminusTestSender':
                    self.out_sender_found = True

        # Shutdown the connections only if the on_link_opened has been called for sender and receiver links.
        if self.sender_link_opened and self.receiver_link_opened:
            self.sender.close()
            self.receiver.close()
            self.sender_connection.close()
            self.receiver_connection.close()

    def run(self):
        Container(self).run()

class MultiLinkSendReceive(MessagingHandler):
    class SendState(object):
        def __init__(self, link):
            self.link = link
            self.sent = False
            self.accepted = False
            self.done = False
            self.closed = False

        def send(self, subject, body):
            if not self.sent:
                self.link.send(Message(subject=subject,body=body,address=self.link.target.address))
                self.sent = True

        def on_accepted(self):
            self.accepted = True
            self.done = True

        def close(self):
            if not self.closed:
                self.closed = True
                self.link.close()
                self.link.connection.close()

    class RecvState(object):
        def __init__(self, link):
            self.link = link
            self.received = False
            self.done = False
            self.closed = False

        def on_message(self):
            self.received = True
            self.done = True

        def close(self):
            if not self.closed:
                self.closed = True
                self.link.close()
                self.link.connection.close()

    def __init__(self, send_urls, recv_urls, name, message=None):
        super(MultiLinkSendReceive, self).__init__()
        self.send_urls = send_urls
        self.recv_urls = recv_urls
        self.senders = {}
        self.receivers = {}
        self.message = message or "SendReceiveTest"
        self.sent = False
        self.error = None
        self.name = name

    def close(self):
        for sender in self.senders.values():
            sender.close()
        for receiver in self.receivers.values():
            receiver.close()

    def all_done(self):
        for sender in self.senders.values():
            if not sender.done:
                return False
        for receiver in self.receivers.values():
            if not receiver.done:
                return False
        return True

    def timeout(self):
        self.error = "Timeout Expired"
        self.close()

    def stop_if_all_done(self):
        if self.all_done():
            self.stop()

    def stop(self):
        self.close()
        self.timer.cancel()

    def on_start(self, event):
        self.timer      = event.reactor.schedule(TIMEOUT, TestTimeout(self))
        event.container.container_id = None
        for u in self.send_urls:
            s = self.SendState(event.container.create_sender(u, name=self.name))
            self.senders[s.link.connection.container] = s
        for u in self.recv_urls:
            r = self.RecvState(event.container.create_receiver(u, name=self.name))
            self.receivers[r.link.connection.container] = r

    def on_sendable(self, event):
        self.senders[event.connection.container].send(self.name, self.message)

    def on_message(self, event):
        if self.message != event.message.body:
            error = "Incorrect message. Got %s, expected %s" % (event.message.body, self.message.body)
        self.receivers[event.connection.container].on_message()
        self.stop_if_all_done()

    def on_accepted(self, event):
        self.senders[event.connection.container].on_accepted()
        self.stop_if_all_done()

    def run(self):
        Container(self).run()


class LinkRouteProtocolTest(TestCase):
    """
    Test link route implementation against "misbehaving" containers

    Uses a custom fake broker (not a router) that can do weird things at the
    protocol level.

             +-------------+         +---------+         +-----------------+
             |             | <------ |         | <-----  | blocking_sender |
             | fake broker |         |  QDR.A  |         +-----------------+
             |             | ------> |         | ------> +-------------------+
             +-------------+         +---------+         | blocking_receiver |
                                                         +-------------------+
    """
    @classmethod
    def setUpClass(cls):
        """Configure and start QDR.A"""
        super(LinkRouteProtocolTest, cls).setUpClass()
        config = [
            ('router', {'mode': 'standalone', 'id': 'QDR.A'}),
            # for client connections:
            ('listener', {'role': 'normal',
                          'host': '0.0.0.0',
                          'port': cls.tester.get_port(),
                          'saslMechanisms': 'ANONYMOUS'}),
            # to connect to the fake broker
            ('connector', {'name': 'broker',
                           'role': 'route-container',
                           'host': '127.0.0.1',
                           'port': cls.tester.get_port(),
                           'saslMechanisms': 'ANONYMOUS'}),

            # forward 'org.apache' messages to + from fake broker:
            ('linkRoute', {'prefix': 'org.apache', 'containerId': 'FakeBroker', 'direction': 'in'}),
            ('linkRoute', {'prefix': 'org.apache', 'containerId': 'FakeBroker', 'direction': 'out'})
        ]
        config = Qdrouterd.Config(config)
        cls.router = cls.tester.qdrouterd('A', config, wait=False)

    def _fake_broker(self, cls):
        """Spawn a fake broker listening on the broker's connector
        """
        fake_broker = cls(self.router.connector_addresses[0])
        # wait until the connection to the fake broker activates
        self.router.wait_connectors()
        return fake_broker

    def test_DISPATCH_1092(self):
        # This fake broker will force the session closed after the link
        # detaches.  Verify that the session comes back up correctly when the
        # next client attaches
        killer = self._fake_broker(SessionKiller)
        for i in range(2):
            bconn = BlockingConnection(self.router.addresses[0])
            bsender = bconn.create_sender(address="org.apache",
                                          options=AtLeastOnce())
            msg = Message(body="Hey!")
            bsender.send(msg)
            bsender.close()
            bconn.close()
        killer.join()


class SessionKiller(FakeBroker):
    """DISPATCH-1092: force a session close when the link closes.  This should
    cause the router to re-create the session when the next client attaches.
    """
    def __init__(self, url):
        super(SessionKiller, self).__init__(url)

    def on_link_closing(self, event):
        event.link.close()
        event.session.close()


class FakeBrokerDrain(FakeBroker):
    """
    DISPATCH-1496 - Make sure that the router does not grant additional credit
    when drain is issued by a receiver connected to the router on a
    link routed address
    """
    def __init__(self, url):
        super(FakeBrokerDrain, self).__init__(url)
        self.first_flow_received = False
        self.first_drain_mode = False
        self.second_drain_mode = False
        self.error = None
        self.num_flows = 0
        self.success = False

    def on_link_flow(self, event):
        if event.link.is_sender:
            if event.sender.drain_mode:
                if not self.first_drain_mode:
                    self.first_drain_mode = True
                    event.sender.drained()
                elif not self.second_drain_mode:
                    self.second_drain_mode = True
                    if event.link.credit == 1000:
                        # Without the patch for DISPATCH-1496,
                        # the event.link.credit value would be 2000
                        self.success = True
                    else:
                        self.success = False
                    event.sender.drained()
            else:
                if not self.first_flow_received:
                    self.first_flow_received = True
                    msg = Message(body="First Drain Transfer")
                    event.link.send(msg)


class DrainReceiver(MessagingHandler):
    def __init__(self, url, fake_broker):
        super(DrainReceiver, self).__init__(prefetch=0, auto_accept=False)
        self.url = url
        self.received = 0
        self.receiver = None
        self.first_drain_sent = False
        self.second_drain_sent = False
        self.first_flow_sent = False
        self.receiver_conn = None
        self.error = None
        self.num_flows = 0
        self.fake_broker = fake_broker

    def on_start(self, event):
        self.receiver_conn = event.container.connect(self.url)
        self.receiver = event.container.create_receiver(self.receiver_conn, "org.apache")

        # Step 1: Send a flow of 1000 to the router. The router will forward this
        #   flow to the FakeBroker
        self.receiver.flow(1000)
        self.first_flow_sent = True

    def on_link_flow(self, event):
        if event.receiver == self.receiver:
            self.num_flows += 1
            if self.num_flows == 1:
                # Step 4: The response drain received from the FakeBroker
                # Step 5: Send second flow of 1000 credits. This is forwarded to the FakeBroker
                self.receiver.flow(1000)
                self.timer = event.reactor.schedule(3, TestTimeout(self))
            elif self.num_flows == 2:
                if not self.fake_broker.success:
                    self.error = "The FakeBroker did not receive correct credit of 1000"
                self.receiver_conn.close()

    def timeout(self):
        # Step 6: The second drain is sent to the router. The router was forwarding the wrong credit (2000) to the FakeBroker
        # but with the fix for DISPATCH-1496, the correct credit is forwarded (1000)
        self.receiver.drain(0)
        self.second_drain_sent = True

    def on_message(self, event):
        if event.receiver == self.receiver:
            self.received += 1

            # Step 2: In response to Step 1, the broker has sent the only message in its queue
            if self.received == 1:
                self.first_drain_sent = True
                #print ("First message received. Doing first drain")
                # Step 3: The receiver drains after receiving the first message.
                # This drain is forwarded to the FakeBroker
                self.receiver.drain(0)

    def run(self):
        Container(self).run()


class LinkRouteDrainTest(TestCase):
    """
    Test link route drain implementation.
    DISPATCH-1496 alleges that the router is granting extra credit when
    forwarding the drain.

    Uses a router which connects to a FakeBroker (FB)

             +-------------+         +---------+
             |             | <------ |         |
             | fake broker |         |  QDR.A  |
             |             | ------> |         | ------> +-------------------+
             +-------------+         +---------+         | receiver          |
                                                         +-------------------+
    The router will grant extra credit when the following sequence is used
    1. The receiver attaches to the router on a a link routed address called "org.apache"
    2. Receiver issues a flow of 1000. The FakeBroker has only one message in its
       "examples" queue and it sends it over to the router which forwards it to the receiver
    3. After receiving the message the receiver issues a drain(0). This drain is
       forwarded to the FakeBroker by the router and the FB responds. There
       is not problem with this drain
    4. The receiver again gives a flow of 1000 and it is forwarded to the FB. There
       are no messages in the broker queue, so the FB sends no messages
    5. The receiver again issues a drain(0). At this time, without the fix for
       DISPATCH-1496, the router issues double the credit to the FB. Instead
       of issuing a credit of 1000, it issues a credit of 2000.
    """
    @classmethod
    def setUpClass(cls):
        """Configure and start QDR.A"""
        super(LinkRouteDrainTest, cls).setUpClass()
        config = [
            ('router', {'mode': 'standalone', 'id': 'QDR.A'}),
            # for client connections:
            ('listener', {'role': 'normal',
                          'host': '0.0.0.0',
                          'port': cls.tester.get_port(),
                          'saslMechanisms': 'ANONYMOUS'}),
            # to connect to the fake broker
            ('connector', {'name': 'broker',
                           'role': 'route-container',
                           'host': '127.0.0.1',
                           'port': cls.tester.get_port(),
                           'saslMechanisms': 'ANONYMOUS'}),

            # forward 'org.apache' messages to + from fake broker:
            ('linkRoute', {'prefix': 'org.apache', 'containerId': 'FakeBroker', 'direction': 'in'}),
            ('linkRoute', {'prefix': 'org.apache', 'containerId': 'FakeBroker', 'direction': 'out'})
        ]
        config = Qdrouterd.Config(config)
        cls.router = cls.tester.qdrouterd('A', config, wait=False)

    def _fake_broker(self, cls):
        """Spawn a fake broker listening on the broker's connector
        """
        fake_broker = cls(self.router.connector_addresses[0])
        # wait until the connection to the fake broker activates
        self.router.wait_connectors()
        return fake_broker

    def test_DISPATCH_1496(self):
        fake_broker = self._fake_broker(FakeBrokerDrain)
        drain_receiver = DrainReceiver(self.router.addresses[0], fake_broker)
        drain_receiver.run()
        self.assertEquals(drain_receiver.error, None)


class ConnectionLinkRouteTest(TestCase):
    """
    Test connection scoped link route implementation

    Base configuration:

                                                        +-----------------+
                           +---------+    +---------+<--| blocking_sender |
    +-----------------+    |         |    |         |   +-----------------+
    | Fake LR Service |<==>|  QDR.A  |<==>|  QDR.B  |
    +-----------------+    |         |    |         |   +-------------------+
                           +---------+    +---------+-->| blocking_receiver |
                                                        +-------------------+

    The Fake Link Route Service will create connection-scoped link routes to
    QDR.A, while blocking sender/receivers on QDR.B will send/receive messages
    via the link route.
    """

    _AS_TYPE = "org.apache.qpid.dispatch.router.connection.linkRoute"


    @classmethod
    def setUpClass(cls):
        super(ConnectionLinkRouteTest, cls).setUpClass()

        b_port = cls.tester.get_port()
        configs = [
            # QDR.A:
            [('router', {'mode': 'interior', 'id': 'QDR.A'}),
             # for fake connection-scoped LRs:
             ('listener', {'role': 'normal',
                           'host': '0.0.0.0',
                           'port': cls.tester.get_port(),
                           'saslMechanisms': 'ANONYMOUS'}),
             # for fake route-container LR connections:
             ('listener', {'role': 'route-container',
                           'host': '0.0.0.0',
                           'port': cls.tester.get_port(),
                           'saslMechanisms': 'ANONYMOUS'}),
             # to connect to the QDR.B
             ('connector', {'role': 'inter-router',
                            'host': '127.0.0.1',
                            'port': b_port,
                            'saslMechanisms': 'ANONYMOUS'})],
            # QDR.B:
            [('router', {'mode': 'interior', 'id': 'QDR.B'}),
             # for client connections
             ('listener', {'role': 'normal',
                           'host': '0.0.0.0',
                           'port': cls.tester.get_port(),
                           'saslMechanisms': 'ANONYMOUS'}),
             # for connection to QDR.A
             ('listener', {'role': 'inter-router',
                           'host': '0.0.0.0',
                           'port': b_port,
                           'saslMechanisms': 'ANONYMOUS'})]
            ]

        cls.routers=[]
        for c in configs:
            config = Qdrouterd.Config(c)
            cls.routers.append(cls.tester.qdrouterd(config=config, wait=False))
        cls.QDR_A = cls.routers[0]
        cls.QDR_B = cls.routers[1]
        cls.QDR_A.wait_router_connected('QDR.B')
        cls.QDR_B.wait_router_connected('QDR.A')

    def _get_address(self, mgmt, addr):
        a_type = 'org.apache.qpid.dispatch.router.address'
        return list(filter(lambda a: a['name'].endswith(addr),
                           mgmt.query(a_type)))

    def test_config_file_bad(self):
        # verify that specifying a connection link route in the configuration
        # file fails
        config = [('router', {'mode': 'interior', 'id': 'QDR.X'}),
                  ('listener', {'role': 'normal',
                           'host': '0.0.0.0',
                           'port': self.tester.get_port(),
                           'saslMechanisms': 'ANONYMOUS'}),

                  ('connection.linkRoute',
                   {'pattern': "i/am/bad",
                    'direction': "out"})
        ]

        cfg = Qdrouterd.Config(config)
        # we expect the router to fail
        router = self.tester.qdrouterd("X", cfg, wait=False, expect=Process.EXIT_FAIL)

    def test_mgmt(self):
        # test create, delete, and query
        mgmt_conn = BlockingConnection(self.QDR_A.addresses[0])
        mgmt_proxy = ConnLinkRouteMgmtProxy(mgmt_conn)

        for i in range(10):
            rsp = mgmt_proxy.create_conn_link_route("lr1-%d" % i,
                                                    {'pattern': "*/hi/there/%d" % i,
                                                     'direction':
                                                     'out' if i % 2 else 'in'})
            self.assertEqual(201, rsp.status_code)

        # test query
        rsp = mgmt_proxy.query_conn_link_routes()
        self.assertEqual(200, rsp.status_code)
        self.assertEqual(10, len(rsp.results))
        entities = rsp.results

        # test read
        rsp = mgmt_proxy.read_conn_link_route('lr1-5')
        self.assertEqual(200, rsp.status_code)
        self.assertEqual("lr1-5", rsp.attrs['name'])
        self.assertEqual("*/hi/there/5", rsp.attrs['pattern'])
        self.assertEqual(mgmt_conn.container.container_id,
                         rsp.attrs['containerId'])

        # bad creates
        attrs = [{'pattern': "bad", 'direction': "bad"},
                 {'direction': 'in'},
                 {},
                 {'pattern': ''},
                 {'pattern': 7}]
        for a in attrs:
            rsp = mgmt_proxy.create_conn_link_route("iamnoone", a)
            self.assertEqual(400, rsp.status_code)

        # bad read
        rsp = mgmt_proxy.read_conn_link_route('iamnoone')
        self.assertEqual(404, rsp.status_code)

        # bad delete
        rsp = mgmt_proxy.delete_conn_link_route('iamnoone')
        self.assertEqual(404, rsp.status_code)

        # delete all
        for r in entities:
            self.assertEqual(200, r.status_code)
            rsp = mgmt_proxy.delete_conn_link_route(r.attrs['name'])
            self.assertEqual(204, rsp.status_code)

        # query - should be none left
        rsp = mgmt_proxy.query_conn_link_routes()
        self.assertEqual(200, rsp.status_code)
        self.assertEqual(0, len(rsp.results))

    def test_address_propagation(self):
        # test service that creates and deletes connection link routes
        fs = ConnLinkRouteService(self.QDR_A.addresses[1], container_id="FakeService",
                                  config = [("clr1",
                                             {"pattern": "flea.*",
                                              "direction": "out"}),
                                            ("clr2",
                                             {"pattern": "flea.*",
                                              "direction": "in"})])
        self.assertEqual(2, len(fs.values))

        # the address should propagate to A and B
        self.QDR_A.wait_address(address="flea.*", count=2)
        self.QDR_B.wait_address(address="flea.*", count=2)

        # now have the service delete the config
        fs.delete_config()

        # eventually the addresses will be un-published
        mgmt_A = QdManager(self, address=self.QDR_A.addresses[0])
        mgmt_B = QdManager(self, address=self.QDR_B.addresses[0])
        deadline = time() + TIMEOUT
        while (self._get_address(mgmt_A, "flea.*")
               or self._get_address(mgmt_B, "flea.*")):
            self.assertTrue(time() < deadline)
            sleep(0.1)

        fs.join();

    # simple forwarding tests with auto delete
    def test_send_receive(self):
        COUNT = 5
        mgmt_A = QdManager(self, address=self.QDR_A.addresses[0])
        mgmt_B = QdManager(self, address=self.QDR_B.addresses[0])

        # connect broker to A route-container
        fs = ConnLinkRouteService(self.QDR_A.addresses[1], container_id="FakeService",
                                  config = [("clr1",
                                             {"pattern": "flea.*",
                                              "direction": "out"}),
                                            ("clr2",
                                             {"pattern": "flea.*",
                                              "direction": "in"})])
        self.assertEqual(2, len(fs.values))

        # wait for the address to propagate to B
        self.QDR_B.wait_address(address="flea.*", count=2)

        # ensure the link routes are not visible via other connections
        clrs = mgmt_A.query(self._AS_TYPE)
        self.assertEqual(0, len(clrs))

        # send from A to B
        r = AsyncTestReceiver(self.QDR_B.addresses[0],
                              "flea.B",
                              container_id="flea.BReceiver")
        s = AsyncTestSender(self.QDR_A.addresses[0],
                            "flea.B",
                            container_id="flea.BSender",
                            message=Message(body="SENDING TO flea.B"),
                            count=COUNT)
        s.wait()   # for sender to complete
        for i in range(COUNT):
            self.assertEqual("SENDING TO flea.B",
                             r.queue.get(timeout=TIMEOUT).body)
        r.stop()
        self.assertEqual(COUNT, fs.in_count)

        # send from B to A
        r = AsyncTestReceiver(self.QDR_A.addresses[0],
                              "flea.A",
                              container_id="flea.AReceiver")
        s = AsyncTestSender(self.QDR_B.addresses[0],
                            "flea.A",
                            container_id="flea.ASender",
                            message=Message(body="SENDING TO flea.A"),
                            count=COUNT)
        s.wait()
        for i in range(COUNT):
            self.assertEqual("SENDING TO flea.A",
                             r.queue.get(timeout=TIMEOUT).body)
        r.stop()
        self.assertEqual(2 * COUNT, fs.in_count)

        # once the fake service closes its conn the link routes
        # are removed so the link route addresses must be gone
        fs.join()

        mgmt_A = QdManager(self, address=self.QDR_A.addresses[0])
        mgmt_B = QdManager(self, address=self.QDR_B.addresses[0])
        deadline = time() + TIMEOUT
        while (self._get_address(mgmt_A, "flea.*")
               or self._get_address(mgmt_B, "flea.*")):
            self.assertTrue(time() < deadline)
            sleep(0.1)


class ConnLinkRouteService(FakeBroker):
    def __init__(self, url, container_id, config, timeout=TIMEOUT):
        self.conn = None
        self.mgmt_proxy = None
        self.mgmt_sender = None
        self.mgmt_receiver = None
        self._config = config
        self._config_index = 0
        self._config_done = Event()
        self._config_error = None
        self._config_values = []
        self._cleaning_up = False
        self._delete_done = Event()
        self._delete_count = 0
        self._event_injector = EventInjector()
        self._delete_event = ApplicationEvent("delete_config")
        super(ConnLinkRouteService, self).__init__(url, container_id)
        if self._config_done.wait(timeout) is False:
            raise Exception("Timed out waiting for configuration setup")
        if self._config_error is not None:
            raise Exception("Error: %s" % self._config_error)

    @property
    def values(self):
        return self._config_values

    def delete_config(self):
        self._event_injector.trigger(self._delete_event)
        if self._delete_done.wait(TIMEOUT) is False:
            raise Exception("Timed out waiting for configuration delete")

    def on_start(self, event):
        """
        Do not create an acceptor, actively connect instead
        """
        event.container.selectable(self._event_injector)
        self.conn = event.container.connect(self.url)

    def on_connection_opened(self, event):
        if event.connection == self.conn:
            if self.mgmt_receiver is None:
                self.mgmt_receiver = event.container.create_receiver(self.conn,
                                                                     dynamic=True)
        super(ConnLinkRouteService, self).on_connection_opened(event)

    def on_connection_closed(self, event):
        if self._event_injector:
            self._event_injector.close()
            self._event_injector = None
        super(ConnLinkRouteService, self).on_connection_closed(event)

    def on_link_opened(self, event):
        if event.link == self.mgmt_receiver:
            self.mgmt_proxy = MgmtMsgProxy(self.mgmt_receiver.remote_source.address)
            self.mgmt_sender = event.container.create_sender(self.conn,
                                                             target="$management")

    def on_link_error(self, event):
        # when a remote client disconnects the service will get a link error
        # that is expected - simply clean up the link
        self.on_link_closing(event)

    def on_sendable(self, event):
        if event.sender == self.mgmt_sender:
            if not self._cleaning_up:
                if self._config_index < len(self._config):
                    cfg = self._config[self._config_index]
                    msg = self.mgmt_proxy.create_conn_link_route(cfg[0], cfg[1])
                    self.mgmt_sender.send(msg)
                    self._config_index += 1
            elif self._config_values:
                cv = self._config_values.pop()
                msg = self.mgmt_proxy.delete_conn_link_route(cv['name'])
                self._delete_count += 1
        else:
            super(ConnLinkRouteService, self).on_sendable(event)

    def on_message(self, event):
        if event.receiver == self.mgmt_receiver:
            response = self.mgmt_proxy.response(event.message)
            if response.status_code == 201:
                # created:
                self._config_values.append(response.attrs)
                if len(self._config_values) == len(self._config):
                    self._config_done.set()
            elif response.status_code == 204:
                # deleted
                self._delete_count -= 1
                if (not self._config_values) and self._delete_count == 0:
                    self._delete_done.set()
            else:
                # error
                self._config_error = ("mgmt failed: %s" %
                                      response.status_description)
                self._config_done.set()
                self._delete_done.set()
        else:
            super(ConnLinkRouteService, self).on_message(event)

    def on_delete_config(self, event):
        if not self._cleaning_up:
            self._cleaning_up = True
            if not self._config_values:
                self._delete_done.set()
            else:
                try:
                    while self.mgmt_sender.credit > 0:
                        cv = self._config_values.pop()
                        msg = self.mgmt_proxy.delete_conn_link_route(cv["name"])
                        self.mgmt_sender.send(msg)
                        self._delete_count += 1
                except IndexError:
                    pass


class ConnLinkRouteMgmtProxy(object):
    """
    Manage connection scoped link routes over a given connection.
    While the connection remains open the connection scoped links will remain
    configured and active
    """
    def __init__(self, bconn, credit=250):
        self._receiver = bconn.create_receiver(address=None, dynamic=True, credit=credit)
        self._sender = bconn.create_sender(address="$management")
        self._proxy = MgmtMsgProxy(self._receiver.link.remote_source.address)

    def __getattr__(self, key):
        # wrap accesses to the management message functions so we can send and
        # receive the messages using the blocking links
        f = getattr(self._proxy, key)
        if not callable(f):
            return f
        def _func(*args, **kwargs):
            self._sender.send(f(*args, **kwargs))
            return self._proxy.response(self._receiver.receive())
        return _func


class InvalidTagTest(MessagingHandler):
    """Verify that a message with an invalid tag length is rejected
    """
    def __init__(self, router_addr):
        super(InvalidTagTest, self).__init__(auto_accept=False, auto_settle=False)
        self.test_conn = None
        self.test_address = router_addr
        self.tx_ct = 0;
        self.accept_ct = 0;
        self.reject_ct = 0;
        self.error = None

    def timeout(self):
        self.error = "Timeout expired: sent=%d rcvd=%d" % (self.tx_ct,
                                                           self.accept_ct
                                                           + self.reject_ct)
        if self.test_conn:
            self.test_conn.close()

    def on_start(self, event):
        self.timer = event.reactor.schedule(TIMEOUT, TestTimeout(self))
        self.test_conn = event.container.connect(self.test_address)
        rx = event.container.create_receiver(self.test_conn, "org.apache.foo")

    def on_link_opened(self, event):
        if event.receiver:
            event.receiver.flow(100)
            event.container.create_sender(event.connection, "org.apache.foo")

    def on_sendable(self, event):
        if self.tx_ct < 10:
            self.tx_ct += 1
            if self.tx_ct == 5:
                event.sender.send(Message(body="YO"), tag=str("X" * 64))
            else:
                event.sender.send(Message(body="YO"), tag=str("BLAH%d" %
                                                              self.tx_ct))

    def on_accepted(self, event):
        self.accept_ct += 1
        event.delivery.settle()
        if self.accept_ct == 9 and self.reject_ct == 1:
            event.connection.close()
            self.timer.cancel()

    def on_rejected(self, event):
        self.reject_ct += 1
        event.delivery.settle()

    def on_message(self, event):
        event.delivery.update(Delivery.ACCEPTED)
        event.delivery.settle()

    def run(self):
        Container(self).run()

class Dispatch1428(TestCase):
    """
    Sets up 2 routers (one of which are acting as brokers (QDR.A)).

        QDR.A acting broker #1
             +---------+         +---------+
             |         | <------ |         |
             |  QDR.A  |         |  QDR.B  |
             |         | ------> |         |
             +---------+         +---------+

    """
    @classmethod
    def get_router(cls, index):
        return cls.routers[index]

    @classmethod
    def setUpClass(cls):
        """Start two routers"""
        super(Dispatch1428, cls).setUpClass()

        def router(name, connection):

            config = [
                ('router', {'mode': 'interior', 'id': 'QDR.%s'%name}),
            ] + connection

            config = Qdrouterd.Config(config)
            cls.routers.append(cls.tester.qdrouterd(name, config, wait=False))

        cls.routers = []
        a_listener_port = cls.tester.get_port()
        b_listener_port = cls.tester.get_port()

        router('A',
               [
                   ('listener', {'role': 'normal', 'host': '0.0.0.0', 'port': a_listener_port, 'saslMechanisms': 'ANONYMOUS'}),
               ])
        router('B',
               [
                   ('listener', {'role': 'normal', 'host': '0.0.0.0', 'port': b_listener_port, 'saslMechanisms': 'ANONYMOUS'}),
                   ('connector', {'name': 'one', 'role': 'route-container', 'host': '0.0.0.0', 'port': a_listener_port, 'saslMechanisms': 'ANONYMOUS'}),
                   ('connector', {'name': 'two', 'role': 'route-container', 'host': '0.0.0.0', 'port': a_listener_port, 'saslMechanisms': 'ANONYMOUS'})
               ]
               )
        sleep(2)


    def run_qdmanage(self, cmd, input=None, expect=Process.EXIT_OK, address=None):
        p = self.popen(
            ['qdmanage'] + cmd.split(' ') + ['--bus', address or self.address(), '--indent=-1', '--timeout', str(TIMEOUT)],
            stdin=PIPE, stdout=PIPE, stderr=STDOUT, expect=expect,
            universal_newlines=True)
        out = p.communicate(input)[0]
        try:
            p.teardown()
        except Exception as e:
            raise Exception("%s\n%s" % (e, out))
        return out

    def test_both_link_routes_active(self):
        cmds = [
            'CREATE --type=linkRoute name=foo prefix=foo direction=in connection=one',
            'CREATE --type=linkRoute name=bar prefix=bar direction=in connection=two',
            'CREATE --type=linkRoute name=baz prefix=baz direction=in containerId=QDR.A'
        ]
        for c in cmds:
            self.run_qdmanage(cmd=c, address=self.routers[1].addresses[0])

        # Now that the qdmanage has run, query the link routes and make sure that their "operStatus" is "active" before
        # running any of the tests.
        long_type = 'org.apache.qpid.dispatch.router.config.linkRoute'
        qd_manager = QdManager(self, address=self.routers[1].addresses[0])

        for i in range(5):
            all_link_routes_activated = True
            link_routes = qd_manager.query(long_type)
            for link_route in link_routes:
                oper_status = link_route['operStatus']
                if oper_status != "active":
                    all_link_routes_activated = False
                    break
            if not all_link_routes_activated:
                # One or more of the link routes have not been activated.
                # Check after one second.
                sleep(1)
            else:
                break

        # All link routes created in this test MUST be activated before
        # we can continue further testing.
        self.assertTrue(all_link_routes_activated)


        first = SendReceive("%s/foo" % self.routers[1].addresses[0], "%s/foo" % self.routers[0].addresses[0])
        first.run()
        self.assertEqual(None, first.error)
        second = SendReceive("%s/bar" % self.routers[1].addresses[0], "%s/bar" % self.routers[0].addresses[0])
        second.run()
        self.assertEqual(None, second.error)
        third = SendReceive("%s/baz" % self.routers[1].addresses[0], "%s/baz" % self.routers[0].addresses[0])
        third.run()
        self.assertEqual(None, third.error)


class SendReceive(MessagingHandler):
    def __init__(self, send_url, recv_url, message=None):
        super(SendReceive, self).__init__()
        self.send_url = send_url
        self.recv_url = recv_url
        self.message = message or Message(body="SendReceiveTest")
        self.sent = False
        self.error = None

    def close(self):
        self.sender.close()
        self.receiver.close()
        self.sender.connection.close()
        self.receiver.connection.close()

    def timeout(self):
        self.error = "Timeout Expired - Check for cores"
        self.close()

    def stop(self):
        self.close()
        self.timer.cancel()

    def on_start(self, event):
        self.timer      = event.reactor.schedule(TIMEOUT, TestTimeout(self))
        event.container.container_id = "SendReceiveTestClient"
        self.sender = event.container.create_sender(self.send_url)
        self.receiver = event.container.create_receiver(self.recv_url)

    def on_sendable(self, event):
        if not self.sent:
            event.sender.send(self.message)
            self.sent = True

    def on_message(self, event):
        if self.message.body != event.message.body:
            self.error = "Incorrect message. Got %s, expected %s" % (event.message.body, self.message.body)

    def on_accepted(self, event):
        self.stop()

    def run(self):
        Container(self).run()


class DispositionSniffer(MessagingHandler):
    """
    Capture the outgoing delivery after the remote has set its terminal
    outcome.  Used by tests that need to examine the delivery state
    """
    def __init__(self, send_url):
        super(DispositionSniffer, self).__init__(auto_accept=False,
                                                 auto_settle=False)
        self.send_url = send_url
        self.sender = None
        self.timer = None
        self.error = None
        self.sent = False
        self.delivery = None

    def close(self):
        if self.timer:
            self.timer.cancel()
        if self.sender:
            self.sender.close()
            self.sender.connection.close()

    def timeout(self):
        self.error = "Timeout Expired - Check for cores"
        self.close()

    def stop(self):
        self.close()

    def on_start(self, event):
        self.timer  = event.reactor.schedule(TIMEOUT, TestTimeout(self))
        self.sender = event.container.create_sender(self.send_url)

    def on_sendable(self, event):
        if not self.sent:
            event.sender.send(Message(body="HI"))
            self.sent = True

    def on_accepted(self, event):
        self.stop()

    def on_released(self, event):
        self.delivery = event.delivery
        self.close()

    def on_modified(self, event):
        self.delivery = event.delivery
        self.close()

    def on_rejected(self, event):
        self.delivery = event.delivery
        self.close()

    def run(self):
        Container(self).run()


class LinkRoute3Hop(TestCase):
    """
    Sets up a linear 3 hop router network for testing multi-hop link routes.

             +---------+         +---------+         +---------+     +------------------+
             |         | <------ |         | <-----  |         |<----| blocking_senders |
             |  QDR.A  |         |  QDR.B  |         |  QDR.C  |     +------------------+
             |         | ------> |         | ------> |         |     +--------------------+
             +---------+         +---------+         +---------+---->| blocking_receivers |
                  ^                                                  +--------------------+
                  |
                  V
           +-------------+
           | FakeService |
           +-------------+

    """

    @classmethod
    def setUpClass(cls):
        super(LinkRoute3Hop, cls).setUpClass()

        b_port = cls.tester.get_port()
        configs = [
            # QDR.A:
            [('router', {'mode': 'interior', 'id': 'QDR.A'}),
             # for client access
             ('listener', {'role': 'normal',
                           'host': '0.0.0.0',
                           'port': cls.tester.get_port(),
                           'saslMechanisms': 'ANONYMOUS'}),
             # for fake service:
             ('listener', {'role': 'route-container',
                           'host': '0.0.0.0',
                           'port': cls.tester.get_port(),
                           'saslMechanisms': 'ANONYMOUS'}),
             # to connect to the QDR.B
             ('connector', {'role': 'inter-router',
                            'host': '127.0.0.1',
                            'port': b_port,
                            'saslMechanisms': 'ANONYMOUS'}),
             # the routes
             ('linkRoute', {'prefix': 'closest/test-client', 'containerId': 'FakeService', 'direction': 'in'}),
             ('linkRoute', {'prefix': 'closest/test-client', 'containerId': 'FakeService', 'direction': 'out'})
            ],
            # QDR.B:
            [('router', {'mode': 'interior', 'id': 'QDR.B'}),
             # for client connections
             ('listener', {'role': 'normal',
                           'host': '0.0.0.0',
                           'port': cls.tester.get_port(),
                           'saslMechanisms': 'ANONYMOUS'}),
             # for inter-router connections from QDR.A and QDR.C
             ('listener', {'role': 'inter-router',
                           'host': '0.0.0.0',
                           'port': b_port,
                           'saslMechanisms': 'ANONYMOUS'}),
             ('linkRoute', {'prefix': 'closest/test-client', 'direction': 'in'}),
             ('linkRoute', {'prefix': 'closest/test-client', 'direction': 'out'})
            ],
            # QDR.C
            [('router', {'mode': 'interior', 'id': 'QDR.C'}),
             # for client connections
             ('listener', {'role': 'normal',
                           'host': '0.0.0.0',
                           'port': cls.tester.get_port(),
                           'saslMechanisms': 'ANONYMOUS'}),
             # to connect to the QDR.B
             ('connector', {'role': 'inter-router',
                            'host': '127.0.0.1',
                            'port': b_port,
                            'saslMechanisms': 'ANONYMOUS'}),
             ('linkRoute', {'prefix': 'closest/test-client', 'direction': 'in'}),
             ('linkRoute', {'prefix': 'closest/test-client', 'direction': 'out'})
            ]
        ]

        cls.routers=[]
        for c in configs:
            config = Qdrouterd.Config(c)
            cls.routers.append(cls.tester.qdrouterd(config=config, wait=False))
        cls.QDR_A = cls.routers[0]
        cls.QDR_B = cls.routers[1]
        cls.QDR_C = cls.routers[2]

        cls.QDR_A.wait_router_connected('QDR.B')
        cls.QDR_B.wait_router_connected('QDR.A')
        cls.QDR_B.wait_router_connected('QDR.C')
        cls.QDR_C.wait_router_connected('QDR.B')
        cls.QDR_C.wait_router_connected('QDR.A')
        cls.QDR_A.wait_router_connected('QDR.C')
<<<<<<< HEAD

        cls.fake_service = FakeService(cls.QDR_A.addresses[1],
                                       container_id="FakeService")
        cls.QDR_C.wait_address("closest/test-client",
                               remotes=1)
=======
>>>>>>> f50bfc90

    def test_01_parallel_link_routes(self):
        """
        Verify Q2/Q3 recovery in the case of multiple link-routes sharing the
        same session.
        """
        send_clients = 10
        send_batch = 10
        total = send_clients * send_batch

        fake_service = FakeService(self.QDR_A.addresses[1],
                                   container_id="FakeService")
        self.QDR_C.wait_address("closest/test-client",
                                remotes=1)

<<<<<<< HEAD
        env = dict(os.environ, PN_TRACE_FRM="1")

=======
        env = None
>>>>>>> f50bfc90
        rx = self.popen(["test-receiver",
                         "-a", self.QDR_C.addresses[0],
                         "-c", str(total),
                         "-s", "closest/test-client"],
                        env=env,
                        expect=Process.EXIT_OK)

        def _spawn_sender(x):
            return self.popen(["test-sender",
                               "-a", self.QDR_C.addresses[0],
                               "-c", str(send_batch),
                               "-i", "TestSender-%s" % x,
                               "-sx",   # huge message size to trigger Q2/Q3
                               "-t", "closest/test-client"],
                              env=env,
                              expect=Process.EXIT_OK)

        senders = [_spawn_sender(s) for s in range(send_clients)]

        for tx in senders:
            out_text, out_err = tx.communicate(timeout=TIMEOUT)
            if tx.returncode:
                raise Exception("Sender failed: %s %s" % (out_text, out_err))

        if rx.wait(timeout=TIMEOUT):
            raise Exception("Receiver failed to consume all messages in=%s out=%s",
<<<<<<< HEAD
                            self.fake_service.in_count,
                            self.fake_service.out_count)

        self.assertEqual(start_in + total, self.fake_service.in_count)
        self.assertEqual(start_out + total, self.fake_service.out_count)
=======
                            fake_service.in_count,
                            fake_service.out_count)

        fake_service.join()
        self.assertEqual(total, fake_service.in_count)
        self.assertEqual(total, fake_service.out_count)
>>>>>>> f50bfc90

        self.QDR_C.wait_address_unsubscribed("closest/test-client")

    def test_02_modified_outcome(self):
        """
        Ensure all elements of a Modified disposition are passed thru the link
        route
        """

        class FakeServiceModified(FakeService):
            def on_message(self, event):
                # set non-default values for delivery state for delivery to
                # remote endpoint
                dlv = event.delivery
                dlv.local.failed = True
                dlv.local.undeliverable = True
                dlv.local.annotations = {symbol("Key"): "Value"}
                dlv.update(Delivery.MODIFIED)
                dlv.settle()

        fake_service = FakeServiceModified(self.QDR_A.addresses[1],
                                           container_id="FakeService",
                                           auto_accept=False,
                                           auto_settle=False)
        self.QDR_C.wait_address("closest/test-client",
                                remotes=1)

        sniffer = DispositionSniffer("%s/closest/test-client" %
                                     self.QDR_C.addresses[0])
        sniffer.run()
        self.assertEqual(None, sniffer.error)
        state = sniffer.delivery.remote
        self.assertTrue(state.failed)
        self.assertTrue(state.undeliverable)
        self.assertTrue(state.annotations is not None)
        self.assertTrue(symbol('Key') in state.annotations)
        self.assertEqual('Value', state.annotations[symbol('Key')])

        fake_service.join()
        self.QDR_C.wait_address_unsubscribed("closest/test-client")

    def test_03_rejected_outcome(self):
        """
        Ensure all elements of a Rejected disposition are passed thru the link
        route
        """

        class FakeServiceReject(FakeService):
            def on_message(self, event):
                # set non-default values for delivery state for delivery to
                # remote endpoint
                dlv = event.delivery
                dlv.local.condition = Condition("condition-name",
                                                str("condition-description"),
                                                {symbol("condition"): "info"})
                dlv.update(Delivery.REJECTED)
                dlv.settle()

        fake_service = FakeServiceReject(self.QDR_A.addresses[1],
                                         container_id="FakeService",
                                         auto_accept=False,
                                         auto_settle=False)
        self.QDR_C.wait_address("closest/test-client",
                                remotes=1)

        sniffer = DispositionSniffer("%s/closest/test-client" %
                                     self.QDR_C.addresses[0])
        sniffer.run()
        self.assertEqual(None, sniffer.error)
        state = sniffer.delivery.remote
        self.assertTrue(state.condition is not None)
        self.assertEqual("condition-name", state.condition.name)
        self.assertEqual("condition-description", state.condition.description)
        self.assertTrue(state.condition.info is not None)
        self.assertTrue(symbol("condition") in state.condition.info)
        self.assertEqual('info', state.condition.info[symbol("condition")])

        fake_service.join()
        self.QDR_C.wait_address_unsubscribed("closest/test-client")

    def test_04_extension_state(self):
        """
        system_tests_two_routers.TwoRouterExtensionsStateTest() already tests
        sending extended state via a link route.
        """
        pass

if __name__ == '__main__':
    unittest.main(main_module())<|MERGE_RESOLUTION|>--- conflicted
+++ resolved
@@ -2496,14 +2496,6 @@
         cls.QDR_C.wait_router_connected('QDR.B')
         cls.QDR_C.wait_router_connected('QDR.A')
         cls.QDR_A.wait_router_connected('QDR.C')
-<<<<<<< HEAD
-
-        cls.fake_service = FakeService(cls.QDR_A.addresses[1],
-                                       container_id="FakeService")
-        cls.QDR_C.wait_address("closest/test-client",
-                               remotes=1)
-=======
->>>>>>> f50bfc90
 
     def test_01_parallel_link_routes(self):
         """
@@ -2519,12 +2511,7 @@
         self.QDR_C.wait_address("closest/test-client",
                                 remotes=1)
 
-<<<<<<< HEAD
-        env = dict(os.environ, PN_TRACE_FRM="1")
-
-=======
         env = None
->>>>>>> f50bfc90
         rx = self.popen(["test-receiver",
                          "-a", self.QDR_C.addresses[0],
                          "-c", str(total),
@@ -2551,20 +2538,12 @@
 
         if rx.wait(timeout=TIMEOUT):
             raise Exception("Receiver failed to consume all messages in=%s out=%s",
-<<<<<<< HEAD
-                            self.fake_service.in_count,
-                            self.fake_service.out_count)
-
-        self.assertEqual(start_in + total, self.fake_service.in_count)
-        self.assertEqual(start_out + total, self.fake_service.out_count)
-=======
                             fake_service.in_count,
                             fake_service.out_count)
 
         fake_service.join()
         self.assertEqual(total, fake_service.in_count)
         self.assertEqual(total, fake_service.out_count)
->>>>>>> f50bfc90
 
         self.QDR_C.wait_address_unsubscribed("closest/test-client")
 
