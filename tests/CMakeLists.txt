##
## Licensed to the Apache Software Foundation (ASF) under one
## or more contributor license agreements.  See the NOTICE file
## distributed with this work for additional information
## regarding copyright ownership.  The ASF licenses this file
## to you under the Apache License, Version 2.0 (the
## "License"); you may not use this file except in compliance
## with the License.  You may obtain a copy of the License at
##
##   http://www.apache.org/licenses/LICENSE-2.0
##
## Unless required by applicable law or agreed to in writing,
## software distributed under the License is distributed on an
## "AS IS" BASIS, WITHOUT WARRANTIES OR CONDITIONS OF ANY
## KIND, either express or implied.  See the License for the
## specific language governing permissions and limitations
## under the License.
##

include_directories(
  ${CMAKE_SOURCE_DIR}/src
  ${CMAKE_BINARY_DIR}/src
  )

##
## Build test applications
##
set(unit_test_SOURCES
    compose_test.c
    policy_test.c
    run_unit_tests.c
    tool_test.c
    failoverlist_test.c
    timer_test.c
    core_timer_test.c
    parse_tree_tests.c
    proton_utils_tests.c
    alloc_test.c
    hash_test.c
    thread_test.c
    )

add_executable(unit_tests ${unit_test_SOURCES})
target_link_libraries(unit_tests  qpid-dispatch)

set(unit_test_size_SOURCES
    field_test.c
    parse_test.c
    message_test.c
    buffer_test.c
    run_unit_tests_size.c
    )

add_executable(unit_tests_size ${unit_test_size_SOURCES})
target_link_libraries(unit_tests_size qpid-dispatch)

add_executable(test-sender test-sender.c)
target_link_libraries(test-sender ${Proton_LIBRARIES} qpid-dispatch)

add_executable(test-receiver test-receiver.c)
target_link_libraries(test-receiver ${Proton_LIBRARIES})

add_executable(clogger clogger.c)
target_link_libraries(clogger ${Proton_LIBRARIES})

# Bubblewrap is an unprivileged sandboxing tool for Linux. Setting --unshare-net allows
# running tests in parallel (the ctest -j option) without port clashes
set(USE_BWRAP OFF CACHE BOOL "Wrap test executions with bwrap (https://github.com/containers/bubblewrap)")
if(USE_BWRAP)
<<<<<<< HEAD
  # Inaccessible DNS servers produce "proton:io Temporary failure in name resolution".
  # For system_tests_bad_configuration we need to get "proton:io Name or service not known",
  # so blank /etc/nsswitch.conf to achieve that.
  set(BWRAP_ARGS bwrap --bind / / --bind /dev/zero /etc/nsswitch.conf --unshare-net --dev /dev --die-with-parent --)
=======
  set(BWRAP_ARGS bwrap --bind / / --unshare-net --dev /dev --die-with-parent --)
>>>>>>> f50bfc90
else()
  set(BWRAP_ARGS "")
endif()
set(TEST_WRAP ${BWRAP_ARGS} ${PYTHON_EXECUTABLE} ${CMAKE_CURRENT_BINARY_DIR}/run.py)

add_test(unit_tests_size_10000 ${TEST_WRAP} unit_tests_size 10000)
add_test(unit_tests_size_512   ${TEST_WRAP} unit_tests_size 512)
add_test(unit_tests_size_10    ${TEST_WRAP} unit_tests_size 10)
add_test(unit_tests_size_7     ${TEST_WRAP} unit_tests_size 7)
add_test(unit_tests_size_5     ${TEST_WRAP} unit_tests_size 5)
add_test(unit_tests_size_3     ${TEST_WRAP} unit_tests_size 3)
add_test(unit_tests_size_2     ${TEST_WRAP} unit_tests_size 2)
add_test(unit_tests_size_1     ${TEST_WRAP} unit_tests_size 1)
add_test(unit_tests            ${TEST_WRAP} unit_tests ${CMAKE_CURRENT_SOURCE_DIR}/threads4.conf)

# Unit test python modules
add_test(router_engine_test    ${TEST_WRAP} ${PYTHON_TEST_COMMAND} -v router_engine_test)
add_test(management_test       ${TEST_WRAP} ${PYTHON_TEST_COMMAND} -v management)
add_test(router_policy_test    ${TEST_WRAP} ${PYTHON_TEST_COMMAND} -v router_policy_test)
add_test(test_command    ${TEST_WRAP} ${PYTHON_TEST_COMMAND} -v test_command)

if(USE_LIBWEBSOCKETS)
  set(SYSTEM_TESTS_HTTP system_tests_http)
endif()

if(USE_LIBNGHTTP2)
  set(SYSTEM_TESTS_HTTP2 system_tests_http2 system_tests_grpc)
endif(USE_LIBNGHTTP2)

if(CONSOLE_INSTALL)
  set(CONSOLE_TEST system_tests_console)
endif(CONSOLE_INSTALL)

# System test python modules
foreach(py_test_module
#   system_tests_broker
    system_tests_link_routes
    system_tests_link_routes_add_external_prefix
    system_tests_link_route_credit
    system_tests_autolinks
    system_tests_drain
    system_tests_management
    system_tests_one_router
    system_tests_handle_failover
    system_tests_default_distribution
    system_tests_deprecated
    system_tests_policy
    system_tests_policy_oversize_basic
    system_tests_policy_oversize_compound
    system_tests_protocol_family
    system_tests_protocol_settings
    system_tests_qdmanage
    system_tests_qdstat
    system_tests_sasl_plain
    system_tests_user_id
    system_tests_user_id_proxy
    system_tests_two_routers
    system_tests_interior_sync_up
    system_tests_distribution
    system_tests_multi_tenancy
    system_tests_multi_tenancy_policy
    system_tests_dynamic_terminus
    system_tests_log_message_components
    system_tests_failover_list
    system_tests_auth_service_plugin
    system_tests_authz_service_plugin
    system_tests_delivery_abort
    system_tests_topology
    system_tests_topology_disposition
    system_tests_topology_addition
    system_tests_disallow_link_resumable_link_route
    system_tests_delivery_counts
    system_tests_exchange_bindings
    system_tests_cmdline_parsing
    system_tests_bad_configuration
    system_tests_ssl
    system_tests_edge_router
    system_tests_connector_status
    system_tests_core_endpoint
    ${SYSTEM_TESTS_HTTP}
    ${CONSOLE_TEST}
    system_tests_priority
    system_tests_core_client
    system_tests_address_lookup
    system_tests_multi_phase
    system_tests_multicast
    system_tests_fallback_dest
    system_tests_router_mesh
    system_tests_stuck_deliveries
    system_tests_log_level_update
    system_tests_routing_protocol
    system_tests_open_properties
<<<<<<< HEAD
=======
    ${SYSTEM_TESTS_HTTP2}
    system_tests_http1_adaptor
    system_tests_tcp_adaptor
>>>>>>> f50bfc90
    )

  add_test(${py_test_module} ${TEST_WRAP} ${PYTHON_TEST_COMMAND} -v ${py_test_module})
  list(APPEND SYSTEM_TEST_FILES ${CMAKE_CURRENT_SOURCE_DIR}/${py_test_module}.py)
endforeach()

# Use tox to run the flake8 python linter tool on all the python
# sources. Highly recommended if you're hacking the python code.
# Unfortunately this can only be done for versions of tox >= 1.9.0
# since that version allows us to skip the install step (we have
# no modules thus no setup.py)
#
find_program(TOX_EXE "tox")
if (TOX_EXE)
  # the "skip_install" feature showed up in version 1.9.0 tox,
  # which is used by our tox.ini script:
  set(TOX_MIN_VERSION 1.9.0)
  execute_process(COMMAND "${TOX_EXE}" "--version"
                  RESULT_VARIABLE TOX_STATUS
                  OUTPUT_VARIABLE TOX_VERSION)
  if (TOX_STATUS EQUAL 0)
    string(STRIP "${TOX_VERSION}" TOX_VERSION)
    string(REGEX MATCH "^[0-9]+[.][0-9]+[.][0-9]+" TOX_VERSION "${TOX_VERSION}")
    if (TOX_VERSION STRLESS TOX_MIN_VERSION)
      message( STATUS "tox version ${TOX_VERSION} < required version ${TOX_MIN_VERSION} - skipping python-checker")
    else (TOX_VERSION STRLESS TOX_MIN_VERSION)
      configure_file(${CMAKE_CURRENT_SOURCE_DIR}/tox.ini.in ${CMAKE_CURRENT_BINARY_DIR}/tox.ini)
      add_test (NAME python-checker
                COMMAND ${TOX_EXE}
                WORKING_DIRECTORY ${CMAKE_CURRENT_BINARY_DIR})
      # Once we move to tox >= v1.7.2 we can remove the next
      # line.  See tox.ini file for details
      set_tests_properties(python-checker
                           PROPERTIES
                           PASS_REGULAR_EXPRESSION "commands succeeded"
                           FAIL_REGULAR_EXPRESSION "commands failed")
    endif (TOX_VERSION STRLESS TOX_MIN_VERSION)
  else (TOX_STATUS EQUAL 0)
    message(STATUS "Cannot determine tox version - skipping python-checker")
  endif (TOX_STATUS EQUAL 0)

else (TOX_EXE)
  message(STATUS "Could NOT find 'tox' tool - unable to validate python code")
endif ()





# Additional files to install for running system tests.
# NOTE: Don't install run.py. A system test of a dispatch installation should pick everything
# up from standard install locations.
#
list(APPEND SYSTEM_TEST_FILES
  ${CMAKE_CURRENT_SOURCE_DIR}/run_system_tests.py
  ${CMAKE_CURRENT_SOURCE_DIR}/system_test.py)

configure_file(${CMAKE_CURRENT_SOURCE_DIR}/config-2/A-ssl.conf.in ${CMAKE_CURRENT_BINARY_DIR}/config-2/A-ssl.conf)
configure_file(${CMAKE_CURRENT_SOURCE_DIR}/config-2/B-ssl.conf.in ${CMAKE_CURRENT_BINARY_DIR}/config-2/B-ssl.conf)
configure_file(${CMAKE_CURRENT_SOURCE_DIR}/policy-1/test-policy-conf-includes-folder.conf.in ${CMAKE_CURRENT_BINARY_DIR}/policy-1/test-policy-conf-includes-folder.conf)
configure_file(${CMAKE_CURRENT_SOURCE_DIR}/policy-2/policy-photoserver-sasl.conf.in ${CMAKE_CURRENT_BINARY_DIR}/policy-2/policy-photoserver-sasl.conf)
configure_file(${CMAKE_CURRENT_SOURCE_DIR}/policy-2/test-router-with-policy.json.in ${CMAKE_CURRENT_BINARY_DIR}/policy-2/test-router-with-policy.json)

file(COPY ${CMAKE_CURRENT_SOURCE_DIR}/ssl_certs DESTINATION ${CMAKE_CURRENT_BINARY_DIR})
file(COPY ${CMAKE_CURRENT_SOURCE_DIR}/displayname_files DESTINATION ${CMAKE_CURRENT_BINARY_DIR})
file(COPY ${CMAKE_CURRENT_SOURCE_DIR}/policy-1/management-access.json  DESTINATION ${CMAKE_CURRENT_BINARY_DIR}/policy-1/)
file(COPY ${CMAKE_CURRENT_SOURCE_DIR}/policy-1/policy-boardwalk.json   DESTINATION ${CMAKE_CURRENT_BINARY_DIR}/policy-1/)
file(COPY ${CMAKE_CURRENT_SOURCE_DIR}/policy-1/policy-safari.json      DESTINATION ${CMAKE_CURRENT_BINARY_DIR}/policy-1/)
file(COPY ${CMAKE_CURRENT_SOURCE_DIR}/policy-2/policy-photoserver-sasl.sasldb  DESTINATION ${CMAKE_CURRENT_BINARY_DIR}/policy-2)
file(COPY ${CMAKE_CURRENT_SOURCE_DIR}/policy-3/test-sender-receiver-limits.json DESTINATION ${CMAKE_CURRENT_BINARY_DIR}/policy-3)
file(COPY ${CMAKE_CURRENT_SOURCE_DIR}/policy-4/management-access.json  DESTINATION ${CMAKE_CURRENT_BINARY_DIR}/policy-4/)
file(COPY ${CMAKE_CURRENT_SOURCE_DIR}/authservice.py  DESTINATION ${CMAKE_CURRENT_BINARY_DIR})
file(COPY ${CMAKE_CURRENT_SOURCE_DIR}/TCP_echo_server.py  DESTINATION ${CMAKE_CURRENT_BINARY_DIR})
file(COPY ${CMAKE_CURRENT_SOURCE_DIR}/TCP_echo_client.py  DESTINATION ${CMAKE_CURRENT_BINARY_DIR})

# following install() functions will be called only if you do a make "install"
install(FILES ${SYSTEM_TEST_FILES}
        DESTINATION ${QPID_DISPATCH_HOME_INSTALLED}/tests
        )

install(DIRECTORY config-1 config-2
        DESTINATION ${QPID_DISPATCH_HOME_INSTALLED}/tests
        PATTERN *.in EXCLUDE
        )

install(DIRECTORY ${CMAKE_CURRENT_BINARY_DIR}/config-2
        DESTINATION ${QPID_DISPATCH_HOME_INSTALLED}/tests
        FILES_MATCHING PATTERN *.conf
        )

install(DIRECTORY ${CMAKE_CURRENT_SOURCE_DIR}/ssl_certs
        DESTINATION ${QPID_DISPATCH_HOME_INSTALLED}/tests)

if(NOT (CMAKE_CXX_COMPILER_ID STREQUAL "GNU" AND CMAKE_CXX_COMPILER_VERSION VERSION_LESS "4.8.5"))
  add_subdirectory(c_unittests)
endif()<|MERGE_RESOLUTION|>--- conflicted
+++ resolved
@@ -67,14 +67,7 @@
 # running tests in parallel (the ctest -j option) without port clashes
 set(USE_BWRAP OFF CACHE BOOL "Wrap test executions with bwrap (https://github.com/containers/bubblewrap)")
 if(USE_BWRAP)
-<<<<<<< HEAD
-  # Inaccessible DNS servers produce "proton:io Temporary failure in name resolution".
-  # For system_tests_bad_configuration we need to get "proton:io Name or service not known",
-  # so blank /etc/nsswitch.conf to achieve that.
-  set(BWRAP_ARGS bwrap --bind / / --bind /dev/zero /etc/nsswitch.conf --unshare-net --dev /dev --die-with-parent --)
-=======
   set(BWRAP_ARGS bwrap --bind / / --unshare-net --dev /dev --die-with-parent --)
->>>>>>> f50bfc90
 else()
   set(BWRAP_ARGS "")
 endif()
@@ -167,12 +160,9 @@
     system_tests_log_level_update
     system_tests_routing_protocol
     system_tests_open_properties
-<<<<<<< HEAD
-=======
     ${SYSTEM_TESTS_HTTP2}
     system_tests_http1_adaptor
     system_tests_tcp_adaptor
->>>>>>> f50bfc90
     )
 
   add_test(${py_test_module} ${TEST_WRAP} ${PYTHON_TEST_COMMAND} -v ${py_test_module})
