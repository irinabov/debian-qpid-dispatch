#
# Licensed to the Apache Software Foundation (ASF) under one
# or more contributor license agreements.  See the NOTICE file
# distributed with this work for additional information
# regarding copyright ownership.  The ASF licenses this file
# to you under the Apache License, Version 2.0 (the
# "License"); you may not use this file except in compliance
# with the License.  You may obtain a copy of the License at
#
#   http://www.apache.org/licenses/LICENSE-2.0
#
# Unless required by applicable law or agreed to in writing,
# software distributed under the License is distributed on an
# "AS IS" BASIS, WITHOUT WARRANTIES OR CONDITIONS OF ANY
# KIND, either express or implied.  See the License for the
# specific language governing permissions and limitations
# under the License.
#

from __future__ import unicode_literals
from __future__ import division
from __future__ import absolute_import
from __future__ import print_function

import os
from time import sleep
from threading import Event
from threading import Timer

from proton import Message, Timeout
from system_test import TestCase, Qdrouterd, main_module, TIMEOUT, MgmtMsgProxy, TestTimeout, PollTimeout
from system_test import AsyncTestReceiver
from system_test import AsyncTestSender
from system_test import Logger
from system_test import QdManager
from system_test import unittest
from system_test import Process
from system_tests_link_routes import ConnLinkRouteService
from test_broker import FakeBroker
from test_broker import FakeService
from proton.handlers import MessagingHandler
from proton.reactor import Container, DynamicNodeProperties
from proton.utils import BlockingConnection
from qpid_dispatch.management.client import Node
from qpid_dispatch_internal.tools.command import version_supports_mutually_exclusive_arguments
from subprocess import PIPE, STDOUT
import re

class AddrTimer(object):
    def __init__(self, parent):
        self.parent = parent

    def on_timer_task(self, event):
        self.parent.check_address()


class EdgeRouterTest(TestCase):

    inter_router_port = None

    @classmethod
    def setUpClass(cls):
        """Start a router"""
        super(EdgeRouterTest, cls).setUpClass()

        def router(name, mode, connection, extra=None):
            config = [
                ('router', {'mode': mode, 'id': name}),
                ('listener', {'port': cls.tester.get_port(), 'stripAnnotations': 'no'}),
                ('listener', {'port': cls.tester.get_port(), 'stripAnnotations': 'no', 'multiTenant': 'yes'}),
                ('listener', {'port': cls.tester.get_port(), 'stripAnnotations': 'no', 'role': 'route-container'}),
                ('linkRoute', {'prefix': '0.0.0.0/link', 'direction': 'in', 'containerId': 'LRC'}),
                ('linkRoute', {'prefix': '0.0.0.0/link', 'direction': 'out', 'containerId': 'LRC'}),
                ('autoLink', {'address': '0.0.0.0/queue.waypoint', 'containerId': 'ALC', 'direction': 'in'}),
                ('autoLink', {'address': '0.0.0.0/queue.waypoint', 'containerId': 'ALC', 'direction': 'out'}),
                ('address', {'prefix': 'closest', 'distribution': 'closest'}),
                ('address', {'prefix': 'spread', 'distribution': 'balanced'}),
                ('address', {'prefix': 'multicast', 'distribution': 'multicast'}),
                ('address', {'prefix': '0.0.0.0/queue', 'waypoint': 'yes'}),
                connection
            ]

            if extra:
                config.append(extra)
            config = Qdrouterd.Config(config)
            cls.routers.append(cls.tester.qdrouterd(name, config, wait=True))

        cls.routers = []

        inter_router_port = cls.tester.get_port()
        edge_port_A = cls.tester.get_port()
        edge_port_B = cls.tester.get_port()

        router('INT.A', 'interior', ('listener', {'role': 'inter-router', 'port': inter_router_port}),
               ('listener', {'role': 'edge', 'port': edge_port_A}))
        router('INT.B', 'interior', ('connector', {'name': 'connectorToA', 'role': 'inter-router', 'port': inter_router_port}),
               ('listener', {'role': 'edge', 'port': edge_port_B}))
        router('EA1', 'edge', ('connector', {'name': 'edge', 'role': 'edge',
                                             'port': edge_port_A}
                               ),
               ('connector', {'name': 'edge.1', 'role': 'edge',
                              'port': edge_port_B}
                )
               )

        cls.routers[0].wait_router_connected('INT.B')
        cls.routers[1].wait_router_connected('INT.A')

        # 1 means skip that test.
        cls.skip = { 'test_01' : 0
                   }

    def __init__(self, test_method):
        TestCase.__init__(self, test_method)
        self.success = False
        self.timer_delay = 2
        self.max_attempts = 3
        self.attempts = 0

    def run_qdstat(self, args, regexp=None, address=None):
        p = self.popen(
            ['qdstat', '--bus', str(address or self.router.addresses[0]),
             '--timeout', str(TIMEOUT)] + args,
            name='qdstat-' + self.id(), stdout=PIPE, expect=None,
            universal_newlines=True)

        out = p.communicate()[0]
        assert p.returncode == 0, \
            "qdstat exit status %s, output:\n%s" % (p.returncode, out)
        if regexp: assert re.search(regexp, out,
                                    re.I), "Can't find '%s' in '%s'" % (
        regexp, out)
        return out

    def can_terminate(self):
        if self.attempts == self.max_attempts:
            return True

        if self.success:
            return True

        return False

    def run_int_b_edge_qdstat(self):
        outs = self.run_qdstat(['--edge'],
                               address=self.routers[2].addresses[0])
        lines = outs.split("\n")
        for line in lines:
            if "INT.B" in line and "yes" in line:
                self.success = True

    def run_int_a_edge_qdstat(self):
        outs = self.run_qdstat(['--edge'],
                               address=self.routers[2].addresses[0])
        lines = outs.split("\n")
        for line in lines:
            if "INT.A" in line and "yes" in line:
                self.success = True

    def schedule_int_a_qdstat_test(self):
        if self.attempts < self.max_attempts:
            if not self.success:
                Timer(self.timer_delay, self.run_int_a_edge_qdstat).start()
                self.attempts += 1

    def schedule_int_b_qdstat_test(self):
        if self.attempts < self.max_attempts:
            if not self.success:
                Timer(self.timer_delay, self.run_int_b_edge_qdstat).start()
                self.attempts += 1

    def test_01_active_flag(self):
        """
        In this test, we have one edge router connected to two interior
        routers. One connection is to INT.A and another connection is to
        INT.B . But only one of these connections is active. We use qdstat
        to make sure that only one of these connections is active.
        Then we kill the router with the active connection and make sure
        that the other connection is now the active one
        """
        if self.skip [ 'test_01' ] :
            self.skipTest ( "Test skipped during development." )

        success = False
        outs = self.run_qdstat(['--edge'],
                               address=self.routers[0].addresses[0])
        lines = outs.split("\n")
        for line in lines:
            if "EA1" in line and "yes" in line:
                success = True
        if not success:
            self.fail("Active edge connection not found not found for "
                      "interior router")

        outs = self.run_qdstat(['--edge'],
                               address=self.routers[2].addresses[0])
        conn_map_edge = dict()
        #
        # We dont know which interior router the edge will connect to.
        #
        conn_map_edge["INT.A"] = False
        conn_map_edge["INT.B"] = False
        lines = outs.split("\n")
        for line in lines:
            if "INT.A" in line and "yes" in line:
                conn_map_edge["INT.A"] = True
            if "INT.B" in line and "yes" in line:
                conn_map_edge["INT.B"] = True

        if conn_map_edge["INT.A"] and conn_map_edge["INT.B"]:
            self.fail("Edhe router has two active connections to interior "
                      "routers. Should have only one")

        if not conn_map_edge["INT.A"] and  not conn_map_edge["INT.B"]:
            self.fail("There are no active aconnections to interior routers")

        if conn_map_edge["INT.A"]:
            #
            # INT.A has the active connection. Let's kill INT.A and see
            # if the other connection becomes active
            #
            EdgeRouterTest.routers[0].teardown()
            self.schedule_int_b_qdstat_test()

            while not self.can_terminate():
                pass

            self.assertTrue(self.success)

        elif conn_map_edge["INT.B"]:
            #
            # INT.B has the active connection. Let's kill INT.B and see
            # if the other connection becomes active
            #
            EdgeRouterTest.routers[1].teardown()
            self.schedule_int_a_qdstat_test()

            while not self.can_terminate():
                pass

            self.assertTrue(self.success)


class RouterTest(TestCase):

    inter_router_port = None

    @classmethod
    def setUpClass(cls):
        """Start a router"""
        super(RouterTest, cls).setUpClass()

        def router(name, mode, connection, extra=None):
            config = [
                ('router', {'mode': mode, 'id': name}),
                ('listener', {'port': cls.tester.get_port(), 'stripAnnotations': 'no'}),
                ('listener', {'port': cls.tester.get_port(), 'stripAnnotations': 'no', 'multiTenant': 'yes'}),
                ('listener', {'port': cls.tester.get_port(), 'stripAnnotations': 'no', 'role': 'route-container'}),
                ('linkRoute', {'prefix': '0.0.0.0/link', 'direction': 'in', 'containerId': 'LRC'}),
                ('linkRoute', {'prefix': '0.0.0.0/link', 'direction': 'out', 'containerId': 'LRC'}),
                ('autoLink', {'address': '0.0.0.0/queue.waypoint', 'containerId': 'ALC', 'direction': 'in'}),
                ('autoLink', {'address': '0.0.0.0/queue.waypoint', 'containerId': 'ALC', 'direction': 'out'}),
                ('address', {'prefix': 'closest', 'distribution': 'closest'}),
                ('address', {'prefix': 'spread', 'distribution': 'balanced'}),
                ('address', {'prefix': 'multicast', 'distribution': 'multicast'}),
                ('address', {'prefix': '0.0.0.0/queue', 'waypoint': 'yes'}),
                connection
            ]

            if extra:
                config.append(extra)
            config = Qdrouterd.Config(config)
            cls.routers.append(cls.tester.qdrouterd(name, config, wait=True))

        cls.routers = []

        inter_router_port = cls.tester.get_port()
        edge_port_A       = cls.tester.get_port()
        edge_port_B       = cls.tester.get_port()

        router('INT.A', 'interior', ('listener', {'role': 'inter-router', 'port': inter_router_port}),
               ('listener', {'role': 'edge', 'port': edge_port_A}))
        router('INT.B', 'interior', ('connector', {'name': 'connectorToA', 'role': 'inter-router', 'port': inter_router_port}),
               ('listener', {'role': 'edge', 'port': edge_port_B}))
        router('EA1',   'edge',     ('connector', {'name': 'edge', 'role': 'edge', 'port': edge_port_A}))
        router('EA2',   'edge',     ('connector', {'name': 'edge', 'role': 'edge', 'port': edge_port_A}))
        router('EB1',   'edge',     ('connector', {'name': 'edge', 'role': 'edge', 'port': edge_port_B}))
        router('EB2',   'edge',     ('connector', {'name': 'edge', 'role': 'edge', 'port': edge_port_B}))

        cls.routers[0].wait_router_connected('INT.B')
        cls.routers[1].wait_router_connected('INT.A')


        cls.skip = { 'test_01' : 0,
                     'test_02' : 0,
                     'test_03' : 0,
                     'test_04' : 0,
                     'test_05' : 0,
                     'test_06' : 0,
                     'test_07' : 0,
                     'test_08' : 0,
                     'test_09' : 0,
                     'test_10' : 0,
                     'test_11' : 0,
                     'test_12' : 0,
                     'test_13' : 0,
                     'test_14' : 0,
                     'test_15' : 0,
                     'test_16' : 0,
                     'test_17' : 0,
                     'test_18' : 0,
                     'test_19' : 0,
                     'test_20' : 0,
                     'test_21' : 0,
                     'test_22' : 0,
                     'test_23' : 0,
                     'test_24' : 0,
                     'test_25' : 0,
                     'test_26' : 0,
                     'test_27' : 0,
                     'test_28' : 0,
                     'test_29' : 0,
                     'test_30' : 0,
                     'test_31' : 0,
                     'test_32' : 0,
                     'test_33' : 0,
                     'test_34' : 0,
                     'test_35' : 0,
                     'test_36' : 0,
                     'test_37' : 0,
                     'test_38' : 0,
                     'test_39' : 0,
                     'test_40' : 0,
                     'test_41' : 0,
                     'test_42' : 0,
                     'test_43':  0,
                     'test_44':  0,
                     'test_45':  0,
                     'test_46':  0,
                     'test_47':  0,
                     'test_48':  0,
                     'test_49':  0,
                     'test_50':  0,
                     'test_51':  0,
                     'test_52':  0,
                     'test_53':  0,
                     'test_54':  0,
                     'test_55':  0,
                     'test_56':  0,
                     'test_57':  0,
                     'test_58':  0,
                     'test_59':  0,
                     'test_60':  0,
                     'test_61':  0,
                     'test_62':  0,
                     'test_63':  0,
                     'test_64':  0,
                     'test_65':  0,
                     'test_66':  0,
                     'test_67':  0,
                     'test_68':  0,
                     'test_69':  0,
                     'test_70':  0,
                     'test_71':  0,
                     'test_72':  0,
                     'test_73':  0
                   }

    def test_01_connectivity_INTA_EA1(self):
        if self.skip [ 'test_01' ] :
            self.skipTest ( "Test skipped during development." )

        test = ConnectivityTest(self.routers[0].addresses[0],
                                self.routers[2].addresses[0],
                                'EA1')
        test.run()
        self.assertEqual(None, test.error)

    def test_02_connectivity_INTA_EA2(self):
        if self.skip [ 'test_02' ] :
            self.skipTest ( "Test skipped during development." )

        test = ConnectivityTest(self.routers[0].addresses[0],
                                self.routers[3].addresses[0],
                                'EA2')
        test.run()
        self.assertEqual(None, test.error)

    def test_03_connectivity_INTB_EB1(self):
        if self.skip [ 'test_03' ] :
            self.skipTest ( "Test skipped during development." )

        test = ConnectivityTest(self.routers[1].addresses[0],
                                self.routers[4].addresses[0],
                                'EB1')
        test.run()
        self.assertEqual(None, test.error)

    def test_04_connectivity_INTB_EB2(self):
        if self.skip [ 'test_04' ] :
            self.skipTest ( "Test skipped during development." )

        test = ConnectivityTest(self.routers[1].addresses[0],
                                self.routers[5].addresses[0],
                                'EB2')
        test.run()
        self.assertEqual(None, test.error)

    def test_05_dynamic_address_same_edge(self):
        if self.skip [ 'test_05' ] :
            self.skipTest ( "Test skipped during development." )

        test = DynamicAddressTest(self.routers[2].addresses[0],
                                  self.routers[2].addresses[0])
        test.run()
        self.assertEqual(None, test.error)

    def test_06_dynamic_address_interior_to_edge(self):
        if self.skip [ 'test_06' ] :
            self.skipTest ( "Test skipped during development." )

        test = DynamicAddressTest(self.routers[2].addresses[0],
                                  self.routers[0].addresses[0])
        test.run()
        self.assertEqual(None, test.error)

    def test_07_dynamic_address_edge_to_interior(self):
        if self.skip [ 'test_07' ] :
            self.skipTest ( "Test skipped during development." )

        test = DynamicAddressTest(self.routers[0].addresses[0],
                                  self.routers[2].addresses[0])
        test.run()
        self.assertEqual(None, test.error)

    def test_08_dynamic_address_edge_to_edge_one_interior(self):
        if self.skip [ 'test_08' ] :
            self.skipTest ( "Test skipped during development." )

        test = DynamicAddressTest(self.routers[2].addresses[0],
                                  self.routers[3].addresses[0])
        test.run()
        self.assertEqual(None, test.error)

    def test_09_dynamic_address_edge_to_edge_two_interior(self):
        if self.skip [ 'test_09' ] :
            self.skipTest ( "Test skipped during development." )

        test = DynamicAddressTest(self.routers[2].addresses[0],
                                  self.routers[4].addresses[0])
        test.run()
        self.assertEqual(None, test.error)

    def test_10_mobile_address_same_edge(self):
        if self.skip [ 'test_10' ] :
            self.skipTest ( "Test skipped during development." )

        test = MobileAddressTest(self.routers[2].addresses[0],
                                 self.routers[2].addresses[0],
                                 "test_10")
        test.run()
        self.assertEqual(None, test.error)

    def test_11_mobile_address_interior_to_edge(self):
        if self.skip [ 'test_11' ] :
            self.skipTest ( "Test skipped during development." )

        test = MobileAddressTest(self.routers[2].addresses[0],
                                 self.routers[0].addresses[0],
                                 "test_11")
        test.run()
        self.assertEqual(None, test.error)

    def test_12_mobile_address_edge_to_interior(self):
        if self.skip [ 'test_12' ] :
            self.skipTest ( "Test skipped during development." )

        test = MobileAddressTest(self.routers[0].addresses[0],
                                 self.routers[2].addresses[0],
                                 "test_12")
        test.run()
        if test.error is not None:
            test.logger.dump()
        self.assertEqual(None, test.error)

    def test_13_mobile_address_edge_to_edge_one_interior(self):
        if self.skip [ 'test_13' ] :
            self.skipTest ( "Test skipped during development." )

        test = MobileAddressTest(self.routers[2].addresses[0],
                                 self.routers[3].addresses[0],
                                 "test_13")
        test.run()
        self.assertEqual(None, test.error)

    def test_14_mobile_address_edge_to_edge_two_interior(self):
        if self.skip [ 'test_14' ] :
            self.skipTest ( "Test skipped during development." )

        test = MobileAddressTest(self.routers[2].addresses[0],
                                 self.routers[4].addresses[0],
                                 "test_14")
        test.run()
        self.assertEqual(None, test.error)

    # One sender two receiver tests.
    # One sender and two receivers on the same edge
    def test_15_mobile_address_same_edge(self):
        if self.skip [ 'test_15' ] :
            self.skipTest ( "Test skipped during development." )

        test = MobileAddressOneSenderTwoReceiversTest(self.routers[2].addresses[0],
                                                      self.routers[2].addresses[0],
                                                      self.routers[2].addresses[0],
                                                      "test_15")
        test.run()
        self.assertEqual(None, test.error)

    # One sender and two receivers on the different edges. The edges are
    #  hanging off the  same interior router.
    def test_16_mobile_address_edge_to_another_edge_same_interior(self):
        if self.skip [ 'test_16' ] :
            self.skipTest ( "Test skipped during development." )

        test = MobileAddressOneSenderTwoReceiversTest(self.routers[2].addresses[0],
                                                      self.routers[2].addresses[0],
                                                      self.routers[3].addresses[0],
                                                      "test_16")
        test.run()
        self.assertEqual(None, test.error)

    # Two receivers on the interior and sender on the edge
    def test_17_mobile_address_edge_to_interior(self):
        if self.skip [ 'test_17' ] :
            self.skipTest ( "Test skipped during development." )

        test = MobileAddressOneSenderTwoReceiversTest(self.routers[0].addresses[0],
                                                      self.routers[0].addresses[0],
                                                      self.routers[2].addresses[0],
                                                      "test_17")
        test.run()
        self.assertEqual(None, test.error)

    # Two receivers on the edge and the sender on the interior
    def test_18_mobile_address_interior_to_edge(self):
        if self.skip [ 'test_18' ] :
            self.skipTest ( "Test skipped during development." )

        test = MobileAddressOneSenderTwoReceiversTest(self.routers[2].addresses[0],
                                                      self.routers[2].addresses[0],
                                                      self.routers[0].addresses[0],
                                                      "test_18")
        test.run()
        self.assertEqual(None, test.error)

    # Two receivers on the edge and the sender on the 'other' interior
    def test_19_mobile_address_other_interior_to_edge(self):
        if self.skip [ 'test_19' ] :
            self.skipTest ( "Test skipped during development." )

        test = MobileAddressOneSenderTwoReceiversTest(self.routers[2].addresses[0],
                                                      self.routers[2].addresses[0],
                                                      self.routers[1].addresses[0],
                                                      "test_19")
        test.run()
        self.assertEqual(None, test.error)

    # Two receivers on the edge and the sender on the edge of
    # the 'other' interior
    def test_20_mobile_address_edge_to_edge_two_interiors(self):
        if self.skip [ 'test_20' ] :
            self.skipTest ( "Test skipped during development." )

        test = MobileAddressOneSenderTwoReceiversTest(self.routers[2].addresses[0],
                                                      self.routers[2].addresses[0],
                                                      self.routers[5].addresses[0],
                                                      "test_20")
        test.run()
        self.assertEqual(None, test.error)

    # One receiver in an edge, another one in interior and the sender
    # is on the edge of another interior
    def test_21_mobile_address_edge_interior_receivers(self):
        if self.skip [ 'test_21' ] :
            self.skipTest ( "Test skipped during development." )

        test = MobileAddressOneSenderTwoReceiversTest(self.routers[4].addresses[0],
                                                      self.routers[1].addresses[0],
                                                      self.routers[2].addresses[0],
                                                      "test_21")
        test.run()
        self.assertEqual(None, test.error)

    # Two receivers one on each interior router and and an edge sender
    # connectoed to the first interior
    def test_22_mobile_address_edge_sender_two_interior_receivers(self):
        if self.skip [ 'test_22' ] :
            self.skipTest ( "Test skipped during development." )

        test = MobileAddressOneSenderTwoReceiversTest(self.routers[0].addresses[0],
                                                      self.routers[1].addresses[0],
                                                      self.routers[3].addresses[0],
                                                      "test_22")
        test.run()
        self.assertEqual(None, test.error)

    def test_23_mobile_address_edge_sender_two_edge_receivers(self):
        if self.skip [ 'test_23' ] :
            self.skipTest ( "Test skipped during development." )

        test = MobileAddressOneSenderTwoReceiversTest(self.routers[4].addresses[0],
                                                      self.routers[5].addresses[0],
                                                      self.routers[2].addresses[0],
                                                      "test_23")
        test.run()
        self.assertEqual(None, test.error)

    # 1 Sender and 3 receivers all on the same edge
    def test_24_multicast_mobile_address_same_edge(self):
        if self.skip [ 'test_24' ] :
            self.skipTest ( "Test skipped during development." )

        test = MobileAddressMulticastTest(self.routers[2].addresses[0],
                                          self.routers[2].addresses[0],
                                          self.routers[2].addresses[0],
                                          self.routers[2].addresses[0],
                                          "multicast.24",
                                          self.routers[2].addresses[0],
                                          subscriber_count=3)
        test.run()
        self.assertEqual(None, test.error)

    # 1 Sender and receiver on one edge and 2 receivers on another edge
    # all in the same  interior
    def test_25_multicast_mobile_address_different_edges_same_interior(self):
        if self.skip [ 'test_25' ] :
            self.skipTest ( "Test skipped during development." )

        test = MobileAddressMulticastTest(self.routers[2].addresses[0],
                                          self.routers[2].addresses[0],
                                          self.routers[3].addresses[0],
                                          self.routers[3].addresses[0],
                                          "multicast.25",
                                          self.routers[0].addresses[0],
                                          subscriber_count=2)
        test.run()
        self.assertEqual(None, test.error)

    # Two receivers on each edge, one receiver on interior and sender
    # on the edge
    def test_26_multicast_mobile_address_edge_to_interior(self):
        if self.skip [ 'test_26' ] :
            self.skipTest ( "Test skipped during development." )

        test = MobileAddressMulticastTest(self.routers[2].addresses[0],
                                          self.routers[3].addresses[0],
                                          self.routers[0].addresses[0],
                                          self.routers[2].addresses[0],
                                          "multicast.26",
                                          self.routers[0].addresses[0],
                                          subscriber_count=3)
        test.run()
        self.assertEqual(None, test.error)

    # Receivers on the edge and sender on the interior
    def test_27_multicast_mobile_address_interior_to_edge(self):
        if self.skip [ 'test_27' ] :
            self.skipTest ( "Test skipped during development." )

        test = MobileAddressMulticastTest(self.routers[2].addresses[0],
                                          self.routers[2].addresses[0],
                                          self.routers[3].addresses[0],
                                          self.routers[0].addresses[0],
                                          "multicast.27",
                                          self.routers[0].addresses[0],
                                          subscriber_count=2)
        test.run()
        self.assertEqual(None, test.error)

    # Receivers on the edge and sender on an interior that is not connected
    # to the edges.
    def test_28_multicast_mobile_address_other_interior_to_edge(self):
        if self.skip [ 'test_28' ] :
            self.skipTest ( "Test skipped during development." )

        test = MobileAddressMulticastTest(self.routers[2].addresses[0],
                                          self.routers[2].addresses[0],
                                          self.routers[3].addresses[0],
                                          self.routers[1].addresses[0],
                                          "multicast.28",
                                          self.routers[0].addresses[0],
                                          subscriber_count=2)
        test.run()
        self.assertEqual(None, test.error)

    # Sender on an interior and 3 receivers connected to three different edges
    def test_29_multicast_mobile_address_edge_to_edge_two_interiors(self):
        if self.skip [ 'test_29' ] :
            self.skipTest ( "Test skipped during development." )

        test = MobileAddressMulticastTest(self.routers[2].addresses[0],
                                          self.routers[3].addresses[0],
                                          self.routers[4].addresses[0],
                                          self.routers[0].addresses[0],
                                          "multicast.29",
                                          self.routers[0].addresses[0],
                                          subscriber_count=3)
        test.run()
        self.assertEqual(None, test.error)

    def test_30_multicast_mobile_address_all_edges(self):
        if self.skip [ 'test_30' ] :
            self.skipTest ( "Test skipped during development." )

        test = MobileAddressMulticastTest(self.routers[2].addresses[0],
                                          self.routers[3].addresses[0],
                                          self.routers[4].addresses[0],
                                          self.routers[5].addresses[0],
                                          "multicast.30",
                                          self.routers[0].addresses[0],
                                          subscriber_count=3)
        test.run()
        self.assertEqual(None, test.error)



    ######### Multicast Large message tests ######################

    # 1 Sender and 3 receivers all on the same edge
    def test_31_multicast_mobile_address_same_edge(self):
        if self.skip [ 'test_31' ] :
            self.skipTest ( "Test skipped during development." )

        test = MobileAddressMulticastTest(self.routers[2].addresses[0],
                                          self.routers[2].addresses[0],
                                          self.routers[2].addresses[0],
                                          self.routers[2].addresses[0],
                                          "multicast.31",
                                          self.routers[2].addresses[0],
                                          large_msg=True,
                                          subscriber_count=3)
        test.run()
        self.assertEqual(None, test.error)

    # 1 Sender on one edge and 3 receivers on another edge all in the same
    # interior
    def test_32_multicast_mobile_address_different_edges_same_interior(self):
        if self.skip [ 'test_32' ] :
            self.skipTest ( "Test skipped during development." )

        test = MobileAddressMulticastTest(self.routers[2].addresses[0],
                                          self.routers[2].addresses[0],
                                          self.routers[3].addresses[0],
                                          self.routers[3].addresses[0],
                                          "multicast.32",
                                          self.routers[0].addresses[0],
                                          large_msg=True,
                                          subscriber_count=2)
        test.run()
        self.assertEqual(None, test.error)

    # Two receivers on each edge, one receiver on interior and sender
    # on the edge
    def test_33_multicast_mobile_address_edge_to_interior(self):
        if self.skip [ 'test_33' ] :
            self.skipTest ( "Test skipped during development." )

        test = MobileAddressMulticastTest(self.routers[2].addresses[0],
                                          self.routers[3].addresses[0],
                                          self.routers[0].addresses[0],
                                          self.routers[2].addresses[0],
                                          "multicast.33",
                                          self.routers[0].addresses[0],
                                          large_msg=True,
                                          subscriber_count=3)
        test.run()
        self.assertEqual(None, test.error)

    # Receivers on the edge and sender on the interior
    def test_34_multicast_mobile_address_interior_to_edge(self):
        if self.skip [ 'test_34' ] :
            self.skipTest ( "Test skipped during development." )

        test = MobileAddressMulticastTest(self.routers[2].addresses[0],
                                          self.routers[2].addresses[0],
                                          self.routers[3].addresses[0],
                                          self.routers[0].addresses[0],
                                          "multicast.34",
                                          self.routers[0].addresses[0],
                                          large_msg=True,
                                          subscriber_count=2)
        test.run()
        self.assertEqual(None, test.error)

    # Receivers on the edge and sender on an interior that is not connected
    # to the edges.
    def test_35_multicast_mobile_address_other_interior_to_edge(self):
        if self.skip [ 'test_35' ] :
            self.skipTest ( "Test skipped during development." )

        test = MobileAddressMulticastTest(self.routers[2].addresses[0],
                                          self.routers[2].addresses[0],
                                          self.routers[3].addresses[0],
                                          self.routers[1].addresses[0],
                                          "multicast.35",
                                          self.routers[0].addresses[0],
                                          large_msg=True,
                                          subscriber_count=2)
        test.run()
        self.assertEqual(None, test.error)

    # Sender on an interior and 3 receivers connected to three different edges
    def test_36_multicast_mobile_address_edge_to_edge_two_interiors(self):
        if self.skip [ 'test_36' ] :
            self.skipTest ( "Test skipped during development." )

        test = MobileAddressMulticastTest(self.routers[2].addresses[0],
                                          self.routers[3].addresses[0],
                                          self.routers[4].addresses[0],
                                          self.routers[0].addresses[0],
                                          "multicast.36",
                                          self.routers[0].addresses[0],
                                          large_msg=True,
                                          subscriber_count=3)
        test.run()
        self.assertEqual(None, test.error)

    def test_37_multicast_mobile_address_all_edges(self):
        if self.skip [ 'test_37' ] :
            self.skipTest ( "Test skipped during development." )

        test = MobileAddressMulticastTest(self.routers[2].addresses[0],
                                          self.routers[3].addresses[0],
                                          self.routers[4].addresses[0],
                                          self.routers[5].addresses[0],
                                          "multicast.37",
                                          self.routers[0].addresses[0],
                                          large_msg=True,
                                          subscriber_count=3)
        test.run()
        self.assertEqual(None, test.error)

    def test_38_mobile_addr_event_three_receivers_same_interior(self):
        if self.skip [ 'test_38' ] :
            self.skipTest ( "Test skipped during development." )

        test = MobileAddressEventTest(self.routers[2].addresses[0],
                                      self.routers[3].addresses[0],
                                      self.routers[3].addresses[0],
                                      self.routers[2].addresses[0],
                                      self.routers[0].addresses[0],
                                      "test_38")

        test.run()
        self.assertEqual(None, test.error)

    def test_39_mobile_addr_event_three_receivers_diff_interior(self):
        if self.skip [ 'test_39' ] :
            self.skipTest ( "Test skipped during development." )

        # This will test the QDRC_EVENT_ADDR_TWO_DEST event
        test = MobileAddressEventTest(self.routers[2].addresses[0],
                                      self.routers[4].addresses[0],
                                      self.routers[5].addresses[0],
                                      self.routers[2].addresses[0],
                                      self.routers[0].addresses[0],
                                      "test_39", check_remote=True)

        test.run()
        self.assertEqual(None, test.error)

    def test_40_drop_rx_client_multicast_large_message(self):
        if self.skip [ 'test_40' ] :
            self.skipTest ( "Test skipped during development." )

        # test what happens if some multicast receivers close in the middle of
        # a multiframe transfer
        test = MobileAddrMcastDroppedRxTest(self.routers[2].addresses[0],
                                            self.routers[2].addresses[0],
                                            self.routers[2].addresses[0],
                                            self.routers[2].addresses[0],
                                            "multicast.40")
        test.run()
        self.assertEqual(None, test.error)

    def test_41_drop_rx_client_multicast_small_message(self):
        if self.skip [ 'test_41' ] :
            self.skipTest ( "Test skipped during development." )

        # test what happens if some multicast receivers close in the middle of
        # a multiframe transfer
        test = MobileAddrMcastDroppedRxTest(self.routers[2].addresses[0],
                                            self.routers[2].addresses[0],
                                            self.routers[2].addresses[0],
                                            self.routers[2].addresses[0],
                                            "multicast.40",large_msg=False)
        test.run()
        self.assertEqual(None, test.error)

    def test_42_anon_sender_mobile_address_same_edge(self):
        if self.skip [ 'test_42' ] :
            self.skipTest ( "Test skipped during development." )

        test = MobileAddressAnonymousTest(self.routers[2].addresses[0],
                                          self.routers[2].addresses[0],
                                          "test_42")
        test.run()
        self.assertEqual(None, test.error)

    def test_43_anon_sender_mobile_address_interior_to_edge(self):
        if self.skip [ 'test_43' ] :
            self.skipTest ( "Test skipped during development." )

        test = MobileAddressAnonymousTest(self.routers[2].addresses[0],
                                          self.routers[0].addresses[0],
                                          "test_43")
        test.run()
        self.assertEqual(None, test.error)

    def test_44_anon_sender_mobile_address_edge_to_interior(self):
        if self.skip [ 'test_44' ] :
            self.skipTest ( "Test skipped during development." )

        test = MobileAddressAnonymousTest(self.routers[0].addresses[0],
                                          self.routers[2].addresses[0],
                                          "test_44")
        test.run()
        self.assertEqual(None, test.error)

    def test_45_anon_sender_mobile_address_edge_to_edge_one_interior(self):
        if self.skip [ 'test_45' ] :
            self.skipTest ( "Test skipped during development." )

        test = MobileAddressAnonymousTest(self.routers[2].addresses[0],
                                          self.routers[3].addresses[0],
                                          "test_45")
        test.run()
        self.assertEqual(None, test.error)

    def test_46_anon_sender_mobile_address_edge_to_edge_two_interior(self):
        if self.skip [ 'test_46' ] :
            self.skipTest ( "Test skipped during development." )

        test = MobileAddressAnonymousTest(self.routers[2].addresses[0],
                                          self.routers[4].addresses[0],
                                          "test_46")
        test.run()
        self.assertEqual(None, test.error)

    def test_47_anon_sender_mobile_address_large_msg_same_edge(self):
        if self.skip [ 'test_47' ] :
            self.skipTest ( "Test skipped during development." )

        test = MobileAddressAnonymousTest(self.routers[2].addresses[0],
                                          self.routers[2].addresses[0],
                                          "test_47", True)
        test.run()
        self.assertEqual(None, test.error)

    def test_48_anon_sender_mobile_address_large_msg_interior_to_edge(self):
        if self.skip [ 'test_48' ] :
            self.skipTest ( "Test skipped during development." )

        test = MobileAddressAnonymousTest(self.routers[2].addresses[0],
                                          self.routers[0].addresses[0],
                                          "test_48", True)
        test.run()
        self.assertEqual(None, test.error)

    def test_49_anon_sender_mobile_address_large_msg_edge_to_interior(self):
        if self.skip [ 'test_49' ] :
            self.skipTest ( "Test skipped during development." )

        test = MobileAddressAnonymousTest(self.routers[0].addresses[0],
                                          self.routers[2].addresses[0],
                                          "test_49", True)
        test.run()
        self.assertEqual(None, test.error)

    def test_50_anon_sender_mobile_address_large_msg_edge_to_edge_one_interior(self):
        if self.skip [ 'test_50' ] :
            self.skipTest ( "Test skipped during development." )

        test = MobileAddressAnonymousTest(self.routers[2].addresses[0],
                                          self.routers[3].addresses[0],
                                          "test_50", True)
        test.run()
        self.assertEqual(None, test.error)

    def test_51_anon_sender_mobile_address_large_msg_edge_to_edge_two_interior(self):
        if self.skip [ 'test_51' ] :
            self.skipTest ( "Test skipped during development." )

        test = MobileAddressAnonymousTest(self.routers[2].addresses[0],
                                          self.routers[4].addresses[0],
                                          "test_51", True)
        test.run()
        self.assertEqual(None, test.error)

    # 1 Sender and 3 receivers all on the same edge
    def test_52_anon_sender_multicast_mobile_address_same_edge(self):
        if self.skip [ 'test_52' ] :
            self.skipTest ( "Test skipped during development." )

        test = MobileAddressMulticastTest(self.routers[2].addresses[0],
                                          self.routers[2].addresses[0],
                                          self.routers[2].addresses[0],
                                          self.routers[2].addresses[0],
                                          "multicast.52",
                                          self.routers[2].addresses[0],
                                          anon_sender=True,
                                          subscriber_count=3)
        test.run()
        self.assertEqual(None, test.error)

    # 1 Sender and receiver on one edge and 2 receivers on another edge
    # all in the same  interior
    def test_53_anon_sender_multicast_mobile_address_different_edges_same_interior(self):
        if self.skip [ 'test_53' ] :
            self.skipTest ( "Test skipped during development." )

        test = MobileAddressMulticastTest(self.routers[2].addresses[0],
                                          self.routers[2].addresses[0],
                                          self.routers[3].addresses[0],
                                          self.routers[3].addresses[0],
                                          "multicast.53",
                                          self.routers[0].addresses[0],
                                          anon_sender=True,
                                          subscriber_count=2)
        test.run()
        self.assertEqual(None, test.error)

    # Two receivers on each edge, one receiver on interior and sender
    # on the edge
    def test_54_anon_sender_multicast_mobile_address_edge_to_interior(self):
        if self.skip [ 'test_54' ] :
            self.skipTest ( "Test skipped during development." )

        test = MobileAddressMulticastTest(self.routers[2].addresses[0],
                                          self.routers[3].addresses[0],
                                          self.routers[0].addresses[0],
                                          self.routers[2].addresses[0],
                                          "multicast.54",
                                          self.routers[0].addresses[0],
                                          anon_sender=True,
                                          subscriber_count=3)
        test.run()
        self.assertEqual(None, test.error)

    # Receivers on the edge and sender on the interior
    def test_55_anon_sender_multicast_mobile_address_interior_to_edge(self):
        if self.skip [ 'test_55' ] :
            self.skipTest ( "Test skipped during development." )

        test = MobileAddressMulticastTest(self.routers[2].addresses[0],
                                          self.routers[2].addresses[0],
                                          self.routers[3].addresses[0],
                                          self.routers[0].addresses[0],
                                          "multicast.55",
                                          self.routers[0].addresses[0],
                                          anon_sender=True,
                                          subscriber_count=2)
        test.run()
        self.assertEqual(None, test.error)

    # Receivers on the edge and sender on an interior that is not connected
    # to the edges.
    def test_56_anon_sender_multicast_mobile_address_other_interior_to_edge(self):
        if self.skip [ 'test_56' ] :
            self.skipTest ( "Test skipped during development." )

        test = MobileAddressMulticastTest(self.routers[2].addresses[0],
                                          self.routers[2].addresses[0],
                                          self.routers[3].addresses[0],
                                          self.routers[1].addresses[0],
                                          "multicast.56",
                                          self.routers[0].addresses[0],
                                          anon_sender=True,
                                          subscriber_count=2)
        test.run()
        self.assertEqual(None, test.error)

    # Sender on an interior and 3 receivers connected to three different edges
    def test_57_anon_sender_multicast_mobile_address_edge_to_edge_two_interiors(self):
        if self.skip [ 'test_57' ] :
            self.skipTest ( "Test skipped during development." )

        test = MobileAddressMulticastTest(self.routers[2].addresses[0],
                                          self.routers[3].addresses[0],
                                          self.routers[4].addresses[0],
                                          self.routers[0].addresses[0],
                                          "multicast.57",
                                          self.routers[0].addresses[0],
                                          anon_sender=True,
                                          subscriber_count=3)
        test.run()
        self.assertEqual(None, test.error)

    def test_58_anon_sender_multicast_mobile_address_all_edges(self):
        if self.skip [ 'test_58' ] :
            self.skipTest ( "Test skipped during development." )

        test = MobileAddressMulticastTest(self.routers[2].addresses[0],
                                          self.routers[3].addresses[0],
                                          self.routers[4].addresses[0],
                                          self.routers[5].addresses[0],
                                          "multicast.58",
                                          self.routers[0].addresses[0],
                                          anon_sender=True,
                                          subscriber_count=3)
        test.run()
        self.assertEqual(None, test.error)


    ######### Multicast Large message anon sender tests ####################

    # 1 Sender and 3 receivers all on the same edge
    def test_59_anon_sender__multicast_mobile_address_same_edge(self):
        if self.skip [ 'test_59' ] :
            self.skipTest ( "Test skipped during development." )

        test = MobileAddressMulticastTest(self.routers[2].addresses[0],
                                          self.routers[2].addresses[0],
                                          self.routers[2].addresses[0],
                                          self.routers[2].addresses[0],
                                          "multicast.59",
                                          self.routers[2].addresses[0],
                                          large_msg=True,
                                          anon_sender=True,
                                          subscriber_count=3)
        test.run()
        self.assertEqual(None, test.error)

    # 1 Sender on one edge and 3 receivers on another edge all in the same
    # interior
    def test_60_anon_sender_multicast_mobile_address_different_edges_same_interior(self):
        if self.skip [ 'test_60' ] :
            self.skipTest ( "Test skipped during development." )

        test = MobileAddressMulticastTest(self.routers[2].addresses[0],
                                          self.routers[2].addresses[0],
                                          self.routers[3].addresses[0],
                                          self.routers[3].addresses[0],
                                          "multicast.60",
                                          self.routers[0].addresses[0],
                                          large_msg=True,
                                          anon_sender=True,
                                          subscriber_count=2)
        test.run()
        self.assertEqual(None, test.error)

    # Two receivers on each edge, one receiver on interior and sender
    # on the edge
    def test_61_anon_sender_multicast_mobile_address_edge_to_interior(self):
        if self.skip [ 'test_61' ] :
            self.skipTest ( "Test skipped during development." )

        test = MobileAddressMulticastTest(self.routers[2].addresses[0],
                                          self.routers[3].addresses[0],
                                          self.routers[0].addresses[0],
                                          self.routers[2].addresses[0],
                                          "multicast.61",
                                          self.routers[0].addresses[0],
                                          large_msg=True,
                                          anon_sender=True,
                                          subscriber_count=3)
        test.run()
        self.assertEqual(None, test.error)

    # Receivers on the edge and sender on the interior
    def test_62_anon_sender_multicast_mobile_address_interior_to_edge(self):
        if self.skip [ 'test_62' ] :
            self.skipTest ( "Test skipped during development." )

        test = MobileAddressMulticastTest(self.routers[2].addresses[0],
                                          self.routers[2].addresses[0],
                                          self.routers[3].addresses[0],
                                          self.routers[0].addresses[0],
                                          "multicast.62",
                                          self.routers[0].addresses[0],
                                          large_msg=True,
                                          anon_sender=True,
                                          subscriber_count=2)
        test.run()
        self.assertEqual(None, test.error)

    # Receivers on the edge and sender on an interior that is not connected
    # to the edges.
    def test_63_anon_sender_multicast_mobile_address_other_interior_to_edge(self):
        if self.skip [ 'test_63' ] :
            self.skipTest ( "Test skipped during development." )

        test = MobileAddressMulticastTest(self.routers[2].addresses[0],
                                          self.routers[2].addresses[0],
                                          self.routers[3].addresses[0],
                                          self.routers[1].addresses[0],
                                          "multicast.63",
                                          self.routers[0].addresses[0],
                                          large_msg=True,
                                          anon_sender=True,
                                          subscriber_count=2)
        test.run()
        self.assertEqual(None, test.error)

    # Sender on an interior and 3 receivers connected to three different edges
    def test_64_anon_sender_multicast_mobile_address_edge_to_edge_two_interiors(self):
        if self.skip [ 'test_64' ] :
            self.skipTest ( "Test skipped during development." )

        test = MobileAddressMulticastTest(self.routers[2].addresses[0],
                                          self.routers[3].addresses[0],
                                          self.routers[4].addresses[0],
                                          self.routers[0].addresses[0],
                                          "multicast.64",
                                          self.routers[0].addresses[0],
                                          large_msg=True,
                                          anon_sender=True,
                                          subscriber_count=3)
        test.run()
        self.assertEqual(None, test.error)

    def test_65_anon_sender_multicast_mobile_address_all_edges(self):
        if self.skip [ 'test_65' ] :
            self.skipTest ( "Test skipped during development." )

        test = MobileAddressMulticastTest(self.routers[2].addresses[0],
                                          self.routers[3].addresses[0],
                                          self.routers[4].addresses[0],
                                          self.routers[5].addresses[0],
                                          "multicast.65",
                                          self.routers[0].addresses[0],
                                          large_msg=True,
                                          anon_sender=True,
                                          subscriber_count=3)
        test.run()
        self.assertEqual(None, test.error)


    def test_66_anon_sender_drop_rx_client_multicast_large_message(self):
        # test what happens if some multicast receivers close in the middle of
        # a multiframe transfer. The sender is an anonymous sender.
        if self.skip [ 'test_66' ] :
            self.skipTest ( "Test skipped during development." )

        test = MobileAddrMcastAnonSenderDroppedRxTest(self.routers[2].addresses[0],
                                                      self.routers[2].addresses[0],
                                                      self.routers[2].addresses[0],
                                                      self.routers[2].addresses[0],
                                                      "multicast.66")
        test.run()
        self.assertEqual(None, test.error)

    def test_67_drop_rx_client_multicast_small_message(self):
        # test what happens if some multicast receivers close in the middle of
        # a multiframe transfer. The sender is an anonymous sender.
        if self.skip [ 'test_67' ] :
            self.skipTest ( "Test skipped during development." )

        test = MobileAddrMcastAnonSenderDroppedRxTest(self.routers[2].addresses[0],
                                                      self.routers[2].addresses[0],
                                                      self.routers[2].addresses[0],
                                                      self.routers[2].addresses[0],
                                                      "multicast.67",
                                                      large_msg=False)
        test.run()
        self.assertEqual(None, test.error)

    def run_qdstat(self, args, regexp=None, address=None):
        if args:
            popen_arg = ['qdstat', '--bus', str(address or self.router.addresses[0]),
                 '--timeout', str(TIMEOUT)] + args
        else:
            popen_arg = ['qdstat', '--bus',
                         str(address or self.router.addresses[0]),
                         '--timeout', str(TIMEOUT)]

        p = self.popen(popen_arg,
                       name='qdstat-' + self.id(), stdout=PIPE, expect=None,
            universal_newlines=True)

        out = p.communicate()[0]
        assert p.returncode == 0, \
            "qdstat exit status %s, output:\n%s" % (p.returncode, out)
        if regexp: assert re.search(regexp, out,
                                    re.I), "Can't find '%s' in '%s'" % (
        regexp, out)
        return out

    def test_68_edge_qdstat_all_routers(self):
        # Connects to an edge router and runs "qdstat --all-routers"
        # "qdstat --all-routers" is same as "qdstat --all-routers --g"
        # Connecting to an edge router and running "qdstat --all-routers""will only yield the
        # summary statistics of the edge router. It will not show statistics of the interior routers.
        outs = self.run_qdstat(['--all-routers'],
                               address=self.routers[2].addresses[0])
        self.assertIn("Router Id                        EA1", outs)

        outs = self.run_qdstat(['--all-routers', '--all-entities'],
                               address=self.routers[2].addresses[0])
        # Check if each entity  section is showing
        self.assertIn("Router Links", outs)
        self.assertIn("Router Addresses", outs)
        self.assertIn("Connections", outs)
        self.assertIn("AutoLinks", outs)
        self.assertEqual(outs.count("Link Routes"), 2)
        self.assertIn("Auto Links", outs)
        self.assertIn("Router Statistics", outs)
        self.assertIn("Router Id                        EA1", outs)

<<<<<<< HEAD
        self.assertTrue("Memory Pools" in outs)
=======
        self.assertIn("Memory Pools", outs)
>>>>>>> f50bfc90

        outs = self.run_qdstat(['-c', '--all-routers'],
                               address=self.routers[2].addresses[0])

        # Verify that the the edhe uplink connection is showing
        self.assertIn("INT.A", outs)
        self.assertNotIn("inter-router", outs)

        outs = self.run_qdstat(['--all-entities'],
                               address=self.routers[2].addresses[0])
        # Check if each entity  section is showing
        self.assertIn("Router Links", outs)
        self.assertIn("Router Addresses", outs)
        self.assertIn("Connections", outs)
        self.assertIn("AutoLinks", outs)
        self.assertIn("Auto Links", outs)
        self.assertEqual(outs.count("Link Routes"), 2)
        self.assertIn("Router Statistics", outs)
        self.assertIn("Router Id                        EA1", outs)

<<<<<<< HEAD
        self.assertTrue("Memory Pools" in outs)
=======
        self.assertIn("Memory Pools", outs)
>>>>>>> f50bfc90

    def test_69_interior_qdstat_all_routers(self):
        # Connects to an interior router and runs "qdstat --all-routers"
        # "qdstat --all-routers" is same as "qdstat --all-routers --all-entities"
        # Connecting to an interior router and running "qdstat --all-routers""will yield the
        # summary statostics of all the interior routers.
        outs = self.run_qdstat(['--all-routers'],
                               address=self.routers[0].addresses[0])
        self.assertEqual(outs.count("Router Statistics"), 2)

        outs = self.run_qdstat(['--all-routers', '-nv'],
                               address=self.routers[0].addresses[0])
        # 5 occurences including section headers
        self.assertEqual(outs.count("INT.A"), 5)
        self.assertEqual(outs.count("INT.B"), 5)

        outs = self.run_qdstat(['--all-routers', '--all-entities'],
                               address=self.routers[0].addresses[0])
        self.assertEqual(outs.count("Router Links"), 2)
        self.assertEqual(outs.count("Router Addresses"), 2)
        self.assertEqual(outs.count("Connections"), 12)
        self.assertEqual(outs.count("AutoLinks"), 2)
        self.assertEqual(outs.count("Auto Links"), 2)
        self.assertEqual(outs.count("Link Routes"), 4)
        self.assertEqual(outs.count("Router Statistics"), 2)
        self.assertEqual(outs.count("Memory Pools"), 2)

        outs = self.run_qdstat(['--all-routers', '-nv'],
                               address=self.routers[0].addresses[0])
        # 5 occurences including section headers
        self.assertEqual(outs.count("INT.A"), 5)
        self.assertEqual(outs.count("INT.B"), 5)

        outs = self.run_qdstat(['-c', '--all-routers'],
                               address=self.routers[0].addresses[0])
        self.assertEqual(outs.count("INT.A"), 2)
        self.assertEqual(outs.count("INT.B"), 2)

        outs = self.run_qdstat(['-l', '--all-routers'],
                               address=self.routers[0].addresses[0])

        # Two edge-downlinks from each interior to the two edges, 4 in total.
        self.assertEqual(outs.count("edge-downlink"), 4)

        # Gets all entity information of the interior router
        outs = self.run_qdstat(['--all-entities'],
                       address=self.routers[0].addresses[0])
        self.assertEqual(outs.count("Router Links"), 1)
        self.assertEqual(outs.count("Router Addresses"), 1)
        self.assertEqual(outs.count("AutoLinks"), 1)
        self.assertEqual(outs.count("Auto Links"), 1)
        self.assertEqual(outs.count("Router Statistics"), 1)
        self.assertEqual(outs.count("Link Routes"), 2)

        if version_supports_mutually_exclusive_arguments():
            has_error = False
            try:
                # You cannot combine --all-entities  with -c
                outs = self.run_qdstat(['-c', '--all-entities'],
                                   address=self.routers[0].addresses[0])
            except Exception as e:
                if "error: argument --all-entities: not allowed with argument -c/--connections" in str(e):
                    has_error=True

            self.assertTrue(has_error)

            has_error = False
            try:
                outs = self.run_qdstat(['-r', 'INT.A', '--all-routers'],
                                       address=self.routers[0].addresses[0])
            except Exception as e:
                if "error: argument --all-routers: not allowed with argument -r/--router" in str(e):
                    has_error=True

            self.assertTrue(has_error)

    def test_70_qdstat_edge_router_option(self):
        # Tests the --edge-router (-d) option of qdstat
        # The goal of this test is to connect to any router in the
        # network (interior or edge) and ask for details about a specific edge router
        # You could not do that before DISPATCH-1580

        # Makes a connection to an interior router INT.A and runs qdstat
        # asking for all connections of an edge router EA1
        outs = self.run_qdstat(['-d', 'EA1', '-c'],
                               address=self.routers[0].addresses[0])
        parts = outs.split("\n")
        conn_found = False
        for part in parts:
            if "INT.A" in part and "edge" in part and "out" in part:
                conn_found = True
                break

        self.assertTrue(conn_found)

        # Makes a connection to an edge router and runs qdstat
        # asking for all connections of an edge router EA1
        outs = self.run_qdstat(['-d', 'EA1', '-c'],
                               address=self.routers[2].addresses[0])
        parts = outs.split("\n")
        conn_found = False
        for part in parts:
            if "INT.A" in part and "edge" in part and "out" in part:
                conn_found = True
                break

        self.assertTrue(conn_found)

        # Makes a connection to an interior router INT.B and runs qdstat
        # asking for all connections of an edge router EA1. The interior
        # router INT.B is connected to edge router EA1 indirectly via
        # interior router INT.A
        outs = self.run_qdstat(['--edge-router', 'EA1', '-c'],
                               address=self.routers[1].addresses[0])
        parts = outs.split("\n")
        conn_found = False
        for part in parts:
            if "INT.A" in part and "edge" in part and "out" in part:
                conn_found = True
                break

        self.assertTrue(conn_found)

    def test_71_qdmanage_edge_router_option(self):
        # Makes a connection to an interior router INT.A and runs qdstat
        # asking for all connections of an edge router EA1
        mgmt = QdManager(self, address=self.routers[0].addresses[0],
                         edge_router_id='EA1')
        conn_found = False
        outs = mgmt.query('org.apache.qpid.dispatch.connection')
        for out in outs:
            if out['container'] == 'INT.A' and out['dir'] == "out" and out['role'] == "edge":
                conn_found = True
                break
        self.assertTrue(conn_found)

        # Makes a connection to an edge router and runs qdstat
        # asking for all connections of an edge router EA1
        mgmt = QdManager(self, address=self.routers[2].addresses[0],
                         edge_router_id='EA1')
        conn_found = False
        outs = mgmt.query('org.apache.qpid.dispatch.connection')

        for out in outs:
            if out['container'] == 'INT.A' and out['dir'] == "out" and out['role'] == "edge":
                conn_found = True
                break
        self.assertTrue(conn_found)

        # Makes a connection to an interior router INT.B and runs qdstat
        # asking for all connections of an edge router EA1. The interior
        # router INT.B is connected to edge router EA1 indirectly via
        # interior router INT.A
        mgmt = QdManager(self, address=self.routers[1].addresses[0],
                         edge_router_id='EA1')
        conn_found = False
        outs = mgmt.query('org.apache.qpid.dispatch.connection')

        for out in outs:
            if out['container'] == 'INT.A' and out['dir'] == "out" and out['role'] == "edge":
                conn_found = True
                break
        self.assertTrue(conn_found)

    def test_72_qdstat_query_interior_from_edge(self):

        # Connect to Edge Router EA1 and query the connections on
        # Interior Router INT.A
        outs = self.run_qdstat(['-r', 'INT.A', '-c'],
                               address=self.routers[2].addresses[0])

        # The Interior Router INT.A is connected to two edge routers
        # EA1 and EA2 and is also connected to another interior router INT.B
        # We will connect to edge router EA1 (which has an edge
        # uplink to INT.A) and query for connections on INT.A
        ea1_conn_found = False
        ea2_conn_found = False
        int_b_inter_router_conn_found = False
        parts = outs.split("\n")
        for part in parts:
            if "INT.B" in part and "inter-router" in part and "in" in part:
                int_b_inter_router_conn_found = True
            if "EA1" in part and "edge" in part and "in" in part:
                ea1_conn_found = True
            if "EA2" in part and "edge" in part and "in" in part:
                ea2_conn_found = True

        self.assertTrue(ea1_conn_found and ea2_conn_found and int_b_inter_router_conn_found)

        # The Interior Router INT.B is connected  indirectly to edge router
        # EA1 via INT.A
        # We will connect to edge router EA1 (which has an edge
        # uplink to INT.A) and query for connections on INT.B
        outs = self.run_qdstat(['-r', 'INT.B', '-c'],
                               address=self.routers[2].addresses[0])

        eb1_conn_found = False
        eb2_conn_found = False
        int_a_inter_router_conn_found = False
        parts = outs.split("\n")
        for part in parts:
            if "INT.A" in part and "inter-router" in part and "out" in part:
                int_a_inter_router_conn_found = True
            if "EB1" in part and "edge" in part and "in" in part:
                eb1_conn_found = True
            if "EB2" in part and "edge" in part and "in" in part:
                eb2_conn_found = True

        self.assertTrue(eb1_conn_found and eb2_conn_found and int_a_inter_router_conn_found)

    def test_73_qdmanage_query_interior_from_edge(self):
        # The Interior Router INT.A is connected to two edge routers
        # EA1 and EA2 and is also connected to another interior router INT.B
        # We will connect to edge router EA1 (which has an edge
        # uplink to INT.A) and query for connections on INT.A
        mgmt = QdManager(self, address=self.routers[2].addresses[0],
                         router_id='INT.A')
        outs = mgmt.query('org.apache.qpid.dispatch.connection')
        ea1_conn_found = False
        ea2_conn_found = False
        int_b_inter_router_conn_found = False
        for out in outs:
            if out['container'] == "INT.B" and out['role'] == "inter-router" and out['dir'] == "in":
                int_b_inter_router_conn_found = True
            if out['container'] == "EA1" and out['role'] == "edge" and out['dir'] == "in":
                ea1_conn_found = True
            if out['container'] == "EA2" and out['role'] == "edge" and out['dir'] == "in":
                ea2_conn_found = True

        self.assertTrue(ea1_conn_found and ea2_conn_found and int_b_inter_router_conn_found)

        # The Interior Router INT.B is connected  indirectly to edge router
        # EA1 via INT.A
        # We will connect to edge router EA1 (which has an edge
        # uplink to INT.A) and query for connections on INT.B
        mgmt = QdManager(self, address=self.routers[2].addresses[0],
                         router_id='INT.B')
        outs = mgmt.query('org.apache.qpid.dispatch.connection')
        eb1_conn_found = False
        eb2_conn_found = False
        int_a_inter_router_conn_found = False
        for out in outs:
            if out['container'] == "INT.A" and out['role'] == "inter-router" and out['dir'] == "out":
                int_a_inter_router_conn_found = True
            if out['container'] == "EB1" and out['role'] == "edge" and out['dir'] == "in":
                eb1_conn_found = True
            if out['container'] == "EB2" and out['role'] == "edge" and out['dir'] == "in":
                eb2_conn_found = True

        self.assertTrue(int_a_inter_router_conn_found and eb1_conn_found and eb2_conn_found)

class LinkRouteProxyTest(TestCase):
    """
    Test edge router's ability to proxy configured and connection-scoped link
    routes into the interior
    """

    @classmethod
    def setUpClass(cls):
        """Start a router"""
        super(LinkRouteProxyTest, cls).setUpClass()

        def router(name, mode, extra):
            config = [
                ('router', {'mode': mode, 'id': name}),
                ('listener', {'role': 'normal', 'port': cls.tester.get_port()})
            ]

            if extra:
                config.extend(extra)
            config = Qdrouterd.Config(config)
            cls.routers.append(cls.tester.qdrouterd(name, config, wait=True))
            return cls.routers[-1]

        # configuration:
        # two edge routers connected via 2 interior routers.
        #
        #  +-------+    +---------+    +---------+    +-------+
        #  |  EA1  |<==>|  INT.A  |<==>|  INT.B  |<==>|  EB1  |
        #  +-------+    +---------+    +---------+    +-------+

        cls.routers = []

        interrouter_port = cls.tester.get_port()
        cls.INTA_edge_port   = cls.tester.get_port()
        cls.INTB_edge_port   = cls.tester.get_port()

        router('INT.A', 'interior',
               [('listener', {'role': 'inter-router', 'port': interrouter_port}),
                ('listener', {'role': 'edge', 'port': cls.INTA_edge_port})])
        cls.INT_A = cls.routers[0]
        cls.INT_A.listener = cls.INT_A.addresses[0]

        router('INT.B', 'interior',
               [('connector', {'name': 'connectorToA', 'role': 'inter-router',
                               'port': interrouter_port}),
                ('listener', {'role': 'edge', 'port': cls.INTB_edge_port})])
        cls.INT_B = cls.routers[1]
        cls.INT_B.listener = cls.INT_B.addresses[0]

        router('EA1', 'edge',
               [('listener', {'name': 'rc', 'role': 'route-container',
                              'port': cls.tester.get_port()}),
                ('connector', {'name': 'uplink', 'role': 'edge',
                               'port': cls.INTA_edge_port}),
                ('linkRoute', {'prefix': 'CfgLinkRoute1', 'containerId': 'FakeBroker', 'direction': 'in'}),
                ('linkRoute', {'prefix': 'CfgLinkRoute1', 'containerId': 'FakeBroker', 'direction': 'out'})])
        cls.EA1 = cls.routers[2]
        cls.EA1.listener = cls.EA1.addresses[0]
        cls.EA1.route_container = cls.EA1.addresses[1]

        router('EB1', 'edge',
               [('connector', {'name': 'uplink', 'role': 'edge',
                               'port': cls.INTB_edge_port}),
                ('listener', {'name': 'rc', 'role': 'route-container',
                              'port': cls.tester.get_port()}),
                ('linkRoute', {'pattern': '*.cfg.pattern.#', 'containerId': 'FakeBroker', 'direction': 'in'}),
                ('linkRoute', {'pattern': '*.cfg.pattern.#', 'containerId': 'FakeBroker', 'direction': 'out'})])
        cls.EB1 = cls.routers[3]
        cls.EB1.listener = cls.EB1.addresses[0]
        cls.EB1.route_container = cls.EB1.addresses[1]

        cls.INT_A.wait_router_connected('INT.B')
        cls.INT_B.wait_router_connected('INT.A')
        cls.EA1.wait_connectors()
        cls.EB1.wait_connectors()

        cls.CFG_LINK_ROUTE_TYPE = 'org.apache.qpid.dispatch.router.config.linkRoute'
        cls.CONN_LINK_ROUTE_TYPE = 'org.apache.qpid.dispatch.router.connection.linkRoute'
        cls.CONNECTOR_TYPE = 'org.apache.qpid.dispatch.connector'

        cls.skip = { 'test_01' : 0,
                     'test_02' : 0,
                     'test_03' : 0,
                     'test_50' : 0,
                     'test_51' : 0,
                     'test_52' : 0
                   }

    def _get_address(self, router, address):
        """Lookup address in route table"""
        a_type = 'org.apache.qpid.dispatch.router.address'
        addrs = router.management.query(a_type).get_dicts()
        return list(filter(lambda a: a['name'].find(address) != -1,
                           addrs))

    def _wait_address_gone(self, router, address):
        """Block until address is removed from the route table"""
        while self._get_address(router, address):
            sleep(0.1)

    def _test_traffic(self, sender, receiver, address, count=5):
        """Generate message traffic between two normal clients"""
        tr = AsyncTestReceiver(receiver, address)
        ts = AsyncTestSender(sender, address, count)
        ts.wait()  # wait until all sent
        for i in range(count):
            tr.queue.get(timeout=TIMEOUT)
        tr.stop()

    def test_01_immedate_detach_reattach(self):
        if self.skip [ 'test_01' ] :
            self.skipTest ( "Test skipped during development." )

        """
        Have a service for a link routed address abruptly detach
        in response to an incoming link attach

        The attaching client from EB1 will get an attach response then an
        immediate detach.  The client will immediately re-establish the link.
        """
        class AttachDropper(FakeService):
            def __init__(self, *args, **kwargs):
                super(AttachDropper, self).__init__(*args, **kwargs)
                self.link_dropped = Event()

            def on_link_remote_open(self, event):
                # drop it
                event.link.close()
                event.connection.close()
                self.link_dropped.set()

        ad = AttachDropper(self.EA1.route_container)
        # wait for both in and out link route addresses to propagate
        self.INT_B.wait_address("CfgLinkRoute1", count=2)

        # create a consumer, do not wait for link to open, reattach
        # on received detach
        rx = AsyncTestReceiver(self.EB1.listener, 'CfgLinkRoute1/foo',
                               wait=False, recover_link=True)
        ad.link_dropped.wait(timeout=TIMEOUT)
        ad.join() # wait for thread exit

        # wait until prefix addresses are removed
        self._wait_address_gone(self.INT_B, "CfgLinkRoute1")
        rx.stop()

        # now attach a working service to the same address,
        # make sure it all works
        fs = FakeService(self.EA1.route_container)
        self.INT_B.wait_address("CfgLinkRoute1", count=2)
        rx = AsyncTestReceiver(self.EB1.listener, 'CfgLinkRoute1/foo',
                               wait=False, recover_link=True)
        tx = AsyncTestSender(self.EA1.listener, 'CfgLinkRoute1/foo',
                             message=Message(body="HEY HO LET'S GO!"))
        tx.wait()

        msg = rx.queue.get(timeout=TIMEOUT)
        self.assertTrue(msg.body == "HEY HO LET'S GO!")
        rx.stop()
        fs.join()
        self.assertEqual(1, fs.in_count)
        self.assertEqual(1, fs.out_count)

        # wait until addresses are cleaned up
        self._wait_address_gone(self.INT_A, "CfgLinkRoute1")
        self._wait_address_gone(self.INT_B, "CfgLinkRoute1")

    def test_02_thrashing_link_routes(self):
        """
        Rapidly add and delete link routes at the edge
        """
        if self.skip [ 'test_02' ] :
            self.skipTest ( "Test skipped during development." )


        # activate the pre-configured link routes
        ea1_mgmt = self.EA1.management
        fs = FakeService(self.EA1.route_container)
        self.INT_B.wait_address("CfgLinkRoute1", count=2)

        for i in range(10):
            lr1 = ea1_mgmt.create(type=self.CFG_LINK_ROUTE_TYPE,
                                  name="TestLRout%d" % i,
                                  attributes={'pattern': 'Test/*/%d/#' % i,
                                              'containerId': 'FakeBroker',
                                              'direction': 'out'})
            lr2 = ea1_mgmt.create(type=self.CFG_LINK_ROUTE_TYPE,
                                  name="TestLRin%d" % i,
                                  attributes={'pattern': 'Test/*/%d/#' % i,
                                              'containerId': 'FakeBroker',
                                              'direction': 'in'})
            # verify that they are correctly propagated (once)
            if i == 9:
                self.INT_B.wait_address("Test/*/9/#", count=2)
            lr1.delete()
            lr2.delete()

        fs.join()
        self._wait_address_gone(self.INT_B, "CfgLinkRoute1")

    def _validate_topology(self, router, expected_links, address):
        """
        query existing links and verify they are set up as expected
        """
        mgmt = QdManager(self, address=router)
        # fetch all the connections
        cl = mgmt.query('org.apache.qpid.dispatch.connection')
        # map them by their identity
        conns = dict([(c['identity'], c) for c in cl])

        # now fetch all links for the address
        ll = mgmt.query('org.apache.qpid.dispatch.router.link')
        test_links = [l for l in ll if
                      l.get('owningAddr', '').find(address) != -1]
        self.assertEqual(len(expected_links), len(test_links))

        for elink in expected_links:
            matches = filter(lambda l: (l['linkDir'] == elink[0]
                                        and
                                        conns[l['connectionId']]['container'] == elink[1]
                                        and
                                        conns[l['connectionId']]['role'] == elink[2]),
                             test_links)
            self.assertTrue(len(list(matches)) == 1)

    def test_03_interior_conn_lost(self):
        """
        What happens when the interior connection bounces?
        """
        if self.skip [ 'test_03' ] :
            self.skipTest ( "Test skipped during development." )

        config = Qdrouterd.Config([('router', {'mode': 'edge',
                                               'id': 'Edge1'}),
                                   ('listener', {'role': 'normal',
                                                 'port': self.tester.get_port()}),
                                   ('listener', {'name': 'rc',
                                                 'role': 'route-container',
                                                 'port': self.tester.get_port()}),
                                   ('linkRoute', {'pattern': 'Edge1/*',
                                                  'containerId': 'FakeBroker',
                                                  'direction': 'in'}),
                                   ('linkRoute', {'pattern': 'Edge1/*',
                                                  'containerId': 'FakeBroker',
                                                  'direction': 'out'})])
        er = self.tester.qdrouterd('Edge1', config, wait=True)

        # activate the link routes before the connection exists
        fs = FakeService(er.addresses[1])
        er.wait_address("Edge1/*", count=2)

        # create the connection to interior
        er_mgmt = er.management
        ctor = er_mgmt.create(type=self.CONNECTOR_TYPE,
                              name='toA',
                              attributes={'role': 'edge',
                                          'port': self.INTA_edge_port})
        self.INT_B.wait_address("Edge1/*", count=2)

        # delete it, and verify the routes are removed
        ctor.delete()
        self._wait_address_gone(self.INT_B, "Edge1/*")

        # now recreate and verify routes re-appear
        ctor = er_mgmt.create(type=self.CONNECTOR_TYPE,
                              name='toA',
                              attributes={'role': 'edge',
                                          'port': self.INTA_edge_port})
        self.INT_B.wait_address("Edge1/*", count=2)
        self._test_traffic(self.INT_B.listener,
                           self.INT_B.listener,
                           "Edge1/One",
                           count=5)
        fs.join()
        self.assertEqual(5, fs.in_count)
        self.assertEqual(5, fs.out_count)

        er.teardown()
        self._wait_address_gone(self.INT_B, "Edge1/*")

    def test_50_link_topology(self):
        """
        Verify that the link topology that results from activating a link route
        and sending traffic is correct
        """
        if self.skip [ 'test_50' ] :
            self.skipTest ( "Test skipped during development." )

        fs = FakeService(self.EA1.route_container)
        self.INT_B.wait_address("CfgLinkRoute1", count=2)

        # create a sender on one edge and the receiver on another
        bc_b = BlockingConnection(self.EB1.listener, timeout=TIMEOUT)
        erx = bc_b.create_receiver(address="CfgLinkRoute1/buhbye", credit=10)
        bc_a = BlockingConnection(self.EA1.listener, timeout=TIMEOUT)
        etx = bc_a.create_sender(address="CfgLinkRoute1/buhbye")

        etx.send(Message(body="HI THERE"), timeout=TIMEOUT)
        self.assertEqual("HI THERE", erx.receive(timeout=TIMEOUT).body)
        erx.accept()

        # expect the following links have been established for the
        # "CfgLinkRoute1/buhbye" address:

        # EA1
        #   1 out link to   INT.A       (connection role: edge)
        #   1 in  link from bc_a        (normal)
        #   1 in  link from FakeBroker  (route-container)
        #   1 out link to   FakeBroker  (route-container)
        # INT.A
        #   1 in  link from EA1         (edge)
        #   1 out link to   INT.B       (inter-router)
        # INT.B
        #   1 out link to   EB1         (edge)
        #   1 in  link from INT.A       (inter-router)
        # EB1
        #   1 out link to   bc_b        (normal)
        #   1 in  link from INT.B       (edge)

        expect = {
            self.EA1.listener: [
                ('in',  bc_a.container.container_id, 'normal'),
                ('in',  'FakeBroker', 'route-container'),
                ('out', 'FakeBroker', 'route-container'),
                ('out', 'INT.A',      'edge')],
            self.INT_A.listener: [
                ('in',  'EA1',        'edge'),
                ('out', 'INT.B',      'inter-router')],
            self.INT_B.listener: [
                ('in',  'INT.A',      'inter-router'),
                ('out', 'EB1',        'edge')],
            self.EB1.listener: [
                ('in',  'INT.B',      'edge'),
                ('out', bc_b.container.container_id, 'normal')]
            }
        for router, expected_links in expect.items():
            self._validate_topology(router, expected_links,
                                    'CfgLinkRoute1/buhbye')

        fs.join()
        self.assertEqual(1, fs.in_count)
        self.assertEqual(1, fs.out_count)

        bc_a.close()
        bc_b.close()

    def test_51_link_route_proxy_configured(self):
        """
        Activate the configured link routes via a FakeService, verify proxies
        created by passing traffic from/to and interior router
        """
        if self.skip [ 'test_51' ] :
            self.skipTest ( "Test skipped during development." )

        a_type = 'org.apache.qpid.dispatch.router.address'

        fs = FakeService(self.EA1.route_container)
        self.INT_B.wait_address("CfgLinkRoute1", count=2)

        self._test_traffic(self.INT_B.listener,
                           self.INT_B.listener,
                           "CfgLinkRoute1/hi",
                           count=5)

        fs.join()
        self.assertEqual(5, fs.in_count)
        self.assertEqual(5, fs.out_count)

        # now that FakeService is gone, the link route should no longer be
        # active:
        self._wait_address_gone(self.INT_A, "CfgLinkRoute1")

        # repeat test, but this time with patterns:

        fs = FakeService(self.EB1.route_container)
        self.INT_A.wait_address("*.cfg.pattern.#", count=2)

        self._test_traffic(self.INT_A.listener,
                           self.INT_A.listener,
                           "MATCH.cfg.pattern",
                           count=5)

        fs.join()
        self.assertEqual(5, fs.in_count)
        self.assertEqual(5, fs.out_count)
        self._wait_address_gone(self.INT_A, "*.cfg.pattern.#")

    def test_52_conn_link_route_proxy(self):
        """
        Test connection scoped link routes by connecting a fake service to the
        Edge via the route-container connection.  Have the fake service
        configured some link routes.  Then have clients on the interior
        exchange messages via the fake service.
        """
        if self.skip [ 'test_52' ] :
            self.skipTest ( "Test skipped during development." )

        fs = ConnLinkRouteService(self.EA1.route_container,
                                  container_id="FakeService",
                                  config = [("ConnLinkRoute1",
                                             {"pattern": "Conn/*/One",
                                              "direction": "out"}),
                                            ("ConnLinkRoute2",
                                             {"pattern": "Conn/*/One",
                                              "direction": "in"})])
        self.assertEqual(2, len(fs.values))

        self.INT_B.wait_address("Conn/*/One", count=2)
        self.assertEqual(2, len(self._get_address(self.INT_A, "Conn/*/One")))

        # between interiors
        self._test_traffic(self.INT_B.listener,
                           self.INT_A.listener,
                           "Conn/BLAB/One",
                           count=5)

        # edge to edge
        self._test_traffic(self.EB1.listener,
                           self.EA1.listener,
                           "Conn/BLECH/One",
                           count=5)
        fs.join()
        self.assertEqual(10, fs.in_count)
        self.assertEqual(10, fs.out_count)

        self._wait_address_gone(self.INT_A, "Conn/*/One")


class ConnectivityTest(MessagingHandler):
    def __init__(self, interior_host, edge_host, edge_id):
        super(ConnectivityTest, self).__init__()
        self.interior_host = interior_host
        self.edge_host     = edge_host
        self.edge_id       = edge_id

        self.interior_conn = None
        self.edge_conn     = None
        self.error         = None
        self.proxy         = None
        self.query_sent    = False

    def timeout(self):
        self.error = "Timeout Expired"
        self.interior_conn.close()
        self.edge_conn.close()

    def on_start(self, event):
        self.timer          = event.reactor.schedule(TIMEOUT, TestTimeout(self))
        self.interior_conn  = event.container.connect(self.interior_host)
        self.edge_conn      = event.container.connect(self.edge_host)
        self.reply_receiver = event.container.create_receiver(self.interior_conn, dynamic=True)

    def on_link_opened(self, event):
        if event.receiver == self.reply_receiver:
            self.proxy        = MgmtMsgProxy(self.reply_receiver.remote_source.address)
            self.agent_sender = event.container.create_sender(self.interior_conn, "$management")

    def on_sendable(self, event):
        if not self.query_sent:
            self.query_sent = True
            self.agent_sender.send(self.proxy.query_connections())

    def on_message(self, event):
        if event.receiver == self.reply_receiver:
            response = self.proxy.response(event.message)
            if response.status_code != 200:
                self.error = "Unexpected error code from agent: %d - %s" % (response.status_code, response.status_description)
            connections = response.results
            count = 0
            for conn in connections:
                if conn.role == 'edge' and conn.container == self.edge_id:
                    count += 1
            if count != 1:
                self.error = "Incorrect edge count for container-id.  Expected 1, got %d" % count
            self.interior_conn.close()
            self.edge_conn.close()
            self.timer.cancel()

    def run(self):
        Container(self).run()


class DynamicAddressTest(MessagingHandler):
    def __init__(self, receiver_host, sender_host):
        super(DynamicAddressTest, self).__init__()
        self.receiver_host = receiver_host
        self.sender_host   = sender_host

        self.receiver_conn = None
        self.sender_conn   = None
        self.receiver      = None
        self.address       = None
        self.count         = 300
        self.n_rcvd        = 0
        self.n_sent        = 0
        self.error         = None

    def timeout(self):
        self.error = "Timeout Expired - n_sent=%d n_rcvd=%d addr=%s" % (self.n_sent, self.n_rcvd, self.address)
        self.receiver_conn.close()
        self.sender_conn.close()

    def on_start(self, event):
        self.timer         = event.reactor.schedule(TIMEOUT, TestTimeout(self))
        self.receiver_conn = event.container.connect(self.receiver_host)
        self.sender_conn   = event.container.connect(self.sender_host)
        self.receiver      = event.container.create_receiver(self.receiver_conn, dynamic=True)

    def on_link_opened(self, event):
        if event.receiver == self.receiver:
            self.address = self.receiver.remote_source.address
            self.sender  = event.container.create_sender(self.sender_conn, self.address)

    def on_sendable(self, event):
        while self.n_sent < self.count:
            self.sender.send(Message(body="Message %d" % self.n_sent))
            self.n_sent += 1

    def on_message(self, event):
        self.n_rcvd += 1
        if self.n_rcvd == self.count:
            self.receiver_conn.close()
            self.sender_conn.close()
            self.timer.cancel()

    def run(self):
        Container(self).run()


class CustomTimeout(object):
    def __init__(self, parent):
        self.parent = parent

    def on_timer_task(self, event):
        message = Message(body="Test Message")
        message.address = self.parent.address
        self.parent.sender.send(message)
        self.parent.cancel_custom()


class MobileAddressAnonymousTest(MessagingHandler):
    """
    Attach a receiver to the interior and an anonymous sender to the edge router
    In a non-anonymous sender scenario, the sender will never be given credit
    to send until a receiver on the same address shows up . Since this
    is an anonymous sender, credit is given instatnly and the sender starts
    sending immediately.

    This test will first send 3 messages with a one second interval to make
    sure receiver is available. Then it will fire off 300 messages
    After dispositions are received for the 300 messages, it will close the
    receiver and send 50 more messages. These 50 messages should be released
    or modified.
    """
    def __init__(self, receiver_host, sender_host, address, large_msg=False):
        super(MobileAddressAnonymousTest, self).__init__()
        self.receiver_host = receiver_host
        self.sender_host = sender_host
        self.receiver_conn = None
        self.sender_conn = None
        self.receiver = None
        self.sender = None
        self.error = None
        self.n_sent = 0
        self.n_rcvd = 0
        self.address = address
        self.ready = False
        self.custom_timer = None
        self.num_msgs = 300
        self.extra_msgs = 50
        self.n_accepted = 0
        self.n_modified = 0
        self.n_released = 0
        self.error = None
        self.max_attempts = 3
        self.num_attempts = 0
        self.test_started = False
        self.large_msg = large_msg
        if self.large_msg:
            self.body = "0123456789101112131415" * 10000
            self.properties = {'big field': 'X' * 32000}


    def on_start(self, event):
        self.timer = event.reactor.schedule(TIMEOUT, TestTimeout(self))
        self.receiver_conn = event.container.connect(self.receiver_host)
        self.sender_conn   = event.container.connect(self.sender_host)
        self.receiver      = event.container.create_receiver(self.receiver_conn, self.address)
        # This is an anonymous sender.
        self.sender        = event.container.create_sender(self.sender_conn)

    def cancel_custom(self):
        self.custom_timer.cancel()

    def timeout(self):
        if self.ready:
            self.error = "Timeout Expired - n_sent=%d n_accepted=%d n_modified=%d n_released=%d" % (
            self.n_sent,  self.n_accepted, self.n_modified, self.n_released)
        else:
            self.error = "Did not get a settlement from the receiver. The test cannot be started until " \
                         "a settlement to a test message is received"
        self.receiver_conn.close()
        self.sender_conn.close()

    def on_sendable(self, event):
        if not self.test_started:
            message = Message(body="Test Message")
            message.address = self.address
            self.sender.send(message)
            self.num_attempts += 1
            self.test_started = True

    def on_message(self, event):
        if event.receiver == self.receiver:
            if self.ready:
                self.n_rcvd += 1

    def on_link_closed(self, event):
        # The receiver has closed. We will send messages again and
        # make sure they are released.
        if event.receiver == self.receiver:
            for i in range(self.extra_msgs):
                if self.large_msg:
                    message = Message(body=self.body, properties=self.properties)
                else:
                    message = Message(body="Message %d" % self.n_sent)
                message.address = self.address
                self.sender.send(message)
                self.n_sent += 1

    def on_settled(self, event):
        rdisp = str(event.delivery.remote_state)
        if rdisp == "RELEASED" and not self.ready:
            if self.num_attempts < self.max_attempts:
                self.custom_timer = event.reactor.schedule(1, CustomTimeout(self))
                self.num_attempts += 1
        elif rdisp == "ACCEPTED" and not self.ready:
            self.ready = True
            for i in range(self.num_msgs):
                if self.large_msg:
                    message = Message(body=self.body, properties=self.properties)
                else:
                    message = Message(body="Message %d" % self.n_sent)
                message.address = self.address
                self.sender.send(message)
                self.n_sent += 1
        elif rdisp == "ACCEPTED" and self.ready:
            self.n_accepted += 1
            if self.n_accepted == self.num_msgs:
                # Close the receiver after sending 300 messages
                self.receiver.close()
        elif rdisp == "RELEASED" and self.ready:
            self.n_released += 1
        elif rdisp == "MODIFIED" and self.ready:
            self.n_modified += 1

        if self.num_msgs == self.n_accepted and self.extra_msgs == self.n_released + self.n_modified:
            self.receiver_conn.close()
            self.sender_conn.close()
            self.timer.cancel()

    def run(self):
        Container(self).run()


class MobileAddressTest(MessagingHandler):
    """
    From a single container create a sender and a receiver connection.
    Send a batch of normal messages that should be accepted by the receiver.
    Close the receiver but not the receiver connection and then
      send an extra batch of messages that should be released or modified.
    Success is when message disposition counts add up correctly.
    """
    def __init__(self, receiver_host, sender_host, address):
        super(MobileAddressTest, self).__init__()
        self.receiver_host = receiver_host
        self.sender_host   = sender_host
        self.address       = address

        self.receiver_conn = None
        self.sender_conn   = None

        self.receiver      = None
        self.sender        = None

        self.logger        = Logger()

        self.normal_count  = 300
        self.extra_count   = 50
        self.n_rcvd        = 0
        self.n_sent        = 0
        self.n_accepted    = 0
        self.n_rel_or_mod  = 0
        self.error         = None
        self.warning       = False

    def fail_exit(self, title):
        self.error = title
        self.logger.log("MobileAddressTest result:ERROR: %s" % title)
        self.logger.log("address %s     " % self.address)
        self.logger.log("n_sent       = %d. Expected total:%d normal=%d, extra=%d" % \
            (self.n_sent, (self.normal_count + self.extra_count), self.normal_count, self.extra_count))
        self.logger.log("n_rcvd       = %d. Expected %d" % (self.n_rcvd,       self.normal_count))
        self.logger.log("n_accepted   = %d. Expected %d" % (self.n_accepted,   self.normal_count))
        self.logger.log("n_rel_or_mod = %d. Expected %d" % (self.n_rel_or_mod, self.extra_count))
        self.timer.cancel()
        self.receiver_conn.close()
        self.sender_conn.close()

    def on_timer_task(self, event):
        self.fail_exit("Timeout Expired")

    def on_start(self, event):
        self.logger.log("on_start address=%s" % self.address)
        self.timer         = event.reactor.schedule(TIMEOUT, self)
        self.receiver_conn = event.container.connect(self.receiver_host)
        self.sender_conn   = event.container.connect(self.sender_host)
        self.receiver      = event.container.create_receiver(self.receiver_conn, self.address)
        self.sender        = event.container.create_sender(self.sender_conn, self.address)

    def on_sendable(self, event):
        self.logger.log("on_sendable")
        if event.sender == self.sender:
            self.logger.log("on_sendable sender")
            while self.n_sent < self.normal_count:
                # send the normal messages
                message = Message(body="Message %d" % self.n_sent)
                self.sender.send(message)
                self.logger.log("on_sendable sender: send message %d: %s" % (self.n_sent, message))
                self.n_sent += 1
        elif event.receiver == self.receiver:
            self.logger.log("on_sendable receiver: WARNING unexpected callback for receiver")
            self.warning = True
        else:
            self.fail_exit("on_sendable not for sender nor for receiver")

    def on_message(self, event):
        self.logger.log("on_message")
        if event.receiver == self.receiver:
            self.n_rcvd += 1
            self.logger.log("on_message receiver: receiver message %d" % (self.n_rcvd))
        else:
            self.logger.log("on_message: WARNING callback not for test receiver.")

    def on_settled(self, event):
        # Expect all settlement events at sender as remote state
        self.logger.log("on_settled")
        rdisp = str(event.delivery.remote_state)
        ldisp = str(event.delivery.local_state)
        if event.sender == self.sender:
            if rdisp is None:
                self.logger.log("on_settled: WARNING: sender remote delivery state is None. Local state = %s." % ldisp)
            elif rdisp == "ACCEPTED":
                self.n_accepted += 1
                self.logger.log("on_settled sender: ACCEPTED %d (of %d)" %
                                (self.n_accepted, self.normal_count))
            elif rdisp == "RELEASED" or rdisp == "MODIFIED":
                self.n_rel_or_mod += 1
                self.logger.log("on_settled sender: %s %d (of %d)" %
                                (rdisp, self.n_rel_or_mod, self.extra_count))
            else:
                self.logger.log("on_settled sender: WARNING unexpected settlement: %s, n_accepted: %d, n_rel_or_mod: %d" %
                    (rdisp, self.n_accepted, self.n_rel_or_mod))
                self.warning = True

            if self.n_sent == self.normal_count and self.n_accepted == self.normal_count:
                # All normal messages are accounted.
                # Close receiver and launch extra messages into the router network.
                self.logger.log("on_settled sender: normal messages all accounted. receiver.close() then send extra messages")
                self.receiver.close()
                for i in range(self.extra_count):
                    message = Message(body="Message %d" % self.n_sent)
                    self.sender.send(message)
                    # Messages must be blasted to get them into the network before news
                    # of the receiver closure is propagated back to EA1.
                    # self.logger.log("on_settled sender: send extra message %d: %s" % (self.n_sent, message))
                    self.n_sent += 1

            if self.n_accepted > self.normal_count:
                self.fail_exit("Too many messages were accepted")
            if self.n_rel_or_mod > self.extra_count:
                self.fail_exit("Too many messages were released or modified")

            if self.n_rel_or_mod == self.extra_count:
                # All extra messages are accounted. Exit with success.
                result = "SUCCESS" if not self.warning else "WARNING"
                self.logger.log("MobileAddressTest result:%s" % result)
                self.timer.cancel()
                self.receiver_conn.close()
                self.sender_conn.close()

        elif event.receiver == self.receiver:
            self.logger.log("on_settled receiver: WARNING unexpected on_settled. remote: %s, local: %s" % (rdisp, ldisp))
            self.warning = True

    def run(self):
        Container(self).run()


class MobileAddressOneSenderTwoReceiversTest(MessagingHandler):
    def __init__(self, receiver1_host, receiver2_host, sender_host, address):
        super(MobileAddressOneSenderTwoReceiversTest, self).__init__()
        self.receiver1_host = receiver1_host
        self.receiver2_host = receiver2_host
        self.sender_host = sender_host
        self.address = address

        # One sender connection and two receiver connections
        self.receiver1_conn = None
        self.receiver2_conn = None
        self.sender_conn   = None

        self.receiver1 = None
        self.receiver2 = None
        self.sender = None

        self.count = 300
        self.rel_count = 50
        self.n_rcvd1 = 0
        self.n_rcvd2 = 0
        self.n_sent = 0
        self.n_settled = 0
        self.n_released = 0
        self.error = None
        self.timer = None
        self.all_msgs_received = False
        self.recvd_msg_bodies = dict()
        self.dup_msg = None

    def timeout(self):
        if self.dup_msg:
            self.error = "Duplicate message %s received " % self.dup_msg
        else:
            self.error = "Timeout Expired - n_sent=%d n_rcvd=%d n_settled=%d n_released=%d addr=%s" % \
                         (self.n_sent, (self.n_rcvd1 + self.n_rcvd2), self.n_settled, self.n_released, self.address)

        self.receiver1_conn.close()
        self.receiver2_conn.close()
        self.sender_conn.close()

    def on_start(self, event):
        self.timer = event.reactor.schedule(TIMEOUT, TestTimeout(self))

        # Create two receivers
        self.receiver1_conn = event.container.connect(self.receiver1_host)
        self.receiver2_conn = event.container.connect(self.receiver2_host)
        self.receiver1 = event.container.create_receiver(self.receiver1_conn,
                                                         self.address)
        self.receiver2 = event.container.create_receiver(self.receiver2_conn,
                                                         self.address)

        # Create one sender
        self.sender_conn = event.container.connect(self.sender_host)
        self.sender = event.container.create_sender(self.sender_conn,
                                                    self.address)

    def on_sendable(self, event):
        while self.n_sent < self.count:
            self.sender.send(Message(body="Message %d" % self.n_sent))
            self.n_sent += 1

    def on_message(self, event):
        if self.recvd_msg_bodies.get(event.message.body):
            self.dup_msg = event.message.body
            self.timeout()
        else:
            self.recvd_msg_bodies[event.message.body] = event.message.body

        if event.receiver == self.receiver1:
            self.n_rcvd1 += 1
        if event.receiver == self.receiver2:
            self.n_rcvd2 += 1

        if self.n_sent == self.n_rcvd1 + self.n_rcvd2:
            self.all_msgs_received = True

    def on_settled(self, event):
        self.n_settled += 1
        if self.n_settled == self.count:
            self.receiver1.close()
            self.receiver2.close()
            for i in range(self.rel_count):
                self.sender.send(Message(body="Message %d" % self.n_sent))
                self.n_sent += 1

    def on_released(self, event):
        self.n_released += 1
        if self.n_released == self.rel_count and self.all_msgs_received:
            self.receiver1_conn.close()
            self.receiver2_conn.close()
            self.sender_conn.close()
            self.timer.cancel()

    def run(self):
        Container(self).run()


class MobileAddressMulticastTest(MessagingHandler):
    def __init__(self, receiver1_host, receiver2_host, receiver3_host,
                 sender_host, address, check_addr_host=None, large_msg=False,
                 anon_sender=False, subscriber_count=0):
        super(MobileAddressMulticastTest, self).__init__()
        self.receiver1_host = receiver1_host
        self.receiver2_host = receiver2_host
        self.receiver3_host = receiver3_host
        self.sender_host = sender_host
        self.address = address
        self.anon_sender = anon_sender
        self.subscriber_count = subscriber_count

        # One sender connection and two receiver connections
        self.receiver1_conn = None
        self.receiver2_conn = None
        self.receiver3_conn = None
        self.sender_conn = None

        self.receiver1 = None
        self.receiver2 = None
        self.receiver3 = None
        self.sender = None

        self.count = 200
        self.n_rcvd1 = 0
        self.n_rcvd2 = 0
        self.n_rcvd3 = 0
        self.n_sent = 0
        self.n_settled = 0
        self.n_released = 0
        self.error = None
        self.timer = None
        self.all_msgs_received = False
        self.recvd1_msgs = dict()
        self.recvd2_msgs = dict()
        self.recvd3_msgs = dict()
        self.dup_msg_rcvd = False
        self.dup_msg = None
        self.receiver_name = None
        self.large_msg = large_msg
        self.body = ""
        self.r_attaches = 0
        self.reactor = None
        self.addr_timer = None

        # The maximum number of times we are going to try to check if the
        # address  has propagated.
        self.max_attempts = 5
        self.num_attempts = 0
        self.num_attempts = 0
        self.container = None
        self.check_addr_host = check_addr_host
        if not self.check_addr_host:
            self.check_addr_host = self.sender_host

        if self.large_msg:
            self.body = "0123456789101112131415" * 10000
            self.properties = {'big field': 'X' * 32000}

    def timeout(self):
        if self.dup_msg:
            self.error = "%s received  duplicate message %s" % \
                         (self.receiver_name, self.dup_msg)
        else:
            if not self.error:
                self.error = "Timeout Expired - n_sent=%d n_rcvd1=%d " \
                             "n_rcvd2=%d n_rcvd3=%d addr=%s" % \
                             (self.n_sent, self.n_rcvd1, self.n_rcvd2,
                              self.n_rcvd3, self.address)
        self.receiver1_conn.close()
        self.receiver2_conn.close()
        self.receiver3_conn.close()
        if self.sender_conn:
            self.sender_conn.close()

    def create_sndr(self):
        self.sender_conn = self.container.connect(self.sender_host)
        if self.anon_sender:
            self.sender = self.container.create_sender(self.sender_conn)
        else:
            self.sender = self.container.create_sender(self.sender_conn,
                                                   self.address)

    def check_address(self):
        local_node = Node.connect(self.check_addr_host, timeout=TIMEOUT)
        outs = local_node.query(type='org.apache.qpid.dispatch.router.address')
        found = False

        subscriber_count_index = outs.attribute_names.index("subscriberCount")
        remote_count_index = outs.attribute_names.index("remoteCount")

        self.num_attempts += 1
        for result in outs.results:
            if self.address in result[0]:
                # We are good if the sum of subscriberCount and remoteCount
                # equals the total subscriber_count
                if self.subscriber_count == 0 or (result[subscriber_count_index] + result[remote_count_index] == self.subscriber_count):
                    # The address is in the address table and the subscriber count is as expected.
                    # subscriberCount match means that both edge routers have
                    # told the interior router about the existence of the address
                    # If this has not happened yet, we will try again.
                    found = True
                    self.create_sndr()
                    local_node.close()
                    self.addr_timer.cancel()
                    break

        if not found:
            if self.num_attempts < self.max_attempts:
                self.addr_timer = self.reactor.schedule(1.0, AddrTimer(self))
            else:
                self.error = "Unable to create sender because of " \
                             "absence of address in the address table"
                self.timeout()
                local_node.close()

    def on_start(self, event):
        self.timer = event.reactor.schedule(TIMEOUT, TestTimeout(self))
        # Create two receivers
        self.receiver1_conn = event.container.connect(self.receiver1_host)
        self.receiver2_conn = event.container.connect(self.receiver2_host)
        self.receiver3_conn = event.container.connect(self.receiver3_host)
        self.receiver1 = event.container.create_receiver(self.receiver1_conn,
                                                         self.address)
        self.receiver2 = event.container.create_receiver(self.receiver2_conn,
                                                         self.address)
        self.receiver3 = event.container.create_receiver(self.receiver3_conn,
                                                         self.address)
        self.container = event.container

    def on_link_opened(self, event):
        if event.receiver == self.receiver1 or \
                event.receiver == self.receiver2 or \
                event.receiver == self.receiver3:
            self.r_attaches += 1
            if self.r_attaches == 3:
                self.reactor = event.reactor
                self.addr_timer = self.reactor.schedule(1.0, AddrTimer(self))

    def on_sendable(self, event):
        while self.n_sent < self.count:
            msg = None
            if self.large_msg:
                msg = Message(body=self.body, properties=self.properties)
            else:
                msg = Message(body="Message %d" % self.n_sent)
            if self.anon_sender:
                msg.address = self.address
            msg.correlation_id = self.n_sent
            self.sender.send(msg)
            self.n_sent += 1

    def on_message(self, event):
        if event.receiver == self.receiver1:
            if self.recvd1_msgs.get(event.message.correlation_id):
                self.dup_msg = event.message.correlation_id
                self.receiver_name = "Receiver 1"
                self.timeout()
            self.n_rcvd1 += 1
            self.recvd1_msgs[event.message.correlation_id] = event.message.correlation_id
        if event.receiver == self.receiver2:
            if self.recvd2_msgs.get(event.message.correlation_id):
                self.dup_msg = event.message.correlation_id
                self.receiver_name = "Receiver 2"
                self.timeout()
            self.n_rcvd2 += 1
            self.recvd2_msgs[event.message.correlation_id] = event.message.correlation_id
        if event.receiver == self.receiver3:
            if self.recvd3_msgs.get(event.message.correlation_id):
                self.dup_msg = event.message.correlation_id
                self.receiver_name = "Receiver 3"
                self.timeout()
            self.n_rcvd3 += 1
            self.recvd3_msgs[event.message.correlation_id] = event.message.correlation_id

        if self.n_rcvd1 == self.count and self.n_rcvd2 == self.count and \
                self.n_rcvd3 == self.count:
            self.timer.cancel()
            self.receiver1_conn.close()
            self.receiver2_conn.close()
            self.receiver3_conn.close()
            self.sender_conn.close()

    def run(self):
        Container(self).run()

class MobileAddrMcastDroppedRxTest(MobileAddressMulticastTest):
    # failure scenario - cause some receiving clients to close while a large
    # message is in transit
    def __init__(self, receiver1_host, receiver2_host, receiver3_host,
                 sender_host, address, check_addr_host=None, large_msg=True):
        super(MobileAddrMcastDroppedRxTest, self).__init__(receiver1_host,
                                                           receiver2_host,
                                                           receiver3_host,
                                                           sender_host,
                                                           address,
                                                           check_addr_host=check_addr_host,
                                                           large_msg=large_msg)
        self.n_accepted = 0
        self.n_released = 0
        self.recv1_closed = False
        self.recv2_closed = False

    def _check_done(self):
        if self.n_accepted + self.n_released == self.count:
            self.receiver3_conn.close()
            self.sender_conn.close()
            self.timer.cancel()

    def on_message(self, event):
        super(MobileAddrMcastDroppedRxTest, self).on_message(event)

        # start closing receivers
        if self.n_rcvd1 == 50:
            if not self.recv1_closed:
                self.receiver1_conn.close()
                self.recv1_closed = True
        if self.n_rcvd2 == 75:
            if not self.recv2_closed:
                self.recv2_closed = True
                self.receiver2_conn.close()

    def on_accepted(self, event):
        self.n_accepted += 1
        self._check_done()

    def on_released(self, event):
        self.n_released += 1
        self._check_done()


class MobileAddrMcastAnonSenderDroppedRxTest(MobileAddressMulticastTest):
    # failure scenario - cause some receiving clients to close while a large
    # message is in transit
    def __init__(self, receiver1_host, receiver2_host, receiver3_host,
                 sender_host, address, check_addr_host=None, large_msg=True, anon_sender=True):
        super(MobileAddrMcastAnonSenderDroppedRxTest, self).__init__(receiver1_host,
                                                                     receiver2_host,
                                                                     receiver3_host,
                                                                     sender_host,
                                                                     address,
                                                                     check_addr_host=check_addr_host,
                                                                     large_msg=large_msg,
                                                                     anon_sender=anon_sender)
        self.n_accepted = 0
        self.n_released = 0
        self.recv1_closed = False
        self.recv2_closed = False

    def _check_done(self):
        if self.n_accepted + self.n_released == self.count:
            self.receiver3_conn.close()
            self.sender_conn.close()
            self.timer.cancel()

    def on_message(self, event):
        super(MobileAddrMcastAnonSenderDroppedRxTest, self).on_message(event)

        # start closing receivers
        if self.n_rcvd1 == 50:
            if not self.recv1_closed:
                self.receiver1_conn.close()
                self.recv1_closed = True
        if self.n_rcvd2 == 75:
            if not self.recv2_closed:
                self.recv2_closed = True
                self.receiver2_conn.close()

    def on_accepted(self, event):
        self.n_accepted += 1
        self._check_done()

    def on_released(self, event):
        self.n_released += 1
        self._check_done()

class MobileAddressEventTest(MessagingHandler):
    def __init__(self, receiver1_host, receiver2_host, receiver3_host,
                 sender_host, interior_host, address, check_remote=False):
        super(MobileAddressEventTest, self).__init__(auto_accept=False)
        self.receiver1_host = receiver1_host
        self.receiver2_host = receiver2_host
        self.receiver3_host = receiver3_host
        self.sender_host = sender_host
        self.address = address
        self.receiver1_conn = None
        self.receiver2_conn = None
        self.receiver3_conn = None
        self.sender_conn = None
        self.recvd1_msgs = dict()
        self.recvd2_msgs = dict()
        self.recvd3_msgs = dict()
        self.n_rcvd1 = 0
        self.n_rcvd2 = 0
        self.n_rcvd3 = 0
        self.timer = None
        self.receiver1 = None
        self.receiver2 = None
        self.receiver3 = None
        self.sender = None
        self.interior_host = interior_host
        self.container = None
        self.count = 600
        self.dup_msg = None
        self.receiver_name = None
        self.n_sent = 0
        self.error = None
        self.r_attaches = 0
        self.n_released = 0
        self.n_settled = 0
        self.addr_timer = None
        self.container = None
        self.max_attempts = 5
        self.num_attempts = 0
        self.check_remote = check_remote

    def timeout(self):
        if self.dup_msg:
            self.error = "%s received  duplicate message %s" % \
                         (self.receiver_name, self.dup_msg)
        else:
            if not self.error:
                self.error = "Timeout Expired - n_sent=%d n_rcvd1=%d " \
                             "n_rcvd2=%d n_rcvd3=%d addr=%s" % \
                             (self.n_sent, self.n_rcvd1, self.n_rcvd2,
                              self.n_rcvd3, self.address)
        self.receiver1_conn.close()
        self.receiver2_conn.close()
        self.receiver3_conn.close()
        if self.sender_conn:
            self.sender_conn.close()

    def check_address(self):
        local_node = Node.connect(self.interior_host, timeout=TIMEOUT)
        outs = local_node.query(type='org.apache.qpid.dispatch.router.address')
        remote_count = outs.attribute_names.index("remoteCount")
        found = False
        self.num_attempts += 1
        for result in outs.results:
            if self.address in result[0]:
                if self.check_remote:
                    if result[remote_count] > 0:
                        found = True
                else:
                    found = True
                self.sender_conn = self.container.connect(self.sender_host)
                self.sender = self.container.create_sender(self.sender_conn,
                                                           self.address)
                local_node.close()
                break

        if not found:
            if self.num_attempts < self.max_attempts:
                local_node.close()
                self.addr_timer = self.reactor.schedule(1.0, AddrTimer(self))
            else:
                self.error = "Unable to create sender because of " \
                             "absence of address in the address table"
                self.addr_timer.cancel()
                local_node.close()
                self.timeout()

    def on_start(self, event):
        self.timer = event.reactor.schedule(TIMEOUT, TestTimeout(self))

        # Create two receivers
        self.receiver1_conn = event.container.connect(self.receiver1_host)
        self.receiver2_conn = event.container.connect(self.receiver2_host)
        self.receiver3_conn = event.container.connect(self.receiver3_host)

        # Create all 3 receivers first.
        self.receiver1 = event.container.create_receiver(self.receiver1_conn,
                                                         self.address)
        self.receiver2 = event.container.create_receiver(self.receiver2_conn,
                                                         self.address)
        self.receiver3 = event.container.create_receiver(self.receiver3_conn,
                                                         self.address)
        self.container = event.container

        self.addr_timer = event.reactor.schedule(1.0, AddrTimer(self))

    def on_sendable(self, event):
        if self.n_sent < self.count:
            msg = Message(body="Message %d" % self.n_sent)
            msg.correlation_id = self.n_sent
            self.sender.send(msg)
            self.n_sent += 1

    def on_message(self, event):
        if event.receiver == self.receiver1:
            if self.recvd1_msgs.get(event.message.correlation_id):
                self.dup_msg = event.message.correlation_id
                self.receiver_name = "Receiver 1"
                self.timeout()
            self.n_rcvd1 += 1
            self.recvd1_msgs[
                event.message.correlation_id] = event.message.correlation_id

            event.delivery.settle()

        if event.receiver == self.receiver2:
            if self.recvd2_msgs.get(event.message.correlation_id):
                self.dup_msg = event.message.correlation_id
                self.receiver_name = "Receiver 2"
                self.timeout()
            self.n_rcvd2 += 1
            self.recvd2_msgs[
                event.message.correlation_id] = event.message.correlation_id

            event.delivery.settle()

        if event.receiver == self.receiver3:
            if self.recvd3_msgs.get(event.message.correlation_id):
                self.dup_msg = event.message.correlation_id
                self.receiver_name = "Receiver 3"
                self.timeout()
            self.n_rcvd3 += 1
            self.recvd3_msgs[
                event.message.correlation_id] = event.message.correlation_id

            event.delivery.settle()

    def on_settled(self, event):
        if self.n_rcvd1 + self.n_rcvd2 + self.n_rcvd3 == self.count and \
                self.n_rcvd2 !=0 and self.n_rcvd3 !=0:
            self.timer.cancel()
            self.receiver1_conn.close()
            self.receiver2_conn.close()
            self.receiver3_conn.close()
            self.sender_conn.close()

    def on_released(self, event):
        self.n_released += 1

    def run(self):
        Container(self).run()

class EdgeListenerSender(TestCase):

    inter_router_port = None

    @classmethod
    def setUpClass(cls):
        super(EdgeListenerSender, cls).setUpClass()

        def router(name, mode, connection, extra=None):
            config = [
                ('router', {'mode': mode, 'id': name}),
                ('address',
                 {'prefix': 'multicast', 'distribution': 'multicast'}),
                connection
            ]

            config = Qdrouterd.Config(config)
            cls.routers.append(cls.tester.qdrouterd(name, config, wait=True))

        cls.routers = []

        edge_port_A = cls.tester.get_port()
        router('INT.A', 'interior',  ('listener', {'role': 'edge', 'port': edge_port_A}))
        cls.routers[0].wait_ports()

    # Without the fix for DISPATCH-1492, this test will fail because
    # of the router crash.
    def test_edge_listener_sender_crash_DISPATCH_1492(self):
        addr = self.routers[0].addresses[0]
        blocking_connection = BlockingConnection(addr)
        blocking_sender = blocking_connection.create_sender(address="multicast")
        self.assertTrue(blocking_sender!=None)


class StreamingMessageTest(TestCase):
    """
    Test streaming message flows across edge and interior routers
    """

    SIG_TERM = -15  # Process.terminate() sets this exit value
    BODY_MAX = 4294967295  # AMQP 1.0 allows types of length 2^32-1

    @classmethod
    def setUpClass(cls):
        """Start a router"""
        super(StreamingMessageTest, cls).setUpClass()

        def router(name, mode, extra):
            config = [
                ('router', {'mode': mode, 'id': name}),
                ('listener', {'role': 'normal',
                              'port': cls.tester.get_port(),
                              'maxFrameSize': 65535}),

                ('address', {'prefix': 'closest',   'distribution': 'closest'}),
                ('address', {'prefix': 'balanced',  'distribution': 'balanced'}),
                ('address', {'prefix': 'multicast', 'distribution': 'multicast'})
            ]

            if extra:
                config.extend(extra)
            config = Qdrouterd.Config(config)
            cls.routers.append(cls.tester.qdrouterd(name, config, wait=False))
            return cls.routers[-1]

        # configuration:
        # two edge routers connected via 2 interior routers.
        # fake broker (route-container) on EB1
        #
        #  +-------+    +---------+    +---------+    +-------+
        #  |  EA1  |<==>|  INT.A  |<==>|  INT.B  |<==>|  EB1  |<-- Fake Broker
        #  +-------+    +---------+    +---------+    +-------+
        #

        cls.routers = []

        interrouter_port = cls.tester.get_port()
        cls.INTA_edge_port   = cls.tester.get_port()
        cls.INTB_edge_port   = cls.tester.get_port()

        router('INT.A', 'interior',
               [('listener', {'role': 'inter-router', 'port': interrouter_port}),
                ('listener', {'role': 'edge', 'port': cls.INTA_edge_port})])
        cls.INT_A = cls.routers[0]
        cls.INT_A.listener = cls.INT_A.addresses[0]

        router('INT.B', 'interior',
               [('connector', {'name': 'connectorToA', 'role': 'inter-router',
                               'port': interrouter_port}),
                ('listener', {'role': 'edge', 'port': cls.INTB_edge_port})])
        cls.INT_B = cls.routers[1]
        cls.INT_B.listener = cls.INT_B.addresses[0]

        router('EA1', 'edge',
               [('listener', {'name': 'rc', 'role': 'route-container',
                              'port': cls.tester.get_port()}),
                ('connector', {'name': 'uplink', 'role': 'edge',
                               'port': cls.INTA_edge_port})
               ])
        cls.EA1 = cls.routers[2]
        cls.EA1.listener = cls.EA1.addresses[0]

        router('EB1', 'edge',
               [('connector', {'name': 'uplink', 'role': 'edge',
                               'port': cls.INTB_edge_port}),
                # to connect to the fake broker
                ('connector', {'name': 'broker',
                               'role': 'route-container',
                               'host': '127.0.0.1',
                               'port': cls.tester.get_port(),
                               'saslMechanisms': 'ANONYMOUS'}),
                ('linkRoute', {'pattern': 'MyLinkRoute.#', 'containerId':
                               'FakeBroker', 'direction': 'in'}),
                ('linkRoute', {'pattern': 'MyLinkRoute.#', 'containerId':
                               'FakeBroker', 'direction': 'out'})
               ])
        cls.EB1 = cls.routers[3]
        cls.EB1.listener = cls.EB1.addresses[0]
        cls.EB1.route_container = cls.EB1.connector_addresses[1];

        cls.INT_A.wait_router_connected('INT.B')
        cls.INT_B.wait_router_connected('INT.A')
        cls.EA1.wait_connectors()

        cls._container_index = 0

        cls.skip = { 'test_01' : 0,
                     'test_02' : 0,
                     'test_03' : 0,
                     'test_50' : 0,
                     'test_51' : 0,
                     'test_52' : 0
                   }

    def _get_address(self, router, address):
        """Lookup address in route table"""
        a_type = 'org.apache.qpid.dispatch.router.address'
        addrs = router.management.query(a_type).get_dicts()
        return list(filter(lambda a: a['name'].find(address) != -1,
                           addrs))

    def _wait_address_gone(self, router, address):
        """Block until address is removed from the route table"""
        while self._get_address(router, address):
            sleep(0.1)

    def _start_broker_EB1(self):
        # start a new broker on EB1
        fake_broker = FakeBroker(self.EB1.route_container)
        # wait until the link route appears on the interior routers
<<<<<<< HEAD
        self.INT_B.wait_address("MyLinkRoute")
        self.INT_A.wait_address("MyLinkRoute")
=======
        self.INT_B.wait_address("MyLinkRoute", count=2)
        self.INT_A.wait_address("MyLinkRoute", count=2)
>>>>>>> f50bfc90
        return fake_broker

    def spawn_receiver(self, router, count, address, expect=None):
        if expect is None:
            expect = Process.EXIT_OK
        cmd = ["test-receiver",
               "-i", "TestReceiver-%d" % self._container_index,
               "-a", router.listener,
               "-c", str(count),
               "-s", address]
        self._container_index += 1
        env = dict(os.environ, PN_TRACE_FRM="1")
        return self.popen(cmd, expect=expect, env=env)

    def spawn_sender(self, router, count, address, expect=None, size=None):
        if expect is None:
            expect = Process.EXIT_OK
        if size is None:
            size = "-sm"
        cmd = ["test-sender",
               "-i", "TestSender-%d" % self._container_index,
               "-a", router.listener,
               "-c", str(count),
               "-t", address,
               size]
        self._container_index += 1
        env = dict(os.environ, PN_TRACE_FRM="1")
        return self.popen(cmd, expect=expect, env=env)

    def spawn_clogger(self, router, count, address,
                      size, pause_ms, expect=None):
        if expect is None:
            expect = Process.EXIT_OK
        cmd = ["clogger",
               "-a", router.listener,
               "-c", str(count),
               "-t", address,
               "-s", str(size),
               "-D",
               "-P", str(pause_ms)]
        env = dict(os.environ, PN_TRACE_FRM="1")
        return self.popen(cmd, expect=expect, env=env)

    def test_01_streaming_link_route(self):
        """
        Verify that a streaming message can be delivered over a link route
        """
<<<<<<< HEAD

=======
>>>>>>> f50bfc90
        fake_broker = self._start_broker_EB1()

        rx = self.spawn_receiver(self.EB1, count=1,
                                 address="MyLinkRoute/test-address")

        # sender a streaming message, "-sx" causes the sender to generate a
        # large streaming message
        tx = self.spawn_sender(self.EA1, count=1,
                               address="MyLinkRoute/test-address",
                               expect=Process.EXIT_OK,
                               size="-sx")

        out_text, out_error = tx.communicate(timeout=TIMEOUT)
        if tx.returncode:
            raise Exception("Sender failed: %s %s" % (out_text, out_error))

        out_text, out_error = rx.communicate(timeout=TIMEOUT)
        if rx.returncode:
            raise Exception("Receiver failed: %s %s" % (out_text, out_error))

        fake_broker.join()
        self.assertEqual(1, fake_broker.in_count)
        self.assertEqual(1, fake_broker.out_count)

        # cleanup - not EB1 since MyLinkRoute is configured
        self._wait_address_gone(self.EA1, "MyLinkRoute")
        self._wait_address_gone(self.INT_A, "MyLinkRoute")
        self._wait_address_gone(self.INT_B, "MyLinkRoute")

    def _streaming_test(self, address):

        # send a streaming message to address across the routers
        rx = self.spawn_receiver(self.EB1,
                                 count=1,
                                 address=address)
        self.INT_A.wait_address(address)

        tx = self.spawn_sender(self.EA1,
                               count=1,
                               address=address,
                               expect=Process.EXIT_OK,
                               size="-sx")
        out_text, out_error = tx.communicate(timeout=TIMEOUT)
        if tx.returncode:
            raise Exception("Sender failed: %s %s" % (out_text, out_error))

        out_text, out_error = rx.communicate(timeout=TIMEOUT)
        if rx.returncode:
            raise Exception("receiver failed: %s %s" % (out_text, out_error))

        self._wait_address_gone(self.INT_B, address)
        self._wait_address_gone(self.INT_A, address)
        self._wait_address_gone(self.EA1, address)
        self._wait_address_gone(self.EB1, address)

    def test_02_streaming_closest(self):
        """
        Verify that a streaming message with closest treatment is forwarded
        correctly.
        """
        self._streaming_test("closest/test-address")

    def test_03_streaming_multicast(self):
        """
        Verify a streaming multicast message is forwarded correctly
        """

        routers = [self.EB1, self.INT_B, self.INT_A]
        streaming_rx = [self.spawn_receiver(router,
                                            count=1,
                                            address="multicast/test-address")
                        for router in routers]
        self.EB1.wait_address("multicast/test-address", subscribers=1)
        self.INT_B.wait_address("multicast/test-address", subscribers=2, remotes=1)
        self.INT_A.wait_address("multicast/test-address", subscribers=1, remotes=1)

        # This sender will end up multicasting the message to ALL receivers.
        tx = self.spawn_sender(self.EA1,
                               count=1,
                               address="multicast/test-address",
                               expect=Process.EXIT_OK,
                               size="-sx")

        out_text, out_error = tx.communicate(timeout=TIMEOUT)
        if tx.returncode:
            raise Exception("sender failed: %s %s" % (out_text, out_error))

        for rx in streaming_rx:
            out_text, out_error = rx.communicate(timeout=TIMEOUT)
            if rx.returncode:
                raise Exception("receiver failed: %s %s" % (out_text, out_error))

        self._wait_address_gone(self.EA1, "multicast/test_address")
        self._wait_address_gone(self.EB1, "multicast/test_address")
        self._wait_address_gone(self.INT_A, "multicast/test_address")
        self._wait_address_gone(self.INT_B, "multicast/test_address")

    def test_04_streaming_balanced(self):
        """
        Verify streaming balanced messages are forwarded correctly.
        """
        balanced_rx = [self.spawn_receiver(self.EB1,
                                           count=1,
                                           address="balanced/test-address")
                       for _ in range(2)]
        self.EB1.wait_address("balanced/test-address", subscribers=2)

        tx = self.spawn_sender(self.EA1,
                               count=2,
                               address="balanced/test-address")
        out_text, out_error = tx.communicate(timeout=TIMEOUT)
        if tx.returncode:
            raise Exception("sender failed: %s %s" % (out_text, out_error))

        for rx in balanced_rx:
            out_text, out_error = rx.communicate(timeout=TIMEOUT)
            if rx.returncode:
                raise Exception("receiver failed: %s %s" % (out_text, out_error))

        self._wait_address_gone(self.EA1, "balanced/test-address")
        self._wait_address_gone(self.EB1,  "balanced/test-address")
        self._wait_address_gone(self.INT_A,  "balanced/test-address")
        self._wait_address_gone(self.INT_B,  "balanced/test-address")

    def test_10_streaming_link_route_parallel(self):
        """
        Ensure that a streaming message sent across a link route does not block other
        clients sending to the same container address.
        """

        fake_broker = self._start_broker_EB1()

        clogger = self.spawn_clogger(self.EA1,
                                     count=1,
                                     address="MyLinkRoute/clogger",
                                     size=self.BODY_MAX,
                                     pause_ms=100,
                                     expect=self.SIG_TERM)
        sleep(0.5)  # allow clogger to set up streaming links

        # start a sender in parallel
        tx = self.spawn_sender(self.EA1, count=100, address="MyLinkRoute/clogger")
        out_text, out_error = tx.communicate(timeout=TIMEOUT)
        if tx.returncode:
            raise Exception("Sender failed: %s %s" % (out_text, out_error))

        clogger.terminate()
        clogger.wait()

        fake_broker.join()
        self.assertEqual(100, fake_broker.in_count)

        # cleanup - not EB1 since MyLinkRoute is configured
        self._wait_address_gone(self.EA1, "MyLinkRoute")
        self._wait_address_gone(self.INT_A, "MyLinkRoute")
        self._wait_address_gone(self.INT_B, "MyLinkRoute")

    def test_11_streaming_closest_parallel(self):
        """
        Ensure that a streaming message of closest treatment does not block
        other non-streaming messages.
        """

        # this receiver should get the streaming message
        rx1 = self.spawn_receiver(self.EB1,
                                  count=1,
                                  address="closest/test-address",
                                  expect=self.SIG_TERM)

        self.INT_A.wait_address("closest/test-address");

        clogger = self.spawn_clogger(self.EA1,
                                     count=1,
                                     address="closest/test-address",
                                     size=self.BODY_MAX,
                                     pause_ms=100,
                                     expect=self.SIG_TERM)
        sleep(0.5)

        # this receiver has less cost than rx1 since it is 1 less hop from the
        # sender
        rx2 = self.spawn_receiver(self.INT_A,
                                  count=1,
                                  address="closest/test-address")

        # wait for rx2 to set up links to INT_A:
        self.INT_A.wait_address("closest/test-address", subscribers=1, remotes=1)

        # start a sender in parallel. Expect the message to arrive at rx1
        tx = self.spawn_sender(self.EA1, count=1, address="closest/test-address")
        out_text, out_error = tx.communicate(timeout=TIMEOUT)
        if tx.returncode:
            raise Exception("Sender failed: %s %s" % (out_text, out_error))

        out_text, out_error = rx2.communicate(timeout=TIMEOUT)
        if rx2.returncode:
            raise Exception("receiver failed: %s %s" % (out_text, out_error))

        rx1.terminate()
        rx1.wait()

        clogger.terminate()
        clogger.wait()

        self._wait_address_gone(self.EA1, "closest/test-address")
        self._wait_address_gone(self.EB1,  "closest/test-address")
        self._wait_address_gone(self.INT_A,  "closest/test-address")
        self._wait_address_gone(self.INT_B,  "closest/test-address")

    def test_12_streaming_multicast_parallel(self):
        """
        Verify a streaming multicast message does not block other non-streaming
        multicast messages

        Start a group of receivers to consume the streaming message.  Then
        start a separate group to consume the non-streaming message.  Ensure
        that the second group properly receives the non-streaming message.
        """

        routers = [self.EB1, self.INT_A, self.INT_B]
        streaming_rx = [self.spawn_receiver(router,
                                            count=1,
                                            address="multicast/test-address",
                                            expect=self.SIG_TERM)
                        for router in routers]

        self.EB1.wait_address("multicast/test-address", subscribers=1)
        self.INT_B.wait_address("multicast/test-address", subscribers=2, remotes=1)
        self.INT_A.wait_address("multicast/test-address", subscribers=1, remotes=1)

        # this will block all of the above receivers with a streaming message

        clogger = self.spawn_clogger(self.EA1,
                                     count=1,
                                     address="multicast/test-address",
                                     size=self.BODY_MAX,
                                     pause_ms=100,
                                     expect=self.SIG_TERM)
        sleep(0.5)

        # this second set of receivers should be able to receive multicast
        # messages sent _after_ the clogger's streaming message

        blocking_rx = [self.spawn_receiver(router,
                                           count=1,
                                           address="multicast/test-address")
                       for router in routers]

        self.EB1.wait_address("multicast/test-address", subscribers=2)
        self.INT_B.wait_address("multicast/test-address", subscribers=3, remotes=1)
        self.INT_A.wait_address("multicast/test-address", subscribers=2, remotes=1)

        # This sender will end up multicasting the message to ALL receivers.
        # Expect it to block since the first set of receivers will never get
        # around to acking the message
        tx = self.spawn_sender(self.EA1,
                               count=1,
                               address="multicast/test-address",
                               expect=self.SIG_TERM)

        # however the second set of receivers _should_ end up getting the
        # message, acking it and exit (count=1)
        for rx in blocking_rx:
            out_text, out_error = rx.communicate(timeout=TIMEOUT)
            if rx.returncode:
                raise Exception("receiver failed: %s %s" % (out_text, out_error))

        tx.terminate()
        tx.wait()

        for rx in streaming_rx:
            rx.terminate()
            rx.wait()

        clogger.terminate()
        clogger.wait()

        self._wait_address_gone(self.EA1, "multicast/test-address")
        self._wait_address_gone(self.EB1,  "multicast/test-address")
        self._wait_address_gone(self.INT_A,  "multicast/test-address")
        self._wait_address_gone(self.INT_B,  "multicast/test-address")

    def test_13_streaming_balanced_parallel(self):
        """
        Verify streaming does not block other balanced traffic.
        """

        # create 2 consumers on the balanced address. Since our Process class
        # requires the exit code to be known when the process is spawned and we
        # cannot predict which receiver will get the streaming message use
        # count=2 to force the receivers to run until we force termination
        balanced_rx = [self.spawn_receiver(self.EB1,
                                           count=2,
                                           address="balanced/test-address",
                                           expect=self.SIG_TERM)
                       for _ in range(2)]
        self.EB1.wait_address("balanced/test-address", subscribers=2)

        # this will block one of the above receivers with a streaming message

        clogger = self.spawn_clogger(self.EA1,
                                     count=1,
                                     address="balanced/test-address",
                                     size=self.BODY_MAX,
                                     pause_ms=100,
                                     expect=self.SIG_TERM)
        sleep(0.5)

        # This sender should get its message through to the other receiver
        tx = self.spawn_sender(self.EA1,
                               count=1,
                               address="balanced/test-address")
        out_text, out_error = tx.communicate(timeout=TIMEOUT)
        if tx.returncode:
            raise Exception("sender failed: %s %s" % (out_text, out_error))

        for rx in balanced_rx:
            rx.terminate()
            rx.wait()

        clogger.terminate()
        clogger.wait()

        self._wait_address_gone(self.EA1, "balanced/test-address")
        self._wait_address_gone(self.EB1,  "balanced/test-address")
        self._wait_address_gone(self.INT_A,  "balanced/test-address")
        self._wait_address_gone(self.INT_B,  "balanced/test-address")


if __name__== '__main__':
    unittest.main(main_module())<|MERGE_RESOLUTION|>--- conflicted
+++ resolved
@@ -1307,11 +1307,7 @@
         self.assertIn("Router Statistics", outs)
         self.assertIn("Router Id                        EA1", outs)
 
-<<<<<<< HEAD
-        self.assertTrue("Memory Pools" in outs)
-=======
         self.assertIn("Memory Pools", outs)
->>>>>>> f50bfc90
 
         outs = self.run_qdstat(['-c', '--all-routers'],
                                address=self.routers[2].addresses[0])
@@ -1332,11 +1328,7 @@
         self.assertIn("Router Statistics", outs)
         self.assertIn("Router Id                        EA1", outs)
 
-<<<<<<< HEAD
-        self.assertTrue("Memory Pools" in outs)
-=======
         self.assertIn("Memory Pools", outs)
->>>>>>> f50bfc90
 
     def test_69_interior_qdstat_all_routers(self):
         # Connects to an interior router and runs "qdstat --all-routers"
@@ -3073,13 +3065,8 @@
         # start a new broker on EB1
         fake_broker = FakeBroker(self.EB1.route_container)
         # wait until the link route appears on the interior routers
-<<<<<<< HEAD
-        self.INT_B.wait_address("MyLinkRoute")
-        self.INT_A.wait_address("MyLinkRoute")
-=======
         self.INT_B.wait_address("MyLinkRoute", count=2)
         self.INT_A.wait_address("MyLinkRoute", count=2)
->>>>>>> f50bfc90
         return fake_broker
 
     def spawn_receiver(self, router, count, address, expect=None):
@@ -3127,10 +3114,6 @@
         """
         Verify that a streaming message can be delivered over a link route
         """
-<<<<<<< HEAD
-
-=======
->>>>>>> f50bfc90
         fake_broker = self._start_broker_EB1()
 
         rx = self.spawn_receiver(self.EB1, count=1,
