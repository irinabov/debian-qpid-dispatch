#
# Licensed to the Apache Software Foundation (ASF) under one
# or more contributor license agreements.  See the NOTICE file
# distributed with this work for additional information
# regarding copyright ownership.  The ASF licenses this file
# to you under the Apache License, Version 2.0 (the
# "License"); you may not use this file except in compliance
# with the License.  You may obtain a copy of the License at
#
#   http://www.apache.org/licenses/LICENSE-2.0
#
# Unless required by applicable law or agreed to in writing,
# software distributed under the License is distributed on an
# "AS IS" BASIS, WITHOUT WARRANTIES OR CONDITIONS OF ANY
# KIND, either express or implied.  See the License for the
# specific language governing permissions and limitations
# under the License.
#

"""
Provides tests related with allowed TLS protocol version restrictions.
"""
import os
import ssl
import sys
import re
import time
from subprocess import Popen, PIPE
from qpid_dispatch.management.client import Node
from system_test import TestCase, main_module, Qdrouterd, DIR, SkipIfNeeded
from system_test import unittest
from proton import SASL, Url, SSLDomain, SSLUnavailable
from proton.utils import BlockingConnection
from distutils.version import StrictVersion
import proton
import cproton


class RouterTestSslBase(TestCase):
    """
    Base class to help with SSL related testing.
    """
    # If unable to determine which protocol versions are allowed system wide
    DISABLE_SSL_TESTING = False
    DISABLE_REASON = "Unable to determine MinProtocol"

    @staticmethod
    def ssl_file(name):
        """
        Returns fully qualified ssl certificate file name
        :param name:
        :return:
        """
        return os.path.join(DIR, 'ssl_certs', name)

    @classmethod
    def create_sasl_files(cls):
        """
        Creates the SASL DB
        :return:
        """
        # Create a sasl database.
        pipe = Popen(['saslpasswd2', '-c', '-p', '-f', 'qdrouterd.sasldb',
                      '-u', 'domain.com', 'test'],
                     stdin=PIPE, stdout=PIPE, stderr=PIPE,
                     universal_newlines=True)
        result = pipe.communicate('password')
        assert pipe.returncode == 0, \
            "saslpasswd2 exit status %s, output:\n%s" % (pipe.returncode, result)

        # Create a SASL configuration file.
        with open('tests-mech-PLAIN.conf', 'w') as sasl_conf:
            sasl_conf.write("""
pwcheck_method: auxprop
auxprop_plugin: sasldb
sasldb_path: qdrouterd.sasldb
mech_list: ANONYMOUS DIGEST-MD5 EXTERNAL PLAIN
# The following line stops spurious 'sql_select option missing' errors when cyrus-sql-sasl plugin is installed
sql_select: dummy select
""")


class RouterTestSslClient(RouterTestSslBase):
    """
    Starts a router with multiple listeners, all of them using an sslProfile.
    Then it runs multiple tests to validate that only the allowed protocol versions
    are being accepted through the related listener.
    """
    # Listener ports for each TLS protocol definition
    PORT_TLS1 = 0
    PORT_TLS11 = 0
    PORT_TLS12 = 0
    PORT_TLS13 = 0
    PORT_TLS1_TLS11 = 0
    PORT_TLS1_TLS12 = 0
    PORT_TLS11_TLS12 = 0
    PORT_TLS_ALL = 0
    PORT_TLS_SASL = 0
    PORT_SSL3 = 0
    TIMEOUT = 3

    # If using OpenSSL 1.1 or greater, TLSv1.2 is always being allowed
    OPENSSL_OUT_VER = None
    try:
        OPENSSL_VER_1_1_GT = ssl.OPENSSL_VERSION_INFO[:2] >= (1, 1)
    except AttributeError:
        OPENSSL_VER_1_1_GT = False

    # If still False, try getting it from "openssl version" (command output)
    # The version from ssl.OPENSSL_VERSION_INFO reflects OpenSSL version in which
    # Python was compiled with, not the one installed in the system.
    if not OPENSSL_VER_1_1_GT:
        print("Python libraries SSL Version < 1.1")
        try:
            p = Popen(['openssl', 'version'], stdout=PIPE, universal_newlines=True)
            openssl_out = p.communicate()[0]
            m = re.search(r'[0-9]+\.[0-9]+\.[0-9]+', openssl_out)
            OPENSSL_OUT_VER = m.group(0)
            OPENSSL_VER_1_1_GT = StrictVersion(OPENSSL_OUT_VER) >= StrictVersion('1.1')
            print("OpenSSL Version found = %s" % OPENSSL_OUT_VER)
        except:
            pass

    # Following variables define TLS versions allowed by openssl
    OPENSSL_MIN_VER = 0
    OPENSSL_MAX_VER = 9999
    OPENSSL_ALLOW_TLSV1 = True
    OPENSSL_ALLOW_TLSV1_1 = True
    OPENSSL_ALLOW_TLSV1_2 = True
    OPENSSL_ALLOW_TLSV1_3 = False

    # Test if OpenSSL has TLSv1_3
    OPENSSL_HAS_TLSV1_3 = False
    if OPENSSL_VER_1_1_GT:
        try:
            ssl.TLSVersion.TLSv1_3
            OPENSSL_HAS_TLSV1_3 = True
        except:
            pass

    # Test if Proton supports TLSv1_3
    try:
        dummydomain = SSLDomain(SSLDomain.MODE_CLIENT)
        PROTON_HAS_TLSV1_3 = cproton.PN_OK == cproton.pn_ssl_domain_set_protocols(dummydomain._domain, "TLSv1.3")
        print("TLSV1_3? Proton has: %s, OpenSSL has: %s" % (PROTON_HAS_TLSV1_3, OPENSSL_HAS_TLSV1_3))
    except SSLUnavailable:
        PROTON_HAS_TLSV1_3 = False

    # When using OpenSSL >= 1.1 and python >= 3.7, we can retrieve OpenSSL min and max protocols
    if OPENSSL_VER_1_1_GT:
        if sys.version_info >= (3, 7):
            if OPENSSL_HAS_TLSV1_3 and not PROTON_HAS_TLSV1_3:
                # If OpenSSL has 1.3 but proton won't let us turn it on and off then
                # this test fails because v1.3 runs unexpectedly.
                RouterTestSslBase.DISABLE_SSL_TESTING = True
                RouterTestSslBase.DISABLE_REASON = "Proton version does not support TLSv1.3 but OpenSSL does"
            else:
                OPENSSL_CTX = ssl.create_default_context()
                OPENSSL_MIN_VER = OPENSSL_CTX.minimum_version
                OPENSSL_MAX_VER = OPENSSL_CTX.maximum_version if OPENSSL_CTX.maximum_version > 0 else 9999
                OPENSSL_ALLOW_TLSV1 = OPENSSL_MIN_VER <= ssl.TLSVersion.TLSv1 <= OPENSSL_MAX_VER
                OPENSSL_ALLOW_TLSV1_1 = OPENSSL_MIN_VER <= ssl.TLSVersion.TLSv1_1 <= OPENSSL_MAX_VER
                OPENSSL_ALLOW_TLSV1_2 = OPENSSL_MIN_VER <= ssl.TLSVersion.TLSv1_2 <= OPENSSL_MAX_VER
                OPENSSL_ALLOW_TLSV1_3 = OPENSSL_HAS_TLSV1_3 and PROTON_HAS_TLSV1_3 \
                                    and OPENSSL_MIN_VER <= ssl.TLSVersion.TLSv1_3 <= OPENSSL_MAX_VER
        else:
            # At this point we are not able to precisely determine what are the minimum and maximum
            # TLS versions allowed in the system, so tests will be disabled
            RouterTestSslBase.DISABLE_SSL_TESTING = True
            RouterTestSslBase.DISABLE_REASON = "OpenSSL >= 1.1 but Python < 3.7 - Unable to determine MinProtocol"
    else:
        if OPENSSL_HAS_TLSV1_3 and not PROTON_HAS_TLSV1_3:
            # If OpenSSL has 1.3 but proton won't let us turn it on and off then
            # this test fails because v1.3 runs unexpectedly.
            RouterTestSslBase.DISABLE_SSL_TESTING = True
            RouterTestSslBase.DISABLE_REASON = "Proton version does not support TLSv1.3 but OpenSSL does"

    @classmethod
    def setUpClass(cls):
        """
        Prepares a single router with multiple listeners, each one associated with a particular
        sslProfile and each sslProfile has its own specific set of allowed protocols.
        """
        super(RouterTestSslClient, cls).setUpClass()

        cls.routers = []

        if SASL.extended():
            router = ('router', {'id': 'QDR.A',
                                 'mode': 'interior',
                                 'saslConfigName': 'tests-mech-PLAIN',
                                 'saslConfigDir': os.getcwd()})

            # Generate authentication DB
            super(RouterTestSslClient, cls).create_sasl_files()
        else:
            router = ('router', {'id': 'QDR.A',
                                 'mode': 'interior'})

        # Saving listener ports for each TLS definition
        cls.PORT_TLS1 = cls.tester.get_port()
        cls.PORT_TLS11 = cls.tester.get_port()
        cls.PORT_TLS12 = cls.tester.get_port()
        cls.PORT_TLS13 = cls.tester.get_port()
        cls.PORT_TLS1_TLS11 = cls.tester.get_port()
        cls.PORT_TLS1_TLS12 = cls.tester.get_port()
        cls.PORT_TLS11_TLS12 = cls.tester.get_port()
        cls.PORT_TLS_ALL = cls.tester.get_port()
        cls.PORT_TLS_SASL = cls.tester.get_port()
        cls.PORT_SSL3 = cls.tester.get_port()

        conf = [
            router,
            # TLSv1 only
            ('listener', {'host': '0.0.0.0', 'role': 'normal', 'port': cls.PORT_TLS1,
                          'authenticatePeer': 'no',
                          'sslProfile': 'ssl-profile-tls1'}),
            # TLSv1.1 only
            ('listener', {'host': '0.0.0.0', 'role': 'normal', 'port': cls.PORT_TLS11,
                          'authenticatePeer': 'no',
                          'sslProfile': 'ssl-profile-tls11'}),
            # TLSv1.2 only
            ('listener', {'host': '0.0.0.0', 'role': 'normal', 'port': cls.PORT_TLS12,
                          'authenticatePeer': 'no',
                          'sslProfile': 'ssl-profile-tls12'}),
            # TLSv1 and TLSv1.1 only
            ('listener', {'host': '0.0.0.0', 'role': 'normal', 'port': cls.PORT_TLS1_TLS11,
                          'authenticatePeer': 'no',
                          'sslProfile': 'ssl-profile-tls1-tls11'}),
            # TLSv1 and TLSv1.2 only
            ('listener', {'host': '0.0.0.0', 'role': 'normal', 'port': cls.PORT_TLS1_TLS12,
                          'authenticatePeer': 'no',
                          'sslProfile': 'ssl-profile-tls1-tls12'}),
            # TLSv1.1 and TLSv1.2 only
            ('listener', {'host': '0.0.0.0', 'role': 'normal', 'port': cls.PORT_TLS11_TLS12,
                          'authenticatePeer': 'no',
                          'sslProfile': 'ssl-profile-tls11-tls12'}),
            # All TLS versions
            ('listener', {'host': '0.0.0.0', 'role': 'normal', 'port': cls.PORT_TLS_ALL,
                          'authenticatePeer': 'no',
                          'sslProfile': 'ssl-profile-tls-all'}),
            # Invalid protocol version
            ('listener', {'host': '0.0.0.0', 'role': 'normal', 'port': cls.PORT_SSL3,
                          'authenticatePeer': 'no',
                          'sslProfile': 'ssl-profile-ssl3'})
        ]

        # Adding SASL listener only when SASL is available
        if SASL.extended():
            conf += [
                # TLS 1 and 1.2 with SASL PLAIN authentication for proton client validation
                ('listener', {'host': '0.0.0.0', 'role': 'normal', 'port': cls.PORT_TLS_SASL,
                              'authenticatePeer': 'yes', 'saslMechanisms': 'PLAIN',
                              'requireSsl': 'yes', 'requireEncryption': 'yes',
                              'sslProfile': 'ssl-profile-tls1-tls12'})
            ]

        # Adding SSL profiles
        conf += [
            # SSL Profile for TLSv1
            ('sslProfile', {'name': 'ssl-profile-tls1',
                            'caCertFile': cls.ssl_file('ca-certificate.pem'),
                            'certFile': cls.ssl_file('server-certificate.pem'),
                            'privateKeyFile': cls.ssl_file('server-private-key.pem'),
                            'ciphers': 'ECDH+AESGCM:DH+AESGCM:ECDH+AES256:DH+AES256:ECDH+AES128:' \
                                       'DH+AES:RSA+AESGCM:RSA+AES:!aNULL:!MD5:!DSS',
                            'protocols': 'TLSv1',
                            'password': 'server-password'}),
            # SSL Profile for TLSv1.1
            ('sslProfile', {'name': 'ssl-profile-tls11',
                            'caCertFile': cls.ssl_file('ca-certificate.pem'),
                            'certFile': cls.ssl_file('server-certificate.pem'),
                            'privateKeyFile': cls.ssl_file('server-private-key.pem'),
                            'ciphers': 'ECDH+AESGCM:DH+AESGCM:ECDH+AES256:DH+AES256:ECDH+AES128:' \
                                       'DH+AES:RSA+AESGCM:RSA+AES:!aNULL:!MD5:!DSS',
                            'protocols': 'TLSv1.1',
                            'password': 'server-password'}),
            # SSL Profile for TLSv1.2
            ('sslProfile', {'name': 'ssl-profile-tls12',
                            'caCertFile': cls.ssl_file('ca-certificate.pem'),
                            'certFile': cls.ssl_file('server-certificate.pem'),
                            'privateKeyFile': cls.ssl_file('server-private-key.pem'),
                            'ciphers': 'ECDH+AESGCM:DH+AESGCM:ECDH+AES256:DH+AES256:ECDH+AES128:' \
                                       'DH+AES:RSA+AESGCM:RSA+AES:!aNULL:!MD5:!DSS',
                            'protocols': 'TLSv1.2',
                            'password': 'server-password'}),
            # SSL Profile for TLSv1 and TLSv1.1
            ('sslProfile', {'name': 'ssl-profile-tls1-tls11',
                            'caCertFile': cls.ssl_file('ca-certificate.pem'),
                            'certFile': cls.ssl_file('server-certificate.pem'),
                            'privateKeyFile': cls.ssl_file('server-private-key.pem'),
                            'ciphers': 'ECDH+AESGCM:DH+AESGCM:ECDH+AES256:DH+AES256:ECDH+AES128:' \
                                       'DH+AES:RSA+AESGCM:RSA+AES:!aNULL:!MD5:!DSS',
                            'protocols': 'TLSv1 TLSv1.1',
                            'password': 'server-password'}),
            # SSL Profile for TLSv1 and TLSv1.2
            ('sslProfile', {'name': 'ssl-profile-tls1-tls12',
                            'caCertFile': cls.ssl_file('ca-certificate.pem'),
                            'certFile': cls.ssl_file('server-certificate.pem'),
                            'privateKeyFile': cls.ssl_file('server-private-key.pem'),
                            'ciphers': 'ECDH+AESGCM:DH+AESGCM:ECDH+AES256:DH+AES256:ECDH+AES128:' \
                                       'DH+AES:RSA+AESGCM:RSA+AES:!aNULL:!MD5:!DSS',
                            'protocols': 'TLSv1 TLSv1.2',
                            'password': 'server-password'}),
            # SSL Profile for TLSv1.1 and TLSv1.2
            ('sslProfile', {'name': 'ssl-profile-tls11-tls12',
                            'caCertFile': cls.ssl_file('ca-certificate.pem'),
                            'certFile': cls.ssl_file('server-certificate.pem'),
                            'privateKeyFile': cls.ssl_file('server-private-key.pem'),
                            'ciphers': 'ECDH+AESGCM:DH+AESGCM:ECDH+AES256:DH+AES256:ECDH+AES128:' \
                                       'DH+AES:RSA+AESGCM:RSA+AES:!aNULL:!MD5:!DSS',
                            'protocols': 'TLSv1.1 TLSv1.2',
                            'password': 'server-password'}),
            # SSL Profile for all TLS versions (protocols element not defined)
            ('sslProfile', {'name': 'ssl-profile-tls-all',
                            'caCertFile': cls.ssl_file('ca-certificate.pem'),
                            'certFile': cls.ssl_file('server-certificate.pem'),
                            'privateKeyFile': cls.ssl_file('server-private-key.pem'),
                            'ciphers': 'ECDH+AESGCM:DH+AESGCM:ECDH+AES256:DH+AES256:ECDH+AES128:' \
                                       'DH+AES:RSA+AESGCM:RSA+AES:!aNULL:!MD5:!DSS',
                            'password': 'server-password'}),
            # SSL Profile for invalid protocol version SSLv23
            ('sslProfile', {'name': 'ssl-profile-ssl3',
                            'caCertFile': cls.ssl_file('ca-certificate.pem'),
                            'certFile': cls.ssl_file('server-certificate.pem'),
                            'privateKeyFile': cls.ssl_file('server-private-key.pem'),
                            'ciphers': 'ECDH+AESGCM:DH+AESGCM:ECDH+AES256:DH+AES256:ECDH+AES128:' \
                                       'DH+AES:RSA+AESGCM:RSA+AES:!aNULL:!MD5:!DSS',
                            'protocols': 'SSLv23',
                            'password': 'server-password'})
        ]

        if cls.OPENSSL_ALLOW_TLSV1_3:
            conf += [
            # TLSv1.3 only
            ('listener', {'host': '0.0.0.0', 'role': 'normal', 'port': cls.PORT_TLS13,
                          'authenticatePeer': 'no',
                          'sslProfile': 'ssl-profile-tls13'}),
            # SSL Profile for TLSv1.3
            ('sslProfile', {'name': 'ssl-profile-tls13',
                            'caCertFile': cls.ssl_file('ca-certificate.pem'),
                            'certFile': cls.ssl_file('server-certificate.pem'),
                            'privateKeyFile': cls.ssl_file('server-private-key.pem'),
                            'protocols': 'TLSv1.3',
                            'password': 'server-password'})

            ]

        config = Qdrouterd.Config(conf)

        cls.routers.append(cls.tester.qdrouterd("A", config, wait=False))
        cls.routers[0].wait_ports()

    def get_allowed_protocols(self, listener_port):
        """
        Loops through TLSv1, TLSv1.1 and TLSv1.2 and attempts to connect
        to the listener_port using each version. The result is a boolean list
        with results in respective order for TLSv1 [0], TLSv1.1 [1] and TLSv1.2 [2].
        :param listener_port:
        :return:
        """
        results = []

        for proto in ['TLSv1', 'TLSv1.1', 'TLSv1.2']:
            results.append(self.is_proto_allowed(listener_port, proto))
        if self.OPENSSL_ALLOW_TLSV1_3:
            results.append(self.is_proto_allowed(listener_port, 'TLSv1.3'))
        else:
            results.append(False)
        return results

    def is_proto_allowed(self, listener_port, tls_protocol):
        """
        Opens a simple proton client connection to the provided TCP port using
        a specific TLS protocol version and returns True in case connection
        was established and accepted or False otherwise.
        :param listener_port: TCP port number
        :param tls_protocol: TLSv1, TLSv1.1 or TLSv1.2 (string)
        :return:
        """
        # Management address to connect using the given TLS protocol
        url = Url("amqps://0.0.0.0:%d/$management" % listener_port)
        # Preparing SSLDomain (client cert) and SASL authentication info
        domain = SSLDomain(SSLDomain.MODE_CLIENT)
        # Enforcing given TLS protocol
        cproton.pn_ssl_domain_set_protocols(domain._domain, tls_protocol)

        # Try opening the secure and authenticated connection
        try:
            connection = BlockingConnection(url, sasl_enabled=False, ssl_domain=domain, timeout=self.TIMEOUT)
        except proton.Timeout:
            return False
        except proton.ConnectionException:
            return False
        except:
            return False

        # TLS version provided was accepted
        connection.close()
        return True

    def is_ssl_sasl_client_accepted(self, listener_port, tls_protocol):
        """
        Attempts to connect a proton client to the management address
        on the given listener_port using the specific tls_protocol provided.
        If connection was established and accepted, returns True and False otherwise.
        :param listener_port:
        :param tls_protocol:
        :return:
        """
        # Management address to connect using the given TLS protocol
        url = Url("amqps://0.0.0.0:%d/$management" % listener_port)
        # Preparing SSLDomain (client cert) and SASL authentication info
        domain = SSLDomain(SSLDomain.MODE_CLIENT)
        domain.set_credentials(self.ssl_file('client-certificate.pem'),
                               self.ssl_file('client-private-key.pem'),
                               'client-password')
        # Enforcing given TLS protocol
        cproton.pn_ssl_domain_set_protocols(domain._domain, tls_protocol)

        # Try opening the secure and authenticated connection
        try:
            connection = BlockingConnection(url,
                                            sasl_enabled=True,
                                            ssl_domain=domain,
                                            allowed_mechs='PLAIN',
                                            user='test@domain.com',
                                            password='password')
        except proton.ConnectionException:
            return False

        # TLS version provided was accepted
        connection.close()
        return True

    def get_expected_tls_result(self, expected_results):
        """
        Expects a list with three boolean elements, representing
        TLSv1, TLSv1.1 and TLSv1.2 (in the respective order).
        When using OpenSSL >= 1.1.x, allowance of a given TLS version is
        based on MinProtocol / MaxProtocol definitions.
        It is also important
        to mention that TLSv1.2 is being allowed even when not specified in a
        listener when using OpenSSL >= 1.1.x.

        :param expected_results:
        :return:
        """
        (tlsv1, tlsv1_1, tlsv1_2, tlsv1_3) = expected_results
        return [self.OPENSSL_ALLOW_TLSV1 and tlsv1,
                self.OPENSSL_ALLOW_TLSV1_1 and tlsv1_1,
                self.OPENSSL_ALLOW_TLSV1_2 and tlsv1_2,
                self.OPENSSL_ALLOW_TLSV1_3 and tlsv1_3]

    @SkipIfNeeded(RouterTestSslBase.DISABLE_SSL_TESTING, RouterTestSslBase.DISABLE_REASON)
    def test_tls1_only(self):
        """
        Expects TLSv1 only is allowed
        """
        self.assertEqual(self.get_expected_tls_result([True, False, False, False]),
                          self.get_allowed_protocols(self.PORT_TLS1))

    @SkipIfNeeded(RouterTestSslBase.DISABLE_SSL_TESTING, RouterTestSslBase.DISABLE_REASON)
    def test_tls11_only(self):
        """
        Expects TLSv1.1 only is allowed
        """
        self.assertEqual(self.get_expected_tls_result([False, True, False, False]),
                          self.get_allowed_protocols(self.PORT_TLS11))

    @SkipIfNeeded(RouterTestSslBase.DISABLE_SSL_TESTING, RouterTestSslBase.DISABLE_REASON)
    def test_tls12_only(self):
        """
        Expects TLSv1.2 only is allowed
        """
        self.assertEqual(self.get_expected_tls_result([False, False, True, False]),
                          self.get_allowed_protocols(self.PORT_TLS12))

    @SkipIfNeeded(RouterTestSslBase.DISABLE_SSL_TESTING, RouterTestSslBase.DISABLE_REASON)
    def test_tls13_only(self):
        """
        Expects TLSv1.3 only is allowed
        """
        self.assertEqual(self.get_expected_tls_result([False, False, False, True]),
                          self.get_allowed_protocols(self.PORT_TLS13))

    @SkipIfNeeded(RouterTestSslBase.DISABLE_SSL_TESTING, RouterTestSslBase.DISABLE_REASON)
    def test_tls1_tls11_only(self):
        """
        Expects TLSv1 and TLSv1.1 only are allowed
        """
        self.assertEqual(self.get_expected_tls_result([True, True, False, False]),
                          self.get_allowed_protocols(self.PORT_TLS1_TLS11))

    @SkipIfNeeded(RouterTestSslBase.DISABLE_SSL_TESTING, RouterTestSslBase.DISABLE_REASON)
    def test_tls1_tls12_only(self):
        """
        Expects TLSv1 and TLSv1.2 only are allowed
        """
        self.assertEqual(self.get_expected_tls_result([True, False, True, False]),
                          self.get_allowed_protocols(self.PORT_TLS1_TLS12))

    @SkipIfNeeded(RouterTestSslBase.DISABLE_SSL_TESTING, RouterTestSslBase.DISABLE_REASON)
    def test_tls11_tls12_only(self):
        """
        Expects TLSv1.1 and TLSv1.2 only are allowed
        """
        self.assertEqual(self.get_expected_tls_result([False, True, True, False]),
                          self.get_allowed_protocols(self.PORT_TLS11_TLS12))

    @SkipIfNeeded(RouterTestSslBase.DISABLE_SSL_TESTING, RouterTestSslBase.DISABLE_REASON)
    def test_tls_all(self):
        """
        Expects all supported versions: TLSv1, TLSv1.1, TLSv1.2 and TLSv1.3 to be allowed
        """
        self.assertEqual(self.get_expected_tls_result([True, True, True, True]),
                          self.get_allowed_protocols(self.PORT_TLS_ALL))

    @SkipIfNeeded(RouterTestSslBase.DISABLE_SSL_TESTING, RouterTestSslBase.DISABLE_REASON)
    def test_ssl_invalid(self):
        """
        Expects connection is rejected as SSL is no longer supported
        """
        self.assertEqual(False, self.is_proto_allowed(self.PORT_SSL3, 'SSLv3'))

    @SkipIfNeeded(RouterTestSslBase.DISABLE_SSL_TESTING or not SASL.extended(),
                  "Cyrus library not available. skipping test")
    def test_ssl_sasl_client_valid(self):
        """
        Attempts to connect a Proton client using a valid SASL authentication info
        and forcing the TLS protocol version, which should be accepted by the listener.
        :return:
        """
        if not SASL.extended():
            self.skipTest("Cyrus library not available. skipping test")

        exp_tls_results = self.get_expected_tls_result([True, False, True, False])
        self.assertEqual(exp_tls_results[0], self.is_ssl_sasl_client_accepted(self.PORT_TLS_SASL, "TLSv1"))
        self.assertEqual(exp_tls_results[2], self.is_ssl_sasl_client_accepted(self.PORT_TLS_SASL, "TLSv1.2"))

    @SkipIfNeeded(RouterTestSslBase.DISABLE_SSL_TESTING or not SASL.extended(),
                  "Cyrus library not available. skipping test")
    def test_ssl_sasl_client_invalid(self):
        """
        Attempts to connect a Proton client using a valid SASL authentication info
        and forcing the TLS protocol version, which should be rejected by the listener.
        :return:
        """
        if not SASL.extended():
            self.skipTest("Cyrus library not available. skipping test")

        exp_tls_results = self.get_expected_tls_result([True, False, True, False])
        self.assertEqual(exp_tls_results[1], self.is_ssl_sasl_client_accepted(self.PORT_TLS_SASL, "TLSv1.1"))


class RouterTestSslInterRouter(RouterTestSslBase):
    """
    Starts 5 routers with several listeners and connectors and validate if communication
    between them is working as expected.
    """
    # Listener ports for each TLS protocol definition
    PORT_NO_SSL = 0
    PORT_TLS_ALL = 0
    PORT_TLS12 = 0
    PORT_TLS1_TLS12 = 0

    @classmethod
    def setUpClass(cls):
        """
        Prepares 5 routers to form a network. One of them will provide listeners with
        multiple sslProfiles, and the other 4 will try to connect with a respective listener.
        It expects that routers A to D will connect successfully, while E will not succeed due
        to an SSL handshake failure (as allowed TLS protocol versions won't match).
        """
        super(RouterTestSslInterRouter, cls).setUpClass()

        if not SASL.extended():
            return

        os.environ["ENV_SASL_PASSWORD"] = "password"

        # Generate authentication DB
        super(RouterTestSslInterRouter, cls).create_sasl_files()

        # Router expected to be connected
        cls.connected_tls_sasl_routers = ['QDR.A', 'QDR.B', 'QDR.C', 'QDR.D']

        # Generated router list
        cls.routers = []

        # Saving listener ports for each TLS definition
        cls.PORT_NO_SSL = cls.tester.get_port()
        cls.PORT_TLS_ALL = cls.tester.get_port()
        cls.PORT_TLS12 = cls.tester.get_port()
        cls.PORT_TLS1_TLS12 = cls.tester.get_port()

        config_a = Qdrouterd.Config([
            ('router', {'id': 'QDR.A',
                        'mode': 'interior',
                        'saslConfigName': 'tests-mech-PLAIN',
                        'saslConfigDir': os.getcwd()}),
            # No auth and no SSL
            ('listener', {'host': '0.0.0.0', 'role': 'normal', 'port': cls.PORT_NO_SSL}),
            # All TLS versions
            ('listener', {'host': '0.0.0.0', 'role': 'inter-router', 'port': cls.PORT_TLS_ALL,
                          'authenticatePeer': 'yes', 'saslMechanisms': 'PLAIN',
                          'requireEncryption': 'yes', 'requireSsl': 'yes',
                          'sslProfile': 'ssl-profile-tls-all'}),
            # TLSv1.2 only
            ('listener', {'host': '0.0.0.0', 'role': 'inter-router', 'port': cls.PORT_TLS12,
                          'authenticatePeer': 'yes', 'saslMechanisms': 'PLAIN',
                          'requireEncryption': 'yes', 'requireSsl': 'yes',
                          'sslProfile': 'ssl-profile-tls12'}),
            # TLSv1 and TLSv1.2 only
            ('listener', {'host': '0.0.0.0', 'role': 'inter-router', 'port': cls.PORT_TLS1_TLS12,
                          'authenticatePeer': 'yes', 'saslMechanisms': 'PLAIN',
                          'requireEncryption': 'yes', 'requireSsl': 'yes',
                          'sslProfile': 'ssl-profile-tls1-tls12'}),
            # SSL Profile for all TLS versions (protocols element not defined)
            ('sslProfile', {'name': 'ssl-profile-tls-all',
                            'caCertFile': cls.ssl_file('ca-certificate.pem'),
                            'certFile': cls.ssl_file('server-certificate.pem'),
                            'privateKeyFile': cls.ssl_file('server-private-key.pem'),
                            'ciphers': 'ECDH+AESGCM:DH+AESGCM:ECDH+AES256:DH+AES256:ECDH+AES128:' \
                                       'DH+AES:RSA+AESGCM:RSA+AES:!aNULL:!MD5:!DSS',
                            'password': 'server-password'}),
            # SSL Profile for TLSv1.2
            ('sslProfile', {'name': 'ssl-profile-tls12',
                            'caCertFile': cls.ssl_file('ca-certificate.pem'),
                            'certFile': cls.ssl_file('server-certificate.pem'),
                            'privateKeyFile': cls.ssl_file('server-private-key.pem'),
                            'ciphers': 'ECDH+AESGCM:DH+AESGCM:ECDH+AES256:DH+AES256:ECDH+AES128:' \
                                       'DH+AES:RSA+AESGCM:RSA+AES:!aNULL:!MD5:!DSS',
                            'protocols': 'TLSv1.2',
                            'password': 'server-password'}),
            # SSL Profile for TLSv1 and TLSv1.2
            ('sslProfile', {'name': 'ssl-profile-tls1-tls12',
                            'caCertFile': cls.ssl_file('ca-certificate.pem'),
                            'certFile': cls.ssl_file('server-certificate.pem'),
                            'privateKeyFile': cls.ssl_file('server-private-key.pem'),
                            'ciphers': 'ECDH+AESGCM:DH+AESGCM:ECDH+AES256:DH+AES256:ECDH+AES128:' \
                                       'DH+AES:RSA+AESGCM:RSA+AES:!aNULL:!MD5:!DSS',
                            'protocols': 'TLSv1 TLSv1.2',
                            'password': 'server-password'})

        ])

        # Router B will connect to listener that allows all protocols
        config_b = Qdrouterd.Config([
            ('router', {'id': 'QDR.B',
                        'mode': 'interior'}),
            # Connector to All TLS versions allowed listener
            ('connector', {'host': '0.0.0.0', 'role': 'inter-router', 'port': cls.PORT_TLS_ALL,
                           'verifyHostname': 'no', 'saslMechanisms': 'PLAIN',
                           'saslUsername': 'test@domain.com', 'saslPassword': 'pass:password',
                           'sslProfile': 'ssl-profile-tls-all'}),
            # SSL Profile for all TLS versions (protocols element not defined)
            ('sslProfile', {'name': 'ssl-profile-tls-all',
                            'caCertFile': cls.ssl_file('ca-certificate.pem'),
                            'certFile': cls.ssl_file('client-certificate.pem'),
                            'privateKeyFile': cls.ssl_file('client-private-key.pem'),
                            'ciphers': 'ECDH+AESGCM:DH+AESGCM:ECDH+AES256:DH+AES256:ECDH+AES128:' \
                                       'DH+AES:RSA+AESGCM:RSA+AES:!aNULL:!MD5:!DSS',
                            'password': 'client-password'})
        ])

        # Router C will connect to listener that allows TLSv1.2 only
        config_c = Qdrouterd.Config([
            ('router', {'id': 'QDR.C',
                        'mode': 'interior'}),
            # Connector to listener that allows TLSv1.2 only
            ('connector', {'host': '0.0.0.0', 'role': 'inter-router', 'port': cls.PORT_TLS12,
                           'verifyHostname': 'no', 'saslMechanisms': 'PLAIN',
                           'saslUsername': 'test@domain.com', 'saslPassword': 'env:ENV_SASL_PASSWORD',
                           'sslProfile': 'ssl-profile-tls12'}),
            # SSL Profile for TLSv1.2
            ('sslProfile', {'name': 'ssl-profile-tls12',
                            'caCertFile': cls.ssl_file('ca-certificate.pem'),
                            'certFile': cls.ssl_file('client-certificate.pem'),
                            'privateKeyFile': cls.ssl_file('client-private-key.pem'),
                            'ciphers': 'ECDH+AESGCM:DH+AESGCM:ECDH+AES256:DH+AES256:ECDH+AES128:' \
                                       'DH+AES:RSA+AESGCM:RSA+AES:!aNULL:!MD5:!DSS',
                            'protocols': 'TLSv1.2',
                            'password': 'client-password'})
        ])

        # Router D will connect to listener that allows TLSv1 and TLS1.2 only using TLSv1
        config_d = Qdrouterd.Config([
            ('router', {'id': 'QDR.D',
                        'mode': 'interior'}),
            # Connector to listener that allows TLSv1 and TLSv1.2 only
            ('connector', {'host': '0.0.0.0', 'role': 'inter-router', 'port': cls.PORT_TLS1_TLS12,
                           'verifyHostname': 'no', 'saslMechanisms': 'PLAIN',
                           'saslUsername': 'test@domain.com', 'saslPassword': 'pass:password',
                           'sslProfile': 'ssl-profile-tls1'}),
            # SSL Profile for TLSv1
            ('sslProfile', {'name': 'ssl-profile-tls1',
                            'caCertFile': cls.ssl_file('ca-certificate.pem'),
                            'certFile': cls.ssl_file('client-certificate.pem'),
                            'privateKeyFile': cls.ssl_file('client-private-key.pem'),
                            'ciphers': 'ECDH+AESGCM:DH+AESGCM:ECDH+AES256:DH+AES256:ECDH+AES128:' \
                                       'DH+AES:RSA+AESGCM:RSA+AES:!aNULL:!MD5:!DSS',
                            'protocols': 'TLSv1',
                            'password': 'client-password'})
        ])

        # Router E will try connect to listener that allows TLSv1 and TLS1.2 only using TLSv1.1
        config_e = Qdrouterd.Config([
            ('router', {'id': 'QDR.E',
                        'mode': 'interior'}),
            # Connector to listener that allows TLSv1 and TLSv1.2 only
            ('connector', {'host': '0.0.0.0', 'role': 'inter-router', 'port': cls.PORT_TLS1_TLS12,
                           'verifyHostname': 'no', 'saslMechanisms': 'PLAIN',
                           'saslUsername': 'test@domain.com', 'saslPassword': 'password',
                           'sslProfile': 'ssl-profile-tls11'}),
            # SSL Profile for TLSv1.1
            ('sslProfile', {'name': 'ssl-profile-tls11',
                            'caCertFile': cls.ssl_file('ca-certificate.pem'),
                            'certFile': cls.ssl_file('client-certificate.pem'),
                            'privateKeyFile': cls.ssl_file('client-private-key.pem'),
                            'ciphers': 'ECDH+AESGCM:DH+AESGCM:ECDH+AES256:DH+AES256:ECDH+AES128:' \
                                       'DH+AES:RSA+AESGCM:RSA+AES:!aNULL:!MD5:!DSS',
                            'protocols': 'TLSv1.1',
                            'password': 'client-password'})
        ])

        cls.routers.append(cls.tester.qdrouterd("A", config_a, wait=False))
        cls.routers.append(cls.tester.qdrouterd("B", config_b, wait=False))
        cls.routers.append(cls.tester.qdrouterd("C", config_c, wait=False))
        cls.routers.append(cls.tester.qdrouterd("D", config_d, wait=False))
        cls.routers.append(cls.tester.qdrouterd("E", config_e, wait=False))

        # Wait till listener is running and all expected connectors are connected
        cls.routers[0].wait_ports()
        for router in cls.connected_tls_sasl_routers[1:]:
            cls.routers[0].wait_router_connected(router)

    def get_router_nodes(self):
        """
        Retrieves connected router nodes.
        :return:
        """
        if not SASL.extended():
            self.skipTest("Cyrus library not available. skipping test")

        url = Url("amqp://0.0.0.0:%d/$management" % self.PORT_NO_SSL)
        node = Node.connect(url)
        response = node.query(type="org.apache.qpid.dispatch.router.node", attribute_names=["id"])
        router_nodes = []
        for resp in response.get_dicts():
            router_nodes.append(resp['id'])
        node.close()
        return router_nodes

    @SkipIfNeeded(RouterTestSslBase.DISABLE_SSL_TESTING or not SASL.extended(),
                  "Cyrus library not available. skipping test")
    def test_connected_tls_sasl_routers(self):
        """
        Validates if all expected routers are connected in the network
        """
        if not SASL.extended():
            self.skipTest("Cyrus library not available. skipping test")

        router_nodes = self.get_router_nodes()
        self.assertTrue(router_nodes)
        for node in router_nodes:
<<<<<<< HEAD
            self.assertTrue(node in self.connected_tls_sasl_routers,
                            "%s should be connected" % node)
=======
            self.assertIn(node, self.connected_tls_sasl_routers)
>>>>>>> f50bfc90

        # Router A and B are always expected (no tls version restriction)
        expected_nodes = len(self.connected_tls_sasl_routers)

        # Router C only if TLSv1.2 is allowed
        if not RouterTestSslClient.OPENSSL_ALLOW_TLSV1_2:
            expected_nodes -= 1

        # Router D only if TLSv1.1 is allowed
        if not RouterTestSslClient.OPENSSL_ALLOW_TLSV1_1:
            expected_nodes -= 1

        self.assertEqual(len(router_nodes), expected_nodes)


class RouterTestSslInterRouterWithInvalidPathToCA(RouterTestSslBase):
    """
    DISPATCH-1762
    Starts 2 routers:
       Router A two listeners serve a normal, good certificate
       Router B two connectors configured with an invalid CA file path in its profile
          - one sets verifyHostname true, the other false.
    Test proves:
       Router B must not connect to A with mis-configured CA file path regardless of
       verifyHostname setting.
    """
    # Listener ports for each TLS protocol definition
    PORT_NO_SSL  = 0
    PORT_TLS_ALL = 0

    @classmethod
    def setUpClass(cls):
        """
        Prepares 2 routers to form a network.
        """
        super(RouterTestSslInterRouterWithInvalidPathToCA, cls).setUpClass()

        if not SASL.extended():
            return

        os.environ["ENV_SASL_PASSWORD"] = "password"

        # Generate authentication DB
        super(RouterTestSslInterRouterWithInvalidPathToCA, cls).create_sasl_files()

        # Router expected to be connected
        cls.connected_tls_sasl_routers = []

        # Generated router list
        cls.routers = []

        # Saving listener ports for each TLS definition
        cls.PORT_NO_SSL = cls.tester.get_port()
        cls.PORT_TLS_ALL_1 = cls.tester.get_port()
        cls.PORT_TLS_ALL_2 = cls.tester.get_port()

        # Configured connector host
        cls.CONNECTOR_HOST = "localhost"

        config_a = Qdrouterd.Config([
            ('router', {'id': 'QDR.A',
                        'mode': 'interior',
                        'saslConfigName': 'tests-mech-PLAIN',
                        'saslConfigDir': os.getcwd()}),
            # No auth and no SSL for management access
            ('listener', {'host': '0.0.0.0', 'role': 'normal', 'port': cls.PORT_NO_SSL}),
            # All TLS versions and normal, good sslProfile config
            ('listener', {'host': '0.0.0.0', 'role': 'inter-router', 'port': cls.PORT_TLS_ALL_1,
                          'saslMechanisms': 'PLAIN',
                          'requireEncryption': 'yes', 'requireSsl': 'yes',
                          'sslProfile': 'ssl-profile-tls-all'}),
            # All TLS versions and normal, good sslProfile config
            ('listener', {'host': '0.0.0.0', 'role': 'inter-router', 'port': cls.PORT_TLS_ALL_2,
                          'saslMechanisms': 'PLAIN',
                          'requireEncryption': 'yes', 'requireSsl': 'yes',
                          'sslProfile': 'ssl-profile-tls-all'}),
            # SSL Profile for all TLS versions (protocols element not defined)
            ('sslProfile', {'name': 'ssl-profile-tls-all',
                            'caCertFile': cls.ssl_file('ca-certificate.pem'),
                            'certFile': cls.ssl_file('server-certificate.pem'),
                            'privateKeyFile': cls.ssl_file('server-private-key.pem'),
                            'ciphers': 'ECDH+AESGCM:DH+AESGCM:ECDH+AES256:DH+AES256:ECDH+AES128:' \
                                       'DH+AES:RSA+AESGCM:RSA+AES:!aNULL:!MD5:!DSS',
                            'password': 'server-password'})
        ])

        # Router B has a connector to listener that allows all protocols but will not verify hostname.
        # The sslProfile has a bad caCertFile name and this router should not connect.
        config_b = Qdrouterd.Config([
            ('router', {'id': 'QDR.B',
                        'mode': 'interior'}),
            # Connector to All TLS versions allowed listener
            ('connector', {'name': 'connector1',
                           'host': cls.CONNECTOR_HOST, 'role': 'inter-router',
                           'port': cls.PORT_TLS_ALL_1,
                           'verifyHostname': 'no', 'saslMechanisms': 'PLAIN',
                           'saslUsername': 'test@domain.com', 'saslPassword': 'pass:password',
                           'sslProfile': 'ssl-profile-tls-all'}),
            # Connector to All TLS versions allowed listener
            ('connector', {'name': 'connector2',
                           'host': cls.CONNECTOR_HOST, 'role': 'inter-router',
                           'port': cls.PORT_TLS_ALL_2,
                           'verifyHostname': 'yes', 'saslMechanisms': 'PLAIN',
                           'saslUsername': 'test@domain.com', 'saslPassword': 'pass:password',
                           'sslProfile': 'ssl-profile-tls-all'}),
            # SSL Profile with an invalid caCertFile file path. The correct file path here would allow this
            # router to connect. The object is to trigger a specific failure in the ssl
            # setup chain of calls to pn_ssl_domain_* functions.
            ('sslProfile', {'name': 'ssl-profile-tls-all',
                            'caCertFile': cls.ssl_file('ca-certificate-INVALID-FILENAME.pem'),
                            'ciphers': 'ECDH+AESGCM:DH+AESGCM:ECDH+AES256:DH+AES256:ECDH+AES128:' \
                                       'DH+AES:RSA+AESGCM:RSA+AES:!aNULL:!MD5:!DSS'})
        ])

        cls.routers.append(cls.tester.qdrouterd("A", config_a, wait=False))
        cls.routers.append(cls.tester.qdrouterd("B", config_b, wait=False))

        # Wait until A is running
        cls.routers[0].wait_ports()

        # Can't wait until B is connected because it's not supposed to connect.

    def get_router_nodes(self):
        """
        Retrieves connected router nodes from QDR.A
        :return: list of connected router id's
        """
        if not SASL.extended():
            self.skipTest("Cyrus library not available. skipping test")

        url = Url("amqp://0.0.0.0:%d/$management" % self.PORT_NO_SSL)
        node = Node.connect(url)
        response = node.query(type="org.apache.qpid.dispatch.router.node", attribute_names=["id"])
        router_nodes = []
        for resp in response.get_dicts():
            router_nodes.append(resp['id'])
        node.close()
        return router_nodes

    def test_invalid_ca_path(self):
        """
        Prove sslProfile with invalid path to CA prevents the router from joining the network
        """
        if not SASL.extended():
            self.skipTest("Cyrus library not available. skipping test")

        # Poll for a while until the connector error shows up in router B's log
        pattern = " SERVER (error) SSL CA configuration failed"
        host_port_1 = self.CONNECTOR_HOST + ":" + str(self.PORT_TLS_ALL_1)
        host_port_2 = self.CONNECTOR_HOST + ":" + str(self.PORT_TLS_ALL_2)
        sleep_time = 0.1 # seconds
        poll_duration = 60.0 # seconds
        verified = False
        for tries in range(int(poll_duration / sleep_time)):
            logfile = os.path.join(self.routers[1].outdir, self.routers[1].logfile)
            if os.path.exists(logfile):
                with  open(logfile, 'r') as router_log:
                    log_lines = router_log.read().split("\n")
                e1_lines = [s for s in log_lines if pattern in s and host_port_1 in s]
                e2_lines = [s for s in log_lines if pattern in s and host_port_2 in s]
                verified = len(e1_lines) > 0 and len(e2_lines) > 0
                if verified:
                    break;
            time.sleep(sleep_time)
        self.assertTrue(verified, "Log line containing '%s' not seen for both connectors in QDR.B log" % pattern)

        verified = False
        pattern1 = "Connection to %s failed:" % host_port_1
        pattern2 = "Connection to %s failed:" % host_port_2
        for tries in range(int(poll_duration / sleep_time)):
            logfile = os.path.join(self.routers[1].outdir, self.routers[1].logfile)
            if os.path.exists(logfile):
                with  open(logfile, 'r') as router_log:
                    log_lines = router_log.read().split("\n")
                e1_lines = [s for s in log_lines if pattern1 in s]
                e2_lines = [s for s in log_lines if pattern2 in s]
                verified = len(e1_lines) > 0 and len(e2_lines) > 0
                if verified:
                    break;
            time.sleep(sleep_time)
        self.assertTrue(verified, "Log line containing '%s' or '%s' not seen in QDR.B log" % (pattern1, pattern2))

        # Show that router A does not have router B in its network
        router_nodes = self.get_router_nodes()
        self.assertTrue(router_nodes)
        node = "QDR.B"
        self.assertNotIn(node, router_nodes, msg=("%s should not be connected" % node))


class RouterTestSslInterRouterWithoutHostnameVerificationAndMismatchedCA(RouterTestSslBase):
    """
    DISPATCH-1762
    Starts 2 routers:
       Router A listener serves a normal, good certificate.
       Router B connector is configured with a CA cert that did not sign the server cert, and verifyHostname is false.
    Test proves:
       Router B must not connect to A.
    """
    # Listener ports for each TLS protocol definition
    PORT_NO_SSL  = 0
    PORT_TLS_ALL = 0

    @classmethod
    def setUpClass(cls):
        """
        Prepares 2 routers to form a network.
        """
        super(RouterTestSslInterRouterWithoutHostnameVerificationAndMismatchedCA, cls).setUpClass()

        if not SASL.extended():
            return

        os.environ["ENV_SASL_PASSWORD"] = "password"

        # Generate authentication DB
        super(RouterTestSslInterRouterWithoutHostnameVerificationAndMismatchedCA, cls).create_sasl_files()

        # Router expected to be connected
        cls.connected_tls_sasl_routers = []

        # Generated router list
        cls.routers = []

        # Saving listener ports for each TLS definition
        cls.PORT_NO_SSL = cls.tester.get_port()
        cls.PORT_TLS_ALL = cls.tester.get_port()

        config_a = Qdrouterd.Config([
            ('router', {'id': 'QDR.A',
                        'mode': 'interior',
                        'saslConfigName': 'tests-mech-PLAIN',
                        'saslConfigDir': os.getcwd()}),
            # No auth and no SSL for management access
            ('listener', {'host': '0.0.0.0', 'role': 'normal', 'port': cls.PORT_NO_SSL}),
            # All TLS versions and normal, good sslProfile config
            ('listener', {'host': '0.0.0.0', 'role': 'inter-router', 'port': cls.PORT_TLS_ALL,
                          'saslMechanisms': 'PLAIN',
                          'requireEncryption': 'yes', 'requireSsl': 'yes',
                          'sslProfile': 'ssl-profile-tls-all'}),
            # SSL Profile for all TLS versions (protocols element not defined)
            ('sslProfile', {'name': 'ssl-profile-tls-all',
                            'caCertFile': cls.ssl_file('ca-certificate.pem'),
                            'certFile': cls.ssl_file('server-certificate.pem'),
                            'privateKeyFile': cls.ssl_file('server-private-key.pem'),
                            'ciphers': 'ECDH+AESGCM:DH+AESGCM:ECDH+AES256:DH+AES256:ECDH+AES128:' \
                                       'DH+AES:RSA+AESGCM:RSA+AES:!aNULL:!MD5:!DSS',
                            'password': 'server-password'})
        ])

        # Router B has a connector to listener that allows all protocols but will not verify hostname.
        # The sslProfile has a caCertFile that does not sign the server cert, so this router should not connect.
        config_b = Qdrouterd.Config([
            ('router', {'id': 'QDR.B',
                        'mode': 'interior'}),
            # Connector to All TLS versions allowed listener
            ('connector', {'host': 'localhost', 'role': 'inter-router', 'port': cls.PORT_TLS_ALL,
                           'verifyHostname': 'no', 'saslMechanisms': 'PLAIN',
                           'saslUsername': 'test@domain.com', 'saslPassword': 'pass:password',
                           'sslProfile': 'ssl-profile-tls-all'}),
            # SSL Profile with caCertFile to cert that does not sign the server cert. The correct path here would allow this
            # router to connect. The object is to trigger a certificate verification failure while hostname verification is off.
            ('sslProfile', {'name': 'ssl-profile-tls-all',
                            'caCertFile': cls.ssl_file('bad-ca-certificate.pem'),
                            'ciphers': 'ECDH+AESGCM:DH+AESGCM:ECDH+AES256:DH+AES256:ECDH+AES128:' \
                                       'DH+AES:RSA+AESGCM:RSA+AES:!aNULL:!MD5:!DSS'})
        ])

        cls.routers.append(cls.tester.qdrouterd("A", config_a, wait=False))
        cls.routers.append(cls.tester.qdrouterd("B", config_b, wait=False))

        # Wait until A is running
        cls.routers[0].wait_ports()

        # Can't wait until B is connected because it's not supposed to connect.

    def get_router_nodes(self):
        """
        Retrieves connected router nodes from QDR.A
        :return: list of connected router id's
        """
        if not SASL.extended():
            self.skipTest("Cyrus library not available. skipping test")

        url = Url("amqp://0.0.0.0:%d/$management" % self.PORT_NO_SSL)
        node = Node.connect(url)
        response = node.query(type="org.apache.qpid.dispatch.router.node", attribute_names=["id"])
        router_nodes = []
        for resp in response.get_dicts():
            router_nodes.append(resp['id'])
        node.close()
        return router_nodes

    def test_mismatched_ca_and_no_hostname_verification(self):
        """
        Prove that improperly configured ssl-enabled connector prevents the router
        from joining the network
        """
        if not SASL.extended():
            self.skipTest("Cyrus library not available. skipping test")

        # Poll for a while until the connector error shows up in router B's log
        pattern = "Connection to localhost:%s failed:" % self.PORT_TLS_ALL
        sleep_time = 0.1 # seconds
        poll_duration = 60.0 # seconds
        verified = False
        for tries in range(int(poll_duration / sleep_time)):
            logfile = os.path.join(self.routers[1].outdir, self.routers[1].logfile)
            if os.path.exists(logfile):
                with  open(logfile, 'r') as router_log:
                    log_lines = router_log.read().split("\n")
                e_lines = [s for s in log_lines if pattern in s]
                verified = len(e_lines) > 0
                if verified:
                    break;
            time.sleep(sleep_time)
        self.assertTrue(verified, "Log line containing '%s' not seen in QDR.B log" % pattern)

        # Show that router A does not have router B in its network
        router_nodes = self.get_router_nodes()
        self.assertTrue(router_nodes)
        node = "QDR.B"
        self.assertNotIn(node, router_nodes, msg=("%s should not be connected" % node))



if __name__ == '__main__':
    unittest.main(main_module())<|MERGE_RESOLUTION|>--- conflicted
+++ resolved
@@ -764,12 +764,7 @@
         router_nodes = self.get_router_nodes()
         self.assertTrue(router_nodes)
         for node in router_nodes:
-<<<<<<< HEAD
-            self.assertTrue(node in self.connected_tls_sasl_routers,
-                            "%s should be connected" % node)
-=======
             self.assertIn(node, self.connected_tls_sasl_routers)
->>>>>>> f50bfc90
 
         # Router A and B are always expected (no tls version restriction)
         expected_nodes = len(self.connected_tls_sasl_routers)
