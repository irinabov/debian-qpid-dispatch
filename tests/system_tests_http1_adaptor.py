#
# Licensed to the Apache Software Foundation (ASF) under one
# or more contributor license agreements.  See the NOTICE file
# distributed with this work for additional information
# regarding copyright ownership.  The ASF licenses this file
# to you under the Apache License, Version 2.0 (the
# "License"); you may not use this file except in compliance
# with the License.  You may obtain a copy of the License at
#
#   http://www.apache.org/licenses/LICENSE-2.0
#
# Unless required by applicable law or agreed to in writing,
# software distributed under the License is distributed on an
# "AS IS" BASIS, WITHOUT WARRANTIES OR CONDITIONS OF ANY
# KIND, either express or implied.  See the License for the
# specific language governing permissions and limitations
# under the License.
#

#
# Test the HTTP/1.x Adaptor
#

from __future__ import unicode_literals
from __future__ import division
from __future__ import absolute_import
from __future__ import print_function


import errno
import io
import select
import socket
<<<<<<< HEAD
import sys
from threading import Thread
from time import sleep, time
import uuid
=======
from time import sleep, time

>>>>>>> 9a95092d
try:
    from http.client import HTTPConnection
except ImportError:
    from httplib import HTTPConnection

from proton import Message
from system_test import TestCase, unittest, main_module, Qdrouterd, QdManager
from system_test import TIMEOUT, AsyncTestSender, AsyncTestReceiver
from http1_tests import http1_ping, TestServer, RequestHandler10
from http1_tests import RequestMsg
from http1_tests import ThreadedTestClient, Http1OneRouterTestBase
from http1_tests import CommonHttp1OneRouterTest
from http1_tests import CommonHttp1Edge2EdgeTest
from http1_tests import Http1Edge2EdgeTestBase


class Http1AdaptorManagementTest(TestCase):
    """
    Test Creation and deletion of HTTP1 management entities
    """
    @classmethod
    def setUpClass(cls):
        super(Http1AdaptorManagementTest, cls).setUpClass()

        cls.http_server_port = cls.tester.get_port()
        cls.http_listener_port = cls.tester.get_port()

        config = [
            ('router', {'mode': 'standalone',
                        'id': 'HTTP1MgmtTest',
                        'allowUnsettledMulticast': 'yes'}),
            ('listener', {'role': 'normal',
                          'port': cls.tester.get_port()}),
            ('address', {'prefix': 'closest',   'distribution': 'closest'}),
            ('address', {'prefix': 'multicast', 'distribution': 'multicast'}),
        ]

        config = Qdrouterd.Config(config)
        cls.router = cls.tester.qdrouterd('HTTP1MgmtTest', config, wait=True)

    def test_01_mgmt(self):
        """
        Create and delete HTTP1 connectors and listeners
        """
        LISTENER_TYPE = 'org.apache.qpid.dispatch.httpListener'
        CONNECTOR_TYPE = 'org.apache.qpid.dispatch.httpConnector'
        CONNECTION_TYPE = 'org.apache.qpid.dispatch.connection'

        mgmt = self.router.management
        self.assertEqual(0, len(mgmt.query(type=LISTENER_TYPE).results))
        self.assertEqual(0, len(mgmt.query(type=CONNECTOR_TYPE).results))

        mgmt.create(type=CONNECTOR_TYPE,
                    name="ServerConnector",
                    attributes={'address': 'http1',
                                'port': self.http_server_port,
                                'protocolVersion': 'HTTP1'})

        mgmt.create(type=LISTENER_TYPE,
                    name="ClientListener",
                    attributes={'address': 'http1',
                                'port': self.http_listener_port,
                                'protocolVersion': 'HTTP1'})

        # verify the entities have been created and http traffic works

        self.assertEqual(1, len(mgmt.query(type=LISTENER_TYPE).results))
        self.assertEqual(1, len(mgmt.query(type=CONNECTOR_TYPE).results))

        count, error = http1_ping(sport=self.http_server_port,
                                  cport=self.http_listener_port)
        self.assertIsNone(error)
        self.assertEqual(1, count)

        #
        # delete the connector and wait for the associated connection to be
        # removed
        #

        mgmt.delete(type=CONNECTOR_TYPE, name="ServerConnector")
        self.assertEqual(0, len(mgmt.query(type=CONNECTOR_TYPE).results))

        hconns = 0
        retry = 20  # 20 * 0.25 = 5 sec
        while retry:
            obj = mgmt.query(type=CONNECTION_TYPE,
                             attribute_names=["protocol"])
            for item in obj.get_dicts():
                if "http/1.x" in item["protocol"]:
                    hconns += 1
            if hconns == 0:
                break
            sleep(0.25)
            retry -= 1

        self.assertEqual(0, hconns, msg="HTTP connection not deleted")

        # When a connector is configured the router will periodically attempt
        # to connect to the server address. To prove that the connector has
        # been completely removed listen for connection attempts on the server
        # port.
        s = socket.socket(socket.AF_INET, socket.SOCK_STREAM)
        s.setsockopt(socket.SOL_SOCKET, socket.SO_REUSEADDR, 1)
        s.bind(("", self.http_server_port))
        s.setblocking(1)
        s.settimeout(3)  # reconnect attempts every 2.5 seconds
        s.listen(1)
        with self.assertRaises(socket.timeout):
            conn, addr = s.accept()
        s.close()

        #
        # re-create the connector and verify it works
        #
        mgmt.create(type=CONNECTOR_TYPE,
                    name="ServerConnector",
                    attributes={'address': 'http1',
                                'port': self.http_server_port,
                                'protocolVersion': 'HTTP1'})

        self.assertEqual(1, len(mgmt.query(type=CONNECTOR_TYPE).results))

        count, error = http1_ping(sport=self.http_server_port,
                                  cport=self.http_listener_port)
        self.assertIsNone(error)
        self.assertEqual(1, count)


class Http1AdaptorOneRouterTest(Http1OneRouterTestBase,
                                CommonHttp1OneRouterTest):
    """
    Test HTTP servers and clients attached to a standalone router
    """
    @classmethod
    def setUpClass(cls):
        """Start a router"""
        super(Http1AdaptorOneRouterTest, cls).setUpClass()

        # configuration:
        #  One interior router, two servers (one running as HTTP/1.0)
        #
        #  +----------------+
        #  |     INT.A      |
        #  +----------------+
        #      ^         ^
        #      |         |
        #      V         V
        #  <clients>  <servers>

        cls.routers = []
        super(Http1AdaptorOneRouterTest, cls).\
            router('INT.A', 'standalone',
                   [('httpConnector', {'port': cls.http_server11_port,
                                       'host': '127.0.0.1',
                                       'protocolVersion': 'HTTP1',
                                       'address': 'testServer11'}),
                    ('httpConnector', {'port': cls.http_server10_port,
                                       'host': '127.0.0.1',
                                       'protocolVersion': 'HTTP1',
                                       'address': 'testServer10'}),
                    ('httpListener', {'port': cls.http_listener11_port,
                                      'protocolVersion': 'HTTP1',
                                      'host': '127.0.0.1',
                                      'address': 'testServer11'}),
                    ('httpListener', {'port': cls.http_listener10_port,
                                      'protocolVersion': 'HTTP1',
                                      'host': '127.0.0.1',
                                      'address': 'testServer10'})
                    ])

        cls.INT_A = cls.routers[0]
        cls.INT_A.listener = cls.INT_A.addresses[0]

        cls.http11_server = TestServer(server_port=cls.http_server11_port,
                                       client_port=cls.http_listener11_port,
                                       tests=cls.TESTS_11)
        cls.http10_server = TestServer(server_port=cls.http_server10_port,
                                       client_port=cls.http_listener10_port,
                                       tests=cls.TESTS_10,
                                       handler_cls=RequestHandler10)
        cls.INT_A.wait_connectors()

    def test_005_get_10(self):
        client = HTTPConnection("127.0.0.1:%s" % self.http_listener10_port,
                                timeout=TIMEOUT)
        self._do_request(client, self.TESTS_10["GET"])
        client.close()

    def test_000_stats(self):
        client = HTTPConnection("127.0.0.1:%s" % self.http_listener11_port,
                                timeout=TIMEOUT)
        self._do_request(client, self.TESTS_11["GET"])
        self._do_request(client, self.TESTS_11["POST"])
        client.close()
        qd_manager = QdManager(self, address=self.INT_A.listener)
        stats = qd_manager.query('org.apache.qpid.dispatch.httpRequestInfo')
        self.assertEqual(len(stats), 2)
        for s in stats:
            self.assertEqual(s.get('requests'), 10)
            self.assertEqual(s.get('details').get('GET:400'), 1)
            self.assertEqual(s.get('details').get('GET:200'), 6)
            self.assertEqual(s.get('details').get('GET:204'), 1)
            self.assertEqual(s.get('details').get('POST:200'), 2)

        def assert_approximately_equal(a, b):
            self.assertTrue((abs(a - b) / a) < 0.1)
        if stats[0].get('direction') == 'out':
            self.assertEqual(stats[1].get('direction'), 'in')
            assert_approximately_equal(stats[0].get('bytesOut'), 1059)
            assert_approximately_equal(stats[0].get('bytesIn'), 8849)
            assert_approximately_equal(stats[1].get('bytesOut'), 8830)
            assert_approximately_equal(stats[1].get('bytesIn'), 1059)
        else:
            self.assertEqual(stats[0].get('direction'), 'in')
            self.assertEqual(stats[1].get('direction'), 'out')
            assert_approximately_equal(stats[0].get('bytesOut'), 8849)
            assert_approximately_equal(stats[0].get('bytesIn'), 1059)
            assert_approximately_equal(stats[1].get('bytesOut'), 1059)
            assert_approximately_equal(stats[1].get('bytesIn'), 8830)


class Http1AdaptorEdge2EdgeTest(Http1Edge2EdgeTestBase, CommonHttp1Edge2EdgeTest):
    """
    Test an HTTP servers and clients attached to edge routers separated by an
    interior router
    """
    @classmethod
    def setUpClass(cls):
        """Start a router"""
        super(Http1AdaptorEdge2EdgeTest, cls).setUpClass()

        # configuration:
        # one edge, one interior
        #
        #  +-------+    +---------+    +-------+
        #  |  EA1  |<==>|  INT.A  |<==>|  EA2  |
        #  +-------+    +---------+    +-------+
        #      ^                           ^
        #      |                           |
        #      V                           V
        #  <clients>                   <servers>

        super(Http1AdaptorEdge2EdgeTest, cls).\
            router('INT.A', 'interior', [('listener', {'role': 'edge', 'port': cls.INTA_edge1_port}),
                                         ('listener', {'role': 'edge', 'port': cls.INTA_edge2_port}),
                                         ])
        cls.INT_A = cls.routers[0]
        cls.INT_A.listener = cls.INT_A.addresses[0]

        super(Http1AdaptorEdge2EdgeTest, cls).\
            router('EA1', 'edge',
                   [('connector', {'name': 'uplink', 'role': 'edge',
                                   'port': cls.INTA_edge1_port}),
                    ('httpListener', {'port': cls.http_listener11_port,
                                      'protocolVersion': 'HTTP1',
                                      'address': 'testServer11'}),
                    ('httpListener', {'port': cls.http_listener10_port,
                                      'protocolVersion': 'HTTP1',
                                      'address': 'testServer10'})
                    ])
        cls.EA1 = cls.routers[1]
        cls.EA1.listener = cls.EA1.addresses[0]

        super(Http1AdaptorEdge2EdgeTest, cls).\
            router('EA2', 'edge',
                   [('connector', {'name': 'uplink', 'role': 'edge',
                                   'port': cls.INTA_edge2_port}),
                    ('httpConnector', {'port': cls.http_server11_port,
                                       'protocolVersion': 'HTTP1',
                                       'address': 'testServer11'}),
                    ('httpConnector', {'port': cls.http_server10_port,
                                       'protocolVersion': 'HTTP1',
                                       'address': 'testServer10'})
                    ])
        cls.EA2 = cls.routers[-1]
        cls.EA2.listener = cls.EA2.addresses[0]

        cls.INT_A.wait_address('EA1')
        cls.INT_A.wait_address('EA2')


class FakeHttpServerBase(object):
    """
    A very base socket server to simulate HTTP server behaviors
    """

    def __init__(self, host='', port=80, bufsize=1024):
        super(FakeHttpServerBase, self).__init__()
        self.host = host
        self.port = port
        self.listener = socket.socket(socket.AF_INET, socket.SOCK_STREAM)
        self.listener.settimeout(TIMEOUT)
        self.listener.setsockopt(socket.SOL_SOCKET, socket.SO_REUSEADDR, 1)
        self.listener.bind((host, port))
        self.listener.listen(1)
        self.conn, self.addr = self.listener.accept()
        self.do_connect()
        while True:
            data = self.conn.recv(bufsize)
            if not data:
                break
            self.do_data(data)
        self.do_close()

    def do_connect(self):
        pass

    def do_data(self, data):
        pass

    def do_close(self):
        self.listener.shutdown(socket.SHUT_RDWR)
        self.listener.close()
        del self.listener
        self.conn.shutdown(socket.SHUT_RDWR)
        self.conn.close()
        del self.conn
        sleep(0.5)  # fudge factor allow socket close to complete


class Http1AdaptorBadEndpointsTest(TestCase):
    """
    Subject the router to mis-behaving HTTP endpoints.
    """
    @classmethod
    def setUpClass(cls):
        """
        Single router configuration with one HTTPListener and one
        HTTPConnector.
        """
        super(Http1AdaptorBadEndpointsTest, cls).setUpClass()
        cls.http_server_port = cls.tester.get_port()
        cls.http_listener_port = cls.tester.get_port()
        cls.http_fake_port = cls.tester.get_port()

        config = [
            ('router', {'mode': 'standalone',
                        'id': 'TestBadEndpoints',
                        'allowUnsettledMulticast': 'yes'}),
            ('listener', {'role': 'normal',
                          'port': cls.tester.get_port()}),
            ('httpConnector', {'port': cls.http_server_port,
                               'protocolVersion': 'HTTP1',
                               'address': 'testServer'}),
            ('httpListener', {'port': cls.http_listener_port,
                              'protocolVersion': 'HTTP1',
                              'address': 'testServer'}),
            ('httpListener', {'port': cls.http_fake_port,
                              'protocolVersion': 'HTTP1',
                              'address': 'fakeServer'}),
            ('address', {'prefix': 'closest',   'distribution': 'closest'}),
            ('address', {'prefix': 'multicast', 'distribution': 'multicast'}),
        ]
        config = Qdrouterd.Config(config)
        cls.INT_A = cls.tester.qdrouterd("TestBadEndpoints", config, wait=True)
        cls.INT_A.listener = cls.INT_A.addresses[0]

    def test_01_unsolicited_response(self):
        """
        Create a server that sends an immediate Request Timeout response
        without first waiting for a request to arrive.
        """
        class UnsolicitedResponse(FakeHttpServerBase):
            def __init__(self, host, port):
                self.request_sent = False
                super(UnsolicitedResponse, self).__init__(host, port)

            def do_connect(self):
                self.conn.sendall(b'HTTP/1.1 408 Request Timeout\r\n'
                                  + b'Content-Length: 10\r\n'
                                  + b'\r\n'
                                  + b'Bad Server')
                self.request_sent = True

        count, error = http1_ping(self.http_server_port,
                                  self.http_listener_port)
        self.assertIsNone(error)
        self.assertEqual(1, count)
        server = UnsolicitedResponse('127.0.0.1', self.http_server_port)
        self.assertTrue(server.request_sent)
        count, error = http1_ping(self.http_server_port,
                                  self.http_listener_port)
        self.assertIsNone(error)
        self.assertEqual(1, count)

    def test_02_bad_request_message(self):
        """
        Test various improperly constructed request messages
        """
        server = TestServer(server_port=self.http_server_port,
                            client_port=self.http_listener_port,
                            tests={})

        body_filler = "?" * 1024 * 300  # Q2

        msg = Message(body="NOMSGID " + body_filler)
        ts = AsyncTestSender(address=self.INT_A.listener,
                             target="testServer",
                             message=msg)
        ts.wait()
        self.assertEqual(1, ts.rejected)

        msg = Message(body="NO REPLY TO " + body_filler)
        msg.id = 1
        ts = AsyncTestSender(address=self.INT_A.listener,
                             target="testServer",
                             message=msg)
        ts.wait()
        self.assertEqual(1, ts.rejected)

        msg = Message(body="NO SUBJECT " + body_filler)
        msg.id = 1
        msg.reply_to = "amqp://fake/reply_to"
        ts = AsyncTestSender(address=self.INT_A.listener,
                             target="testServer",
                             message=msg)
        ts.wait()
        self.assertEqual(1, ts.rejected)

        msg = Message(body="NO APP PROPERTIES " + body_filler)
        msg.id = 1
        msg.reply_to = "amqp://fake/reply_to"
        msg.subject = "GET"
        ts = AsyncTestSender(address=self.INT_A.listener,
                             target="testServer",
                             message=msg)
        ts.wait()
        self.assertEqual(1, ts.rejected)

        # TODO: fix body parsing (returns NEED_MORE)
        # msg = Message(body="INVALID BODY " + body_filler)
        # msg.id = 1
        # msg.reply_to = "amqp://fake/reply_to"
        # msg.subject = "GET"
        # msg.properties = {"http:target": "/Some/target"}
        # ts = AsyncTestSender(address=self.INT_A.listener,
        #                      target="testServer",
        #                      message=msg)
        # ts.wait()
        # self.assertEqual(1, ts.rejected);

        server.wait()

        # verify router is still sane:
        count, error = http1_ping(self.http_server_port,
                                  self.http_listener_port)
        self.assertIsNone(error)
        self.assertEqual(1, count)

    def test_03_bad_response_message(self):
        """
        Test various improperly constructed response messages
        """
        DUMMY_TESTS = {
            "GET": [
                (RequestMsg("GET", "/GET/test_03_bad_response_message",
                            headers={"Content-Length": "000"}),
                 None,
                 None,
                 ),
            ]
        }

        body_filler = "?" * 1024 * 300  # Q2

        # fake server
        rx = AsyncTestReceiver(self.INT_A.listener,
                               source="fakeServer")

        # no correlation id:
        client = ThreadedTestClient(DUMMY_TESTS,
                                    self.http_fake_port)
        req = rx.queue.get(timeout=TIMEOUT)
        resp = Message(body="NO CORRELATION ID " + body_filler)
        resp.to = req.reply_to
        ts = AsyncTestSender(address=self.INT_A.listener,
                             target=req.reply_to,
                             message=resp)
        ts.wait()
        self.assertEqual(1, ts.rejected)
        client.wait()
        self.assertIsNotNone(client.error)

        # missing application properties
        client = ThreadedTestClient(DUMMY_TESTS,
                                    self.http_fake_port)
        req = rx.queue.get(timeout=TIMEOUT)

        resp = Message(body="NO APPLICATION PROPS " + body_filler)
        resp.to = req.reply_to
        resp.correlation_id = req.id
        ts = AsyncTestSender(address=self.INT_A.listener,
                             target=req.reply_to,
                             message=resp)
        ts.wait()
        self.assertEqual(1, ts.rejected)
        client.wait()
        self.assertIsNotNone(client.error)

        # no status application property
        client = ThreadedTestClient(DUMMY_TESTS,
                                    self.http_fake_port)
        req = rx.queue.get(timeout=TIMEOUT)
        resp = Message(body="MISSING STATUS HEADER " + body_filler)
        resp.to = req.reply_to
        resp.correlation_id = req.id
        resp.properties = {"stuff": "value"}
        ts = AsyncTestSender(address=self.INT_A.listener,
                             target=req.reply_to,
                             message=resp)
        ts.wait()
        self.assertEqual(1, ts.rejected)
        client.wait()
        self.assertIsNotNone(client.error)

        # TODO: fix body parsing (returns NEED_MORE)
        # # invalid body format
        # client = ThreadedTestClient(DUMMY_TESTS,
        #                             self.http_fake_port)
        # req = rx.queue.get(timeout=TIMEOUT)
        # resp = Message(body="INVALID BODY FORMAT " + body_filler)
        # resp.to = req.reply_to
        # resp.correlation_id = req.id
        # resp.properties = {"http:status": 200}
        # ts = AsyncTestSender(address=self.INT_A.listener,
        #                      target=req.reply_to,
        #                      message=resp)
        # ts.wait()
        # self.assertEqual(1, ts.rejected);
        # client.wait()
        # self.assertIsNotNone(client.error)

        rx.stop()
        sleep(0.5)  # fudge factor allow socket close to complete

        # verify router is still sane:
        count, error = http1_ping(self.http_server_port,
                                  self.http_listener_port)
        self.assertIsNone(error)
        self.assertEqual(1, count)


<<<<<<< HEAD

=======
>>>>>>> 9a95092d
class Http1AdaptorQ2Standalone(TestCase):
    """
    Force Q2 blocking/recovery on both client and server endpoints. This test
    uses a single router to ensure both client facing and server facing
    Q2 components of the HTTP/1.x adaptor are triggered.
    """
    @classmethod
    def setUpClass(cls):
        """
        Single router configuration with one HTTPListener and one
        HTTPConnector.
        """
        super(Http1AdaptorQ2Standalone, cls).setUpClass()

        cls.http_server_port = cls.tester.get_port()
        cls.http_listener_port = cls.tester.get_port()

        config = [
            ('router', {'mode': 'standalone',
                        'id': 'RowdyRoddyRouter',
                        'allowUnsettledMulticast': 'yes'}),
            ('listener', {'role': 'normal',
                          'port': cls.tester.get_port()}),
            ('httpListener', {'port': cls.http_listener_port,
                              'protocolVersion': 'HTTP1',
                              'address': 'testServer'}),
            ('httpConnector', {'port': cls.http_server_port,
<<<<<<< HEAD
=======
                               'host': '127.0.0.1',
>>>>>>> 9a95092d
                               'protocolVersion': 'HTTP1',
                               'address': 'testServer'}),
            ('address', {'prefix': 'closest',   'distribution': 'closest'}),
            ('address', {'prefix': 'multicast', 'distribution': 'multicast'}),
        ]
        config = Qdrouterd.Config(config)
        cls.INT_A = cls.tester.qdrouterd("TestBadEndpoints", config, wait=True)
        cls.INT_A.listener = cls.INT_A.addresses[0]

<<<<<<< HEAD

=======
>>>>>>> 9a95092d
    def _write_until_full(self, sock, data, timeout):
        """
        Write data to socket until either all data written or timeout.
        Return the number of bytes written, which will == len(data) if timeout
        not hit
        """
        sock.setblocking(0)
        sent = 0

        while sent < len(data):
            try:
                _, rw, _ = select.select([], [sock], [], timeout)
            except select.error as serror:
                if serror[0] == errno.EINTR:
                    print("ignoring interrupt from select(): %s" % str(serror))
                    continue
                raise  # assuming fatal...
            if rw:
                sent += sock.send(data[sent:])
            else:
                break  # timeout
        return sent

    def _read_until_empty(self, sock, timeout):
        """
        Read data from socket until timeout occurs.  Return read data.
        """
        sock.setblocking(0)
        data = b''

        while True:
            try:
                rd, _, _ = select.select([sock], [], [], timeout)
            except select.error as serror:
                if serror[0] == errno.EINTR:
                    print("ignoring interrupt from select(): %s" % str(serror))
                    continue
                raise  # assuming fatal...
            if rd:
                data += sock.recv(4096)
            else:
                break  # timeout
        return data

    def test_01_backpressure_client(self):
        """
        Trigger Q2 backpressure against the HTTP client.
        """
<<<<<<< HEAD

=======
>>>>>>> 9a95092d
        # create a listener socket to act as the server service
        server_listener = socket.socket(socket.AF_INET, socket.SOCK_STREAM)
        server_listener.settimeout(TIMEOUT)
        server_listener.setsockopt(socket.SOL_SOCKET, socket.SO_REUSEADDR, 1)
        server_listener.bind(('', self.http_server_port))
        server_listener.listen(1)

        # block until router connects
        server_sock, host_port = server_listener.accept()
        server_sock.settimeout(0.5)
        server_sock.setsockopt(socket.IPPROTO_TCP, socket.TCP_NODELAY, 1)

        # create a client connection to the router
        client_sock = socket.socket(socket.AF_INET, socket.SOCK_STREAM)
        client_sock.settimeout(0.5)
        client_sock.setsockopt(socket.IPPROTO_TCP, socket.TCP_NODELAY, 1)
        client_sock.connect((host_port[0], self.http_listener_port))

        # send a Very Large PUSH request, expecting it to block at some point

        push_req_hdr = b'PUSH / HTTP/1.1\r\nTransfer-Encoding: chunked\r\n\r\n'
        count = self._write_until_full(client_sock, push_req_hdr, 1.0)
        self.assertEqual(len(push_req_hdr), count)

        chunk = b'8000\r\n' + b'X' * 0x8000 + b'\r\n'
        last_chunk = b'0 \r\n\r\n'
        count = 0
        deadline = time() + TIMEOUT
        while deadline >= time():
            count = self._write_until_full(client_sock, chunk, 5.0)
            if count < len(chunk):
                break
        self.assertFalse(time() > deadline,
                         "Client never blocked as expected!")

        # client should now be in Q2 block. Drain the server to unblock Q2
        _ = self._read_until_empty(server_sock, 2.0)

        # finish the PUSH
        if count:
            remainder = self._write_until_full(client_sock, chunk[count:], 1.0)
            self.assertEqual(len(chunk), count + remainder)

        count = self._write_until_full(client_sock, last_chunk, 1.0)
        self.assertEqual(len(last_chunk), count)

        # receive the request and reply
        _ = self._read_until_empty(server_sock, 2.0)

        response = b'HTTP/1.1 201 Created\r\nContent-Length: 0\r\n\r\n'
        count = self._write_until_full(server_sock, response, 1.0)
        self.assertEqual(len(response), count)

        # complete the response read
        _ = self._read_until_empty(client_sock, 2.0)
        self.assertEqual(len(response), len(_))

        client_sock.shutdown(socket.SHUT_RDWR)
        client_sock.close()

        server_sock.shutdown(socket.SHUT_RDWR)
        server_sock.close()

        server_listener.shutdown(socket.SHUT_RDWR)
        server_listener.close()

        # search the router log file to verify Q2 was hit

        block_ct = 0
        unblock_ct = 0
        with io.open(self.INT_A.logfile_path) as f:
            for line in f:
                if 'client link blocked on Q2 limit' in line:
                    block_ct += 1
                if 'client link unblocked from Q2 limit' in line:
                    unblock_ct += 1
        self.assertTrue(block_ct > 0)
        self.assertEqual(block_ct, unblock_ct)

    def test_02_backpressure_server(self):
        """
        Trigger Q2 backpressure against the HTTP server.
        """
        small_get_req = b'GET / HTTP/1.1\r\nContent-Length: 0\r\n\r\n'

        # create a listener socket to act as the server service
        server_listener = socket.socket(socket.AF_INET, socket.SOCK_STREAM)
        server_listener.settimeout(TIMEOUT)
        server_listener.setsockopt(socket.SOL_SOCKET, socket.SO_REUSEADDR, 1)
        server_listener.bind(('', self.http_server_port))
        server_listener.listen(1)

        # block until router connects
        server_sock, host_port = server_listener.accept()
        server_sock.settimeout(0.5)
        server_sock.setsockopt(socket.IPPROTO_TCP, socket.TCP_NODELAY, 1)

        # create a client connection to the router
        client_sock = socket.socket(socket.AF_INET, socket.SOCK_STREAM)
        client_sock.settimeout(0.5)
        client_sock.setsockopt(socket.IPPROTO_TCP, socket.TCP_NODELAY, 1)
        client_sock.connect((host_port[0], self.http_listener_port))

        # send GET request - expect this to be successful
        count = self._write_until_full(client_sock, small_get_req, 1.0)
        self.assertEqual(len(small_get_req), count)

        request = self._read_until_empty(server_sock, 5.0)
        self.assertEqual(len(small_get_req), len(request))

        # send a Very Long response, expecting it to block at some point
        chunk = b'8000\r\n' + b'X' * 0x8000 + b'\r\n'
        last_chunk = b'0 \r\n\r\n'
        response = b'HTTP/1.1 200 OK\r\nTransfer-Encoding: chunked\r\n\r\n'

        count = self._write_until_full(server_sock, response, 1.0)
        self.assertEqual(len(response), count)

        count = 0
        deadline = time() + TIMEOUT
        while deadline >= time():
            count = self._write_until_full(server_sock, chunk, 5.0)
            if count < len(chunk):
                break
        self.assertFalse(time() > deadline,
                         "Server never blocked as expected!")

        # server should now be in Q2 block. Drain the client to unblock Q2
        _ = self._read_until_empty(client_sock, 2.0)

        # finish the response
        if count:
            remainder = self._write_until_full(server_sock, chunk[count:], 1.0)
            self.assertEqual(len(chunk), count + remainder)

        count = self._write_until_full(server_sock, last_chunk, 1.0)
        self.assertEqual(len(last_chunk), count)
        server_sock.shutdown(socket.SHUT_RDWR)
        server_sock.close()

        _ = self._read_until_empty(client_sock, 1.0)
        client_sock.shutdown(socket.SHUT_RDWR)
        client_sock.close()

        server_listener.shutdown(socket.SHUT_RDWR)
        server_listener.close()

        # search the router log file to verify Q2 was hit

        block_ct = 0
        unblock_ct = 0
        with io.open(self.INT_A.logfile_path) as f:
            for line in f:
                if 'server link blocked on Q2 limit' in line:
                    block_ct += 1
                if 'server link unblocked from Q2 limit' in line:
                    unblock_ct += 1
        self.assertTrue(block_ct > 0)
        self.assertEqual(block_ct, unblock_ct)


if __name__ == '__main__':
    unittest.main(main_module())<|MERGE_RESOLUTION|>--- conflicted
+++ resolved
@@ -31,15 +31,8 @@
 import io
 import select
 import socket
-<<<<<<< HEAD
-import sys
-from threading import Thread
 from time import sleep, time
-import uuid
-=======
-from time import sleep, time
-
->>>>>>> 9a95092d
+
 try:
     from http.client import HTTPConnection
 except ImportError:
@@ -582,10 +575,6 @@
         self.assertEqual(1, count)
 
 
-<<<<<<< HEAD
-
-=======
->>>>>>> 9a95092d
 class Http1AdaptorQ2Standalone(TestCase):
     """
     Force Q2 blocking/recovery on both client and server endpoints. This test
@@ -613,10 +602,7 @@
                               'protocolVersion': 'HTTP1',
                               'address': 'testServer'}),
             ('httpConnector', {'port': cls.http_server_port,
-<<<<<<< HEAD
-=======
                                'host': '127.0.0.1',
->>>>>>> 9a95092d
                                'protocolVersion': 'HTTP1',
                                'address': 'testServer'}),
             ('address', {'prefix': 'closest',   'distribution': 'closest'}),
@@ -626,10 +612,6 @@
         cls.INT_A = cls.tester.qdrouterd("TestBadEndpoints", config, wait=True)
         cls.INT_A.listener = cls.INT_A.addresses[0]
 
-<<<<<<< HEAD
-
-=======
->>>>>>> 9a95092d
     def _write_until_full(self, sock, data, timeout):
         """
         Write data to socket until either all data written or timeout.
@@ -678,10 +660,6 @@
         """
         Trigger Q2 backpressure against the HTTP client.
         """
-<<<<<<< HEAD
-
-=======
->>>>>>> 9a95092d
         # create a listener socket to act as the server service
         server_listener = socket.socket(socket.AF_INET, socket.SOCK_STREAM)
         server_listener.settimeout(TIMEOUT)
