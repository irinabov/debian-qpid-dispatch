--- conflicted
+++ resolved
@@ -49,8 +49,6 @@
         return os.path.join(DIR, 'ssl_certs', name)
 
     @classmethod
-<<<<<<< HEAD
-=======
     def setUpClass(cls):
         super(RouterTestHttp, cls).setUpClass()
         # Http listener delete tests will run only if LWS version == 2.4.2
@@ -58,7 +56,6 @@
         cls.skip_delete_http_listener_test = ${SKIP_DELETE_HTTP_LISTENER}
 
     @classmethod
->>>>>>> f50bfc90
     def get(cls, url, use_ca=True):
         if sys.version_info >= (2, 7):
             if use_ca:
@@ -159,19 +156,6 @@
         # Delete the listener on port http_delete_listen_port_1
         long_type = 'org.apache.qpid.dispatch.listener'
         mgmt = QdManager(self, address=address())
-<<<<<<< HEAD
-        mgmt.delete(long_type, name=name)
-
-        # Once again try to perform a GET request. Now since the listener
-        # is gone, the GET will fail.
-        ret_val = retry(lambda: self.is_get_request_failing(url_1, use_ca=False), timeout=10, delay=2)
-        self.assertTrue(ret_val)
-
-        # HTTP listener on port http_delete_listen_port_1 has been
-        # deleted successfully. Make sure that the listener on port
-        # http_delete_listen_port_2 is still working.
-        out = self.get(url_2, use_ca=False)
-=======
 
         if self.skip_delete_http_listener_test:
             # You are not allowed to delete a http:yes listener
@@ -194,7 +178,6 @@
             # deleted successfully. Make sure that the listener on port
             # http_delete_listen_port_2 is still working.
             out = self.get(url_2, use_ca=False)
->>>>>>> f50bfc90
 
     def test_http_get(self):
         config = Qdrouterd.Config([
@@ -356,20 +339,6 @@
 
             # Try a get on the HTTP listener we are going to delete
             self.assert_get_cert("https://localhost:%d" % r.ports[3])
-<<<<<<< HEAD
-            
-            # Delete the listener with name 'delete-me'
-            long_type = 'org.apache.qpid.dispatch.listener'
-            mgmt = QdManager(self, address=address())
-            mgmt.delete(long_type, name=name)
-
-            # Make sure that the listener got deleted.
-            ret_val = retry(lambda: self.is_get_request_failing("https://localhost:%s/system_tests_http.txt" % r.ports[3], use_get_cert=True), timeout=10, delay=2)
-            self.assertTrue(ret_val)
-
-            # Make sure other ports are working normally after the above delete.
-            self.assert_get_cert("https://localhost:%d" % r.ports[2])
-=======
 
             if not self.skip_delete_http_listener_test:
                 # Delete the listener with name 'delete-me'
@@ -383,7 +352,6 @@
 
                 # Make sure other ports are working normally after the above delete.
                 self.assert_get_cert("https://localhost:%d" % r.ports[2])
->>>>>>> f50bfc90
 
 
 
