--- conflicted
+++ resolved
@@ -23,11 +23,7 @@
 from __future__ import print_function
 
 from proton import Message, Timeout
-<<<<<<< HEAD
-from system_test import TestCase, Qdrouterd, main_module, TIMEOUT, unittest, TestTimeout, PollTimeout
-=======
 from system_test import TestCase, Qdrouterd, main_module, TIMEOUT, unittest, TestTimeout, PollTimeout, Logger
->>>>>>> f50bfc90
 from proton.handlers import MessagingHandler
 from proton.reactor import Container, DynamicNodeProperties
 from qpid_dispatch_internal.compat import UNICODE
@@ -907,8 +903,6 @@
         self.first_conn  = event.container.connect(self.first_host)
         self.second_conn = event.container.connect(self.second_host)
 
-<<<<<<< HEAD
-=======
     def on_link_flow(self, event):
         if event.sender == self.waypoint_sender and self.first_sender_link_opened and not self.first_sender_created:
             self.first_sender_created = True
@@ -918,7 +912,6 @@
         if event.receiver == self.waypoint_receiver and not self.first_sender_link_opened:
             self.first_sender_link_opened = True
 
->>>>>>> f50bfc90
     def on_link_opening(self, event):
         if event.sender and not self.waypoint_sender:
             self.waypoint_sender = event.sender
@@ -940,18 +933,9 @@
                 self.fail("Incorrect address on incoming receiver: got %s, expected %s" %
                           (event.receiver.remote_target.address, self.second_address))
 
-<<<<<<< HEAD
-        if self.waypoint_sender_opened and self.waypoint_receiver_opened and not self.firsts_created:
-            self.firsts_created = True
-            self.first_sender = event.container.create_sender(self.first_conn,
-                                                              self.first_address)
-            self.first_receiver = event.container.create_receiver(self.first_conn,
-                                                                  self.first_address)
-=======
         if self.waypoint_sender_opened and self.waypoint_receiver_opened and not self.first_receiver_created:
             self.first_receiver_created = True
             self.first_receiver = event.container.create_receiver(self.first_conn, self.first_address)
->>>>>>> f50bfc90
 
     def on_sendable(self, event):
         if event.sender == self.first_sender:
