--- conflicted
+++ resolved
@@ -31,11 +31,7 @@
 from proton import VERSION as PROTON_VERSION
 from proton import Terminus
 from proton import Data
-<<<<<<< HEAD
-from qpid_dispatch.management.client import Node
-=======
 from qpid_dispatch.management.client import Node, BadRequestStatus
->>>>>>> 9c21d552
 import os, json
 from subprocess import PIPE, STDOUT
 from time import sleep
@@ -743,8 +739,6 @@
         test.run()
         self.assertEqual(None, test.error)
 
-<<<<<<< HEAD
-=======
     def test_49_unexpected_release_test(self):
         """
         Verify that the on_released function is only called once for every
@@ -756,7 +750,6 @@
         test.run()
         self.assertEqual(None, test.error)
 
->>>>>>> 9c21d552
 
 class Entity(object):
     def __init__(self, status_code, status_description, attrs):
@@ -3014,16 +3007,11 @@
 
             # We have now sent a message that the router must have sent to the
             # receiver. We will wait for 2 seconds and once again check
-<<<<<<< HEAD
-            # uptime and lastDlv
-            self.custom_timer = self.reactor.schedule(2, UptimeLastDlvChecker(self, uptime=7, lastDlv=2))
-=======
             # uptime and lastDlv.
             # Allow for some slop in the calculation of uptime and last delivery:
             # * reactor.schedule needs leeway in calculating the time delta and delivering the callback
             # * dispatch needs leeway rounding stats to whole seconds
             self.custom_timer = self.reactor.schedule(2, UptimeLastDlvChecker(self, uptime=2, lastDlv=1))
->>>>>>> 9c21d552
 
     def timeout(self):
         self.error = "Timeout Expired:, Test took too long to execute. "
@@ -3039,19 +3027,11 @@
         self.sender = event.container.create_sender(self.sender_conn, self.dest)
         self.receiver = event.container.create_receiver(self.receiver_conn, self.dest)
 
-<<<<<<< HEAD
-        # Execute a management query for connections after 5 seconds
-        # This will help us check the uptime and lastDlv time
-        # No deliveries were sent on any link yet, so the lastDlv must be "-"
-        self.reactor = event.reactor
-        self.custom_timer = event.reactor.schedule(5, UptimeLastDlvChecker(self, uptime=5, lastDlv=None))
-=======
         # Execute a management query for connections after 1 second
         # This will help us check the uptime and lastDlv time
         # No deliveries were sent on any link yet, so the lastDlv must be "-"
         self.reactor = event.reactor
         self.custom_timer = event.reactor.schedule(1, UptimeLastDlvChecker(self, uptime=1, lastDlv=None))
->>>>>>> 9c21d552
 
     def run(self):
         container = Container(self)
